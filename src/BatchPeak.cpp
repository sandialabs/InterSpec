/* InterSpec: an application to analyze spectral gamma radiation data.
 
 Copyright 2018 National Technology & Engineering Solutions of Sandia, LLC
 (NTESS). Under the terms of Contract DE-NA0003525 with NTESS, the U.S.
 Government retains certain rights in this software.
 For questions contact William Johnson via email at wcjohns@sandia.gov, or
 alternative emails of interspec@sandia.gov.
 
 This library is free software; you can redistribute it and/or
 modify it under the terms of the GNU Lesser General Public
 License as published by the Free Software Foundation; either
 version 2.1 of the License, or (at your option) any later version.
 
 This library is distributed in the hope that it will be useful,
 but WITHOUT ANY WARRANTY; without even the implied warranty of
 MERCHANTABILITY or FITNESS FOR A PARTICULAR PURPOSE.  See the GNU
 Lesser General Public License for more details.
 
 You should have received a copy of the GNU Lesser General Public
 License along with this library; if not, write to the Free Software
 Foundation, Inc., 51 Franklin Street, Fifth Floor, Boston, MA  02110-1301  USA
 */
#include "InterSpec_config.h"

#include <set>
#include <string>
#include <vector>
#include <fstream>
#include <iostream>
#include <exception>

#include "external_libs/SpecUtils/3rdparty/inja/inja.hpp"

#include "SpecUtils/Filesystem.h"
#include "SpecUtils/StringAlgo.h"

#include "InterSpec/PeakDef.h"
#include "InterSpec/PeakFit.h"
#include "InterSpec/SpecMeas.h"
#include "InterSpec/BatchPeak.h"
#include "InterSpec/EnergyCal.h"
#include "InterSpec/PeakModel.h"
#include "InterSpec/PeakFitUtils.h"
#include "InterSpec/BatchInfoLog.h"
#include "InterSpec/DecayDataBaseServer.h"


using namespace std;

const char * const BatchPeak::BatchPeakFitOptions::sm_report_display_name_marker = ":--DisplayName--:";

namespace
{
  std::string get_report_template_name( const std::string &template_path )
  {
    const size_t pos = template_path.find( BatchPeak::BatchPeakFitOptions::sm_report_display_name_marker );
    if( pos == std::string::npos )
      return template_path;
    return template_path.substr( pos + strlen( BatchPeak::BatchPeakFitOptions::sm_report_display_name_marker ) );
  }

  std::string get_report_template_path( const std::string &template_path )
  {
    const size_t pos = template_path.find( BatchPeak::BatchPeakFitOptions::sm_report_display_name_marker );
    if( pos == std::string::npos )
      return template_path;
    return template_path.substr( 0, pos );
  }
}//namespace

namespace BatchPeak
{

void propagate_energy_cal( const shared_ptr<const SpecUtils::EnergyCalibration> &energy_cal,
                           shared_ptr<SpecUtils::Measurement> &to_spectrum,
                           shared_ptr<SpecMeas> &to_specfile,
                           const set<int> &used_sample_nums )
{
  assert( to_spectrum );
  assert( energy_cal );
  assert( to_specfile );
  
  shared_ptr<const SpecUtils::EnergyCalibration> original_cal = to_spectrum->energy_calibration();
  assert( original_cal );
  if( !energy_cal )
    throw runtime_error( "Missing energy in from spectrum." );
  
  const size_t num_spec_chan = to_spectrum->num_gamma_channels();
  shared_ptr<const SpecUtils::EnergyCalibration> updated_cal;
  if( energy_cal == original_cal )
  {
    // We already have this energy cal, nothing to do here
    updated_cal = energy_cal;
  }else
  {
    if( energy_cal->num_channels() == num_spec_chan )
    {
      to_spectrum->set_energy_calibration( energy_cal );
      updated_cal = energy_cal;
    }else
    {
      auto new_cal = make_shared<SpecUtils::EnergyCalibration>();
      
      switch( energy_cal->type() )
      {
        case SpecUtils::EnergyCalType::Polynomial:
        case SpecUtils::EnergyCalType::UnspecifiedUsingDefaultPolynomial:
          new_cal->set_polynomial( num_spec_chan, energy_cal->coefficients(), energy_cal->deviation_pairs() );
          break;
          
        case SpecUtils::EnergyCalType::FullRangeFraction:
          new_cal->set_full_range_fraction( num_spec_chan, energy_cal->coefficients(), energy_cal->deviation_pairs() );
          break;
          
        case SpecUtils::EnergyCalType::LowerChannelEdge:
          if( num_spec_chan > energy_cal->num_channels() )
          {
            throw std::runtime_error( " its lower energy channel calibration, and exemplar has"
                                     " fewer channels." );
            new_cal.reset();
          }else
          {
            vector<float> channel_energies = *new_cal->channel_energies();
            channel_energies.resize( num_spec_chan + 1 );
            new_cal->set_lower_channel_energy( num_spec_chan, channel_energies );
          }
          break;
          
        case SpecUtils::EnergyCalType::InvalidEquationType:
          assert( 0 );
          break;
      }//switch( energy_cal->type() )
      
      updated_cal = new_cal;
      if( new_cal )
        to_spectrum->set_energy_calibration( new_cal );
    }//if( num channels match exemplar ) / else
  }//if( energy_cal == original_cal )
  
  // Update `to_specfile` as well, as we may write it back out as a N42
  if( updated_cal && to_specfile )
  {
    const vector<string> &det_names = to_specfile->detector_names();
    
    if( used_sample_nums.size() > 1 )
    {
      // Translate peaks from old energy, to new energy
      auto peaks = to_specfile->peaks( used_sample_nums );
      if( peaks && peaks->size() && (original_cal != updated_cal) )
      {
        const deque<shared_ptr<const PeakDef>> new_peaks
               = EnergyCal::translatePeaksForCalibrationChange( *peaks, original_cal, updated_cal );
        to_specfile->setPeaks( new_peaks, used_sample_nums );
      }
    }//if( used_sample_nums.size() > 1 )
    
    for( const int sample : used_sample_nums )
    {
      shared_ptr<const SpecUtils::EnergyCalibration> prev_cal;
      for( const string &det : det_names )
      {
        auto m = to_specfile->measurement( sample, det );
        if( m && (m->num_gamma_channels() == updated_cal->num_channels()) )
        {
          prev_cal = m->energy_calibration();
          if( prev_cal != updated_cal )
            to_specfile->set_energy_calibration( updated_cal, m );
        }
      }//for( const string &det : det_names )
      
      if( prev_cal && (used_sample_nums.size() > 1) && (prev_cal != updated_cal) )
      {
        // Translate peaks from old energy, to new energy, only if we havent already done it
        auto peaks = to_specfile->peaks( {sample} );
        if( peaks && peaks->size() )
        {
          const deque<shared_ptr<const PeakDef>> new_peaks
          = EnergyCal::translatePeaksForCalibrationChange( *peaks, prev_cal, updated_cal );
          to_specfile->setPeaks( new_peaks, {sample} );
        }//if( peaks && peaks->size() )
      }//if( prev_cal && (used_sample_nums.size() > 1) )
    }//for( const int sample : used_sample_nums )
  }//if( updated_cal )
}//propagate_energy_cal(...)
  
void fit_energy_cal_from_fit_peaks( shared_ptr<SpecUtils::Measurement> &raw, vector<PeakDef> peaks )
{
  if( !raw || raw->num_gamma_channels() < 16 )
    throw runtime_error( "update_gain_from_peak: invalid input spectrum" );
  
  vector<EnergyCal::RecalPeakInfo> peakinfos;
  
  shared_ptr<const SpecUtils::EnergyCalibration> orig_cal = raw->energy_calibration();
  assert( orig_cal && orig_cal->valid() && (orig_cal->coefficients().size() > 1) );
  
  const SpecUtils::EnergyCalType energy_cal_type = (orig_cal && orig_cal->valid()) 
                                                    ? orig_cal->type()
                                                    : SpecUtils::EnergyCalType::InvalidEquationType;
  switch( energy_cal_type )
  {
    case SpecUtils::EnergyCalType::Polynomial:
    case SpecUtils::EnergyCalType::UnspecifiedUsingDefaultPolynomial:
    case SpecUtils::EnergyCalType::FullRangeFraction:
      if( orig_cal->coefficients().size() < 2 )
        throw std::logic_error( "Somehow the energy calibration has less than two coefficients." );
      break;
      
    case SpecUtils::EnergyCalType::LowerChannelEdge:
    case SpecUtils::EnergyCalType::InvalidEquationType:
      assert( 0 );
      throw std::logic_error( "The original calibration must be either polynomial or full-range-fraction." );
      break;
  }//switch( exemplar_cal->type() )
  
  
  for( const PeakDef &peak : peaks )
  {
    if( !peak.hasSourceGammaAssigned() )
    {
      cerr << "Warning: peak at " << peak.mean() << " keV doesnt have a source assigned, so will"
      << " not be used for energy calibration" << endl;
      continue;
    }
    
    
    if( !peak.useForEnergyCalibration() )  //This defaults to true, so if this is false, then user selected it
      continue;
    
    EnergyCal::RecalPeakInfo recalpeak;
    recalpeak.peakMean = peak.mean();
    recalpeak.peakMeanUncert = peak.meanUncert();
    recalpeak.peakMeanBinNumber = orig_cal->channel_for_energy( peak.mean() );
    recalpeak.photopeakEnergy = peak.gammaParticleEnergy();
    
    peakinfos.push_back( recalpeak );
  }//for( const double peak_energy : peak_energies )
  
  std::sort( begin(peakinfos), end(peakinfos), 
    []( const EnergyCal::RecalPeakInfo &lhs, const EnergyCal::RecalPeakInfo &rhs ) -> bool {
    return lhs.peakMean < rhs.peakMean;
  } );
  
  if( peakinfos.empty() )
    throw runtime_error( "No peaks selected for use in energy calibration." );
  
  const size_t nchannels = raw->num_gamma_channels();
  
  const vector<float> &orig_coefs = orig_cal->coefficients();
  const vector<pair<float,float>> &dev_pairs = orig_cal->deviation_pairs();
  const size_t num_coefs = orig_coefs.size();
  assert( num_coefs >= 2 );
  
  vector<float> fit_coefs_uncert;
  vector<float> fit_coefs = orig_coefs;
  vector<bool> fitfor( num_coefs, false );
  
  // If we only have a couple peaks, then we cant fit for like 4 coefficients; we'll
  //  just hardcode a rough heuristic for what coefficients to fit for, because I think
  //  bothering the user with this level of detail is probably a bit too much.
  //
  //  But also note that we have already fit peaks, so we must be reasonably close
  //  right now anyway, so we can be a bit more liberal in terms of fitting more
  //  coefficients than a user might normally do during an interactive session.
  //
  //  We dont want to update both gain and offset from like the two Co60 peaks, so
  //  we'll count the effective number of peaks, requiring them to be separated a bit.
  //  We will require the separation to be max( 100, min(0.1*total-energy-range, 200)) keV,
  //  with the 0.1, 100 and 200, all being entirely arbitrary, but hopefully reasonable.
  size_t num_effective_peaks = 1;
  const double energy_range = (orig_cal->upper_energy() - orig_cal->lower_energy());
  const double sep_dist = std::max( 100.0, std::min(0.1*energy_range, 200.0) );
  size_t last_peak = 0;
  for( size_t peak_index = 1; peak_index < peakinfos.size(); ++peak_index )
  {
    const double delta_energy = peakinfos[peak_index].peakMean - peakinfos[last_peak].peakMean;
    assert( delta_energy >= 0.0 );
    if( delta_energy >= sep_dist )
    {
      num_effective_peaks += 1;
      last_peak = peak_index;
    }
  }//for( loop over peaks to count how many are separated by at least `sep_dist` )
  
  if( num_effective_peaks == 1 )
  {
    fitfor[1] = true; // Only fit gain
  }else
  {
    for( size_t index = 0; (index < num_effective_peaks) && (index < fitfor.size()); ++index )
      fitfor[index] = true;
    // TODO: we could consider not fitting for offset if `peakinfos[0].peakMean` is less than 
    //       ~200 keV or something, but for the moment we wont, because we know we are close
    //       in energy calibration, and we know the peaks the user is interested in, so overfitting
    //       isnt as large of a concern as not lining up the ROI edges as much
  }
  
  shared_ptr<SpecUtils::EnergyCalibration> updated_cal = make_shared<SpecUtils::EnergyCalibration>();
  
  switch( energy_cal_type )
  {
    case SpecUtils::EnergyCalType::Polynomial:
    case SpecUtils::EnergyCalType::UnspecifiedUsingDefaultPolynomial:
      EnergyCal::fit_energy_cal_poly( peakinfos, fitfor, nchannels, dev_pairs, fit_coefs, fit_coefs_uncert );
      updated_cal->set_polynomial( nchannels, fit_coefs, dev_pairs );
      break;
      
    case SpecUtils::EnergyCalType::FullRangeFraction:
      EnergyCal::fit_energy_cal_frf( peakinfos, fitfor, nchannels, dev_pairs, fit_coefs, fit_coefs_uncert );
      updated_cal->set_full_range_fraction( nchannels, fit_coefs, dev_pairs );
      break;
      
    case SpecUtils::EnergyCalType::LowerChannelEdge:
    case SpecUtils::EnergyCalType::InvalidEquationType:
      assert( 0 );
      break;
  }//switch( exemplar_cal->type() )
  
  raw->set_energy_calibration( updated_cal );
  
#if( PERFORM_DEVELOPER_CHECKS )
  cout << "Updated energy calibration using ROIs from exemplar.\n\tCoefficients:\n";
  assert( fit_coefs.size() == orig_cal->coefficients().size() );
  for( size_t i = 0; i < fit_coefs.size(); ++i )
    cout << "\t\t" << std::setprecision(6) << std::setw(12) << orig_cal->coefficients().at(i)
    << "\t-->\t" << std::setprecision(6) << std::setw(12) << fit_coefs[i] << endl;
  
  cout << "This moved peak energies:" << endl;
  for( const auto &peak : peaks )
  {
    const double energy = peak.mean();
    const double orig = orig_cal->channel_for_energy( energy );
    const double now = updated_cal->channel_for_energy( energy );
    cout << "\t" << std::setprecision(6) << std::setw(12) << energy << " keV from channel "
    << std::setprecision(6) << std::setw(12) << orig << " to "
    << std::setprecision(6) << std::setw(12) << now << endl;
  }
  
  cout << endl << endl;
#endif
}//void fit_energy_cal_from_fit_peaks(...)

  
void fit_peaks_in_files( const std::string &exemplar_filename,
                        std::shared_ptr<const SpecMeas> cached_exemplar_n42,
                          const std::set<int> &exemplar_sample_nums,
                          const std::vector<std::string> &files,
                        std::vector<std::shared_ptr<SpecMeas>> cached_files,
                        const ::BatchPeak::BatchPeakFitOptions &options,
                        BatchPeakFitSummary * const results )
{
  vector<string> warnings;
  
  if( files.empty() )
    throw runtime_error( "No input files specified." );
  
  if( !options.output_dir.empty() && !SpecUtils::is_directory(options.output_dir) )
    throw runtime_error( "Output directory ('" + options.output_dir + "'), is not a directory." );
    
  if( options.write_n42_with_results && options.output_dir.empty() )
    throw runtime_error( "If you specify to write N42 files with the fit peaks, you must specify an output directory." );

  if( !cached_files.empty() && (cached_files.size() != files.size()) )
    throw runtime_error( "If you provide any cached intput files, the input vector of SpecMeas objects"
                        " must be the same size as input filenames" );

  const SandiaDecay::SandiaDecayDataBase *db = DecayDataBaseServer::database();
  if( !db )
  {
    const char *message = "Unable to load the nuclide decay database."
    " Run the executable from a working directory where the 'data' folder is "
    " located - the program expects to load data/sandia.decay.xml.";
    
    throw runtime_error( message );
  }//if( !db )
  
  const vector<pair<string,string>> spec_chart_js_and_css = BatchInfoLog::load_spectrum_chart_js_and_css();
  
  // Load report templates, and setup inja::environment
  inja::Environment env = BatchInfoLog::get_default_inja_env( options );
  
  
  nlohmann::json summary_json;
  
  BatchInfoLog::add_exe_info_to_json( summary_json );
  BatchInfoLog::add_peak_fit_options_to_json( summary_json, options );
  
  summary_json["ExemplarFile"] = exemplar_filename;
  if( !exemplar_sample_nums.empty() )
    summary_json["ExemplarSampleNumbers"] = vector<int>{begin(exemplar_sample_nums), end(exemplar_sample_nums)};
  summary_json["InputFiles"] = files;
  for( const pair<string,string> &key_val : spec_chart_js_and_css )
    summary_json[key_val.first] = key_val.second;

  // Resize per-file results to match the input file size
  if( results )
  {
    results->file_results.resize( files.size() );
    results->file_json.resize( files.size() );
    results->file_peak_csvs.resize( files.size() );
    results->file_reports.resize( files.size() );
  }//if( results )

  for( size_t file_index = 0; file_index < files.size(); file_index += 1 )
  {
    const string filename = files[file_index];

    std::shared_ptr<SpecMeas> cached_file;
    if( file_index < cached_files.size() )
      cached_file = cached_files[file_index];

    const BatchPeak::BatchPeakFitResult fit_results
                 = fit_peaks_in_file( exemplar_filename, exemplar_sample_nums,
                                     cached_exemplar_n42, filename, cached_file, {}, options );
    
    if( !cached_exemplar_n42 )
      cached_exemplar_n42 = fit_results.exemplar;
    warnings.insert(end(warnings), begin(fit_results.warnings), end(fit_results.warnings) );
    
    nlohmann::json data;
    BatchInfoLog::add_exe_info_to_json( data );
    BatchInfoLog::add_peak_fit_options_to_json( data, options );
    data["ExemplarFile"] = exemplar_filename;
    if( !exemplar_sample_nums.empty() )
      data["ExemplarSampleNumbers"] = vector<int>{begin(exemplar_sample_nums), end(exemplar_sample_nums)};
    data["Filepath"] = filename;
    data["Filename"] = SpecUtils::filename( filename );
    data["ParentDir"] = SpecUtils::parent_path( filename );
    
    BatchInfoLog::add_peak_fit_results_to_json( data, fit_results );
    
    summary_json["Files"].push_back( data );
    
    for( const pair<string,string> &key_val : spec_chart_js_and_css )
      data[key_val.first] = key_val.second;

    if( results )
    {
      results->file_json[file_index] = data.dump(2);
      results->file_results[file_index] = fit_results;
      results->file_reports[file_index].resize( options.report_templates.size() );
    }

    for( size_t tmplt_index = 0; tmplt_index < options.report_templates.size(); ++tmplt_index )
    {
      const std::string tmplt_path = get_report_template_path( options.report_templates[tmplt_index] );
      const std::string tmplt_name = get_report_template_name( options.report_templates[tmplt_index] );

      try
      {
        const string rpt = BatchInfoLog::render_template( tmplt_path, env,
                            BatchInfoLog::TemplateRenderType::PeakFitIndividual, options, data );

        if( results )
          results->file_reports[file_index][tmplt_index] = rpt;

        if( options.to_stdout && !SpecUtils::iequals_ascii(tmplt_path, "html" ) )
          cout << "\n\n" << rpt << endl << endl;
        
        if( !options.output_dir.empty() )
        {
          const string out_file
                    = BatchInfoLog::suggested_output_report_filename( filename, tmplt_name,
                                  BatchInfoLog::TemplateRenderType::PeakFitIndividual, options );

          if( SpecUtils::is_file(out_file) && !options.overwrite_output_files )
          {
            warnings.push_back( "Not writing '" + out_file + "', as it would overwrite a file."
                               " See the '--overwrite-output-files' option to force writing." );
          }else
          {
#ifdef _WIN32
            const std::wstring woutcsv = SpecUtils::convert_from_utf8_to_utf16(out_file);
            std::ofstream output( woutcsv.c_str(), ios::binary | ios::out );
#else
            std::ofstream output( out_file.c_str(), ios::binary | ios::out);
#endif
            if( !output )
              warnings.push_back( "Failed to open report output '" + out_file + "', for writing.");
            else
              output.write( rpt.c_str(), rpt.size() );
          }//if( is file ) / else write file
        }//if( !options.output_dir.empty() )
      }catch( inja::InjaError &e )
      {
        const string msg = "Error templating results (" + e.type + ": line "
        + std::to_string(e.location.line) + ", column " + std::to_string(e.location.column)
        + " of '" + tmplt_path + "'): " + e.message + ". While processing '" + filename + "'.";
        
        cerr << msg << endl;
        warnings.push_back( msg );
      }catch( std::exception &e )
      {
        cerr << "Error templating results: " << e.what() << endl;
        warnings.push_back( "Error templating results: " + string(e.what()) );
      }
    }//for( const string &tmplt : options.report_templates )
    
    if( !options.output_dir.empty() && options.create_json_output )
      BatchInfoLog::write_json( options, warnings, filename, data );
    
    if( !fit_results.success )
      continue;
    
    assert( fit_results.measurement );
    
    if( options.write_n42_with_results && fit_results.measurement )
    {
      string outn42 = SpecUtils::append_path(options.output_dir, SpecUtils::filename(filename) );
      if( !SpecUtils::iequals_ascii(SpecUtils::file_extension(filename), ".n42") )
        outn42 += ".n42";
      
      if( SpecUtils::is_file( outn42 ) && !options.overwrite_output_files )
      {
        warnings.push_back( "Not writing '" + outn42 + "', as it would overwrite a file."
                           " See the '--overwrite-output-files' option to force writing." );
      }else
      {
        if( !fit_results.measurement->save2012N42File( outn42 ) )
          warnings.push_back( "Failed to write '" + outn42 + "'.");
        else
          cout << "Have written '" << outn42 << "' with peaks" << endl;
      }
    }//if( options.write_n42_with_peaks )
    
    deque<shared_ptr<const PeakDef>> fit_peaks = fit_results.fit_peaks;
    if( options.show_nonfit_peaks )
    {
      for( const auto p : fit_results.unfit_exemplar_peaks )
      {
        auto np = make_shared<PeakDef>(*p);
        np->setAmplitude( 0.0 );
        np->setAmplitudeUncert( 0.0 );
        np->setSigmaUncert( 0.0 );
        auto cont = make_shared<PeakContinuum>( *np->continuum() );
        const size_t num_cont_pars = PeakContinuum::num_parameters(cont->type());
        for( size_t i = 0; i < num_cont_pars; ++i )
        {
          cont->setPolynomialCoef( i, 0.0 );
          cont->setPolynomialUncert( i, -1.0 );
        }
        np->setContinuum( cont );
        np->set_coefficient( -1.0, PeakDef::Chi2DOF );
        fit_peaks.push_back(np);
      }
      std::sort( begin(fit_peaks), end(fit_peaks), &PeakDef::lessThanByMeanShrdPtr );
    }//if( make_nonfit_peaks_zero )
    
    
    if( !options.output_dir.empty() && options.create_csv_output )
    {
      const string leaf_name = SpecUtils::filename(filename);
      string outcsv = SpecUtils::append_path(options.output_dir, leaf_name) + ".CSV";
      
      if( SpecUtils::is_file(outcsv) && !options.overwrite_output_files )
      {
        warnings.push_back( "Not writing '" + outcsv + "', as it would overwrite a file."
                           " See the '--overwrite-output-files' option to force writing." );
      }else
      {
#ifdef _WIN32
        const std::wstring woutcsv = SpecUtils::convert_from_utf8_to_utf16(outcsv);
        std::ofstream output_csv( woutcsv.c_str() );
#else
        std::ofstream output_csv( outcsv.c_str() );
#endif
        
        if( !output_csv )
        {
          warnings.push_back( "Failed to open '" + outcsv + "', for writing.");
        }else
        {
          PeakModel::write_peak_csv( output_csv, leaf_name, 
                                    PeakModel::PeakCsvType::Full, fit_peaks, fit_results.spectrum );
          cout << "Have written '" << outcsv << "'" << endl;
        }
      }//if( SpecUtils::is_file( outcsv ) ) / else
    }//if( !options.output_dir.empty() )

    if( results )
    {
      stringstream out_csv;
      PeakModel::write_peak_csv( out_csv, SpecUtils::filename(filename),
                                PeakModel::PeakCsvType::Full, fit_peaks, fit_results.spectrum );
      results->file_peak_csvs[file_index] = out_csv.str();
    }

    if( options.to_stdout )
    {
      const string leaf_name = SpecUtils::filename(filename);
      cout << "peaks for '" << leaf_name << "':" << endl;
      PeakModel::write_peak_csv( cout, leaf_name, PeakModel::PeakCsvType::Full,
                                fit_peaks, fit_results.spectrum );
      cout << endl;
    }
  }//for( size_t file_index = 0; file_index < files.size(); file_index += 1 )

  // Add any encountered errors to output summary JSON
  for( const string &warn : warnings )
    summary_json["Warnings"].push_back( warn );
  
  // Now write summary report(s)
  for( const string &summary_tmplt : options.summary_report_templates )
  {
    const std::string tmplt_path = get_report_template_path( summary_tmplt );
    const std::string tmplt_name = get_report_template_name( summary_tmplt );

    try
    {
      const string rpt = BatchInfoLog::render_template( tmplt_path, env,
                       BatchInfoLog::TemplateRenderType::PeakFitSummary, options, summary_json );

      if( results )
        results->summary_reports.push_back( rpt );

      if( options.to_stdout && !SpecUtils::iequals_ascii(summary_tmplt, "html" ) )
        cout << "\n\n" << rpt << endl << endl;
      
      if( !options.output_dir.empty() )
      {
        const string out_file
                    = BatchInfoLog::suggested_output_report_filename( "", tmplt_name,
                                    BatchInfoLog::TemplateRenderType::PeakFitSummary, options );
        
        if( SpecUtils::is_file(out_file) && !options.overwrite_output_files )
        {
          warnings.push_back( "Not writing '" + out_file + "', as it would overwrite a file."
                             " See the '--overwrite-output-files' option to force writing." );
        }else
        {
#ifdef _WIN32
          const std::wstring woutcsv = SpecUtils::convert_from_utf8_to_utf16(out_file);
          std::ofstream output( woutcsv.c_str(), ios::binary | ios::out );
#else
          std::ofstream output( out_file.c_str(), ios::binary | ios::out );
#endif
          if( !output )
            throw runtime_error( "Failed to open summary peak fit report output, '" + out_file + "'" );
          
          output.write( rpt.c_str(), rpt.size() );
        }//if( file exists and dont overwrite ) / else
      }
    }catch( inja::InjaError &e )
    {
      const string msg = "Error templating summary peak fit output (" + e.type + ": line "
      + std::to_string(e.location.line) + ", column " + std::to_string(e.location.column)
      + " of '" + tmplt_path + "'): " + e.message + ".";
      
      cerr << msg << endl;
      warnings.push_back( msg );
    }catch( std::exception &e )
    {
      warnings.push_back( "Error making summary peak fit output: " + string(e.what()) );
    }
  }//if( !options.summary_report_template.empty() )
  
  
  if( !options.output_dir.empty() && options.create_json_output )
    BatchInfoLog::write_json( options, warnings, "", summary_json );
  
  if( !warnings.empty() )
    cerr << endl << endl;
  for( const auto warn : warnings )
    cerr << warn << endl;

  if( results )
  {
    results->options = options;
    results->exemplar_filename = exemplar_filename;
    results->exemplar = cached_exemplar_n42;
    results->exemplar_sample_nums = exemplar_sample_nums;

    results->summary_json = summary_json.dump(2);
    results->warnings = warnings;
  }
}//fit_peaks_in_files(...)
  
  
void get_exemplar_spectrum_and_peaks(
            std::shared_ptr<const SpecUtils::Measurement> &exemplar_spectrum,
            std::shared_ptr<const std::deque<std::shared_ptr<const PeakDef>>> &exemplar_peaks,
            std::set<int> &exemplar_sample_nums,
            const std::shared_ptr<const SpecMeas> &exemplar_n42 )
{
  const vector<string> det_names = exemplar_n42->detector_names();
  const set<set<int>> withPeakSampleNums = exemplar_n42->sampleNumsWithPeaks();
    
  if( exemplar_n42->measurements().empty() )
  {
    throw logic_error( "Exemplar spectrum file did not have any measurements." );
  }else if( !exemplar_sample_nums.empty() )
  {
    const set<set<int>> withPeakSampleNums = exemplar_n42->sampleNumsWithPeaks();
    if( !withPeakSampleNums.count(exemplar_sample_nums) )
      throw runtime_error( "The specified exemplar sample numbers did not have peaks associated with them." );
      
    exemplar_peaks = exemplar_n42->peaks( exemplar_sample_nums );
    exemplar_spectrum = exemplar_n42->sum_measurements( exemplar_sample_nums, det_names, nullptr );
      
    if( !exemplar_peaks || exemplar_peaks->empty() || !exemplar_spectrum )
      throw runtime_error( "The specified exemplar sample numbers did not have peaks, or spectra couldnt be summed." );
  }else if( exemplar_n42->measurements().size() == 1 )
  {
    exemplar_spectrum = exemplar_n42->measurements().front();
    if( !exemplar_spectrum )
      throw logic_error( "Unexpected invalid exemplar spectrum." );
      
    exemplar_sample_nums.insert( exemplar_spectrum->sample_number() );
    exemplar_peaks = exemplar_n42->peaks( exemplar_sample_nums );
    if( !exemplar_peaks || exemplar_peaks->empty() )
      throw logic_error( "Exemplar spectrum did not contain any peaks." );
  }else
  {
    set<set<int>> foregroundPeaks, backgroundPeaks, otherPeaks;
    for( const set<int> &samples : withPeakSampleNums )
    {
      auto peaks = exemplar_n42->peaks( samples );
      if( !peaks || peaks->empty() )
        continue;
        
      auto m = exemplar_n42->sum_measurements( samples, det_names, nullptr );
      if( !m )
        continue;
      
      switch( m->source_type() )
      {
        case SpecUtils::SourceType::IntrinsicActivity:
        case SpecUtils::SourceType::Calibration:
          otherPeaks.insert( samples );
          break;
          
        case SpecUtils::SourceType::Background:
          backgroundPeaks.insert( samples );
          break;
          
        case SpecUtils::SourceType::Foreground:
        case SpecUtils::SourceType::Unknown:
          foregroundPeaks.insert( samples );
          break;
      }//switch( m->source_type() )
    }//for( const set<int> &samples : withPeakSampleNums )
    
    if( foregroundPeaks.size() > 1 )
      throw runtime_error( "Ambiguous which peaks to use from exemplar file" );
    
    if( foregroundPeaks.empty() && backgroundPeaks.empty() )
      throw runtime_error( "No valid peaks exemplar file"
                          + string(otherPeaks.empty() ? "." : " (intrinsic and calibration spectra in files are ignored).") );
    
    if( foregroundPeaks.empty() && (backgroundPeaks.size() != 1) )
      throw runtime_error( "Ambiguous which peaks to use from exemplar file; multiple background spectra with peaks." );
    
    if( foregroundPeaks.size() == 1 )
    {
      exemplar_sample_nums = *begin(foregroundPeaks);
    }else if( backgroundPeaks.size() == 1 )
    {
      exemplar_sample_nums = *begin(backgroundPeaks);
    }else
    {
      throw logic_error( "Error getting peaks from exemplar." );
    }
    
    exemplar_peaks = exemplar_n42->peaks( exemplar_sample_nums );
    exemplar_spectrum = exemplar_n42->sum_measurements( exemplar_sample_nums, det_names, nullptr );
  }//if( sample nums specified ) / else ( single meas ) / else ( search for peaks )

  if( !exemplar_peaks )
    return;

  //We need to make sure that the exemplar peaks have unique continuums
  //  This is because the peak fitter will modify the continuums, and we need to make sure that
  //  the exemplar peaks have the same continuums as the fit peaks
  shared_ptr<deque<shared_ptr<const PeakDef>>> exemplar_peaks_copy = make_shared<deque<shared_ptr<const PeakDef>>>();
  
  std::map<std::shared_ptr<const PeakContinuum>, std::shared_ptr<PeakContinuum>> cont_map;
  for( size_t peak_index = 0; peak_index < exemplar_peaks->size(); peak_index += 1 )
  {
    const shared_ptr<const PeakDef> &peak = exemplar_peaks->at( peak_index );
    assert( peak );
    const shared_ptr<const PeakContinuum> cont = peak->continuum();
    auto pos = cont_map.find( cont );
    if( pos == end(cont_map) )
      pos = cont_map.insert( { cont, std::make_shared<PeakContinuum>( *cont ) } ).first;
    shared_ptr<PeakDef> new_peak = make_shared<PeakDef>( *peak );
    new_peak->setContinuum( pos->second );
    
    exemplar_peaks_copy->push_back( new_peak );
  }//for( size_t peak_index = 0; peak_index < exemplar_peaks->size(); peak_index += 1 )

  exemplar_peaks = exemplar_peaks_copy;
}//void get_exemplar_spectrum_and_peaks(...)
  

BatchPeak::BatchPeakFitResult fit_peaks_in_file( const std::string &exemplar_filename,
                          std::set<int> exemplar_sample_nums,
                          std::shared_ptr<const SpecMeas> cached_exemplar_n42,
                          const std::string &filename,
                          std::shared_ptr<SpecMeas> cached_spectrum,
                          std::set<int> foreground_sample_numbers,
                          const BatchPeakFitOptions &options )
{
  shared_ptr<const SpecMeas> exemplar_n42 = cached_exemplar_n42;

  if( !exemplar_n42 && !exemplar_filename.empty() )
  {
    // Read in the N42 file exported from InterSpec.
    //  This file should have good energy calibration applied, have the peaks fit that you care
    //  about, and have exactly one spectrum
    auto exemplar = make_shared<SpecMeas>();
    const bool exemplar_is_n42 = exemplar->load_N42_file( exemplar_filename );
        
    if( !exemplar_is_n42 && (options.use_exemplar_energy_cal || options.use_exemplar_energy_cal_for_background) )
      throw runtime_error( "Exemplar file wasnt an N42 file, but using its energy cal was specified - not allowed." );
    
    if( exemplar_is_n42 )
      exemplar_n42 = exemplar;
  }//if( !cached_exemplar_n42 )
  
  std::shared_ptr<const SpecUtils::Measurement> exemplar_spectrum;
  std::shared_ptr<const std::deque<std::shared_ptr<const PeakDef>>> exemplar_peaks;
  if( exemplar_n42 )
  {
    get_exemplar_spectrum_and_peaks( exemplar_spectrum, exemplar_peaks,
                                    exemplar_sample_nums, exemplar_n42 );
    
    assert( exemplar_peaks );
    assert( exemplar_spectrum );
    if( !exemplar_peaks || !exemplar_spectrum )
      throw logic_error( "Logic error retrieving spectrum from exemplar." );
    
    if( !exemplar_peaks || !exemplar_spectrum )
      throw logic_error( "Logic error retrieving peaks from exemplar." );
    
    if( (options.use_exemplar_energy_cal || options.use_exemplar_energy_cal_for_background)
       && (exemplar_spectrum->energy_calibration_model() == SpecUtils::EnergyCalType::InvalidEquationType) )
      throw runtime_error( "Exemplar spectrum doesnt have a valid energy calibration." );
    
    if( exemplar_spectrum->num_gamma_channels() < 64  )
      throw runtime_error( "Exemplar spectrum doesnt have enough gamma channels." );
  }//if( exemplar_is_n42 )


  assert( !exemplar_n42 || exemplar_spectrum );
  assert( !exemplar_n42 || (exemplar_peaks && !exemplar_peaks->empty()) );
  
  


  BatchPeakFitResult results;
  results.file_path = exemplar_filename;
  results.options = options;
  results.exemplar = exemplar_n42;
  results.exemplar_sample_nums = exemplar_sample_nums;
  //if( exemplar_peaks )
  //  results.exemplar_peaks = *exemplar_peaks;
  results.exemplar_spectrum = exemplar_spectrum;
  results.success = false;
  
  {
    shared_ptr<SpecMeas> specfile;
    
    if( cached_spectrum )
    {
      specfile = cached_spectrum;
    }else
    {
      specfile = make_shared<SpecMeas>();
      const bool loaded = specfile->load_file( filename, SpecUtils::ParserType::Auto, filename );
      if( !loaded || !specfile->num_measurements() )
      {
        results.warnings.push_back( "Couldnt read in '" + filename + "' as a spectrum file -- skipping." );
        
        return results;
      }//if( !loaded )
    }//if( cached_spectrum ) / else
    
    results.measurement = specfile;
    
    shared_ptr<SpecUtils::Measurement> spec;
    const vector<string> det_names = specfile->detector_names();
    
    set<int> used_sample_nums;
    if( !foreground_sample_numbers.empty() )
    {
      try
      {
        spec = specfile->sum_measurements( foreground_sample_numbers, det_names, nullptr );
        used_sample_nums = foreground_sample_numbers;
      }catch( std::exception &e )
      {
        results.warnings.push_back( "Invalid sample numbers specified to sum: " + string(e.what()) );
        results.success = false;
        return results;
      }
    }else
    {
      if( specfile->sample_numbers().size() == 1 )
      {
        used_sample_nums = specfile->sample_numbers();
        spec = specfile->sum_measurements( used_sample_nums, det_names, nullptr );
      }else
      {
        set<int> foregroundSamples, backgroundSamples, unknownSamples, otherSamples;
        for( const int sample_num : specfile->sample_numbers() )
        {
          for( const string det_name : det_names )
          {
            auto m = specfile->measurement( sample_num, det_name );
            if( !m )
              continue;
            switch( m->source_type() )
            {
              case SpecUtils::SourceType::IntrinsicActivity:
              case SpecUtils::SourceType::Calibration:
                otherSamples.insert( sample_num );
                break;
              case SpecUtils::SourceType::Background:
                backgroundSamples.insert( sample_num );
                break;
              case SpecUtils::SourceType::Foreground:
                foregroundSamples.insert( sample_num );
                break;
              case SpecUtils::SourceType::Unknown:
                unknownSamples.insert( sample_num );
                break;
            }//switch( m->source_type() )
          }//for( const string det_name : det_names )
        }//for( const int sample_num : specfile.sample_numbers() )
        
        if( foregroundSamples.size() == 1 )
        {
          used_sample_nums = foregroundSamples;
        }else if( unknownSamples.size() == 1 )
        {
          used_sample_nums = unknownSamples;
        }else if( backgroundSamples.size() == 1 )
        {
          used_sample_nums = backgroundSamples;
        }else if( otherSamples.size() == 1 )
        {
          used_sample_nums = otherSamples;
        }else
        {
          results.warnings.push_back( "Spectrum file '" + filename + "' was ambiguous of which spectrum to use for peak fitting." );
          return results;
        }
        
        spec = specfile->sum_measurements( used_sample_nums, det_names, nullptr );
      }//if( specfile.sample_numbers().size() == 1 ) / else
    }//if( !foreground_sample_numbers.empty() ) / else
    
    assert( spec );
    if( !spec )
    {
      results.warnings.push_back( "Spectrum file '" + filename + "' failed to extract wanted spectrum." );
      return results;
    }
    
    
    if( options.use_exemplar_energy_cal )
    {
      try
      {
        // We will make a copy of the energy calibration in case we modify it further in the future; we dont
        //  want to modify the exemplar energy calibration
        shared_ptr<const SpecUtils::EnergyCalibration> exemplar_cal = exemplar_spectrum->energy_calibration();
        if( !exemplar_cal || !exemplar_cal->valid() )
          throw runtime_error( "Exemplar spectrum doesnt have a valid energy calibration." );
        
        shared_ptr<SpecUtils::EnergyCalibration> spec_cal = make_shared<SpecUtils::EnergyCalibration>( *exemplar_cal );

        propagate_energy_cal( spec_cal, spec, specfile, used_sample_nums );
      }catch( std::exception &e )
      {
        results.warnings.push_back( "Not using exemplar energy calibration for '" + filename + "': "
                                   + std::string(e.what()) );
      }
    }//if( options.use_exemplar_energy_cal )
    
    
    if( !spec || (spec->num_gamma_channels() < 64)
       || (spec->energy_calibration_model() == SpecUtils::EnergyCalType::InvalidEquationType) )
    {
      results.warnings.push_back( "Failed to get spectrum from file '" + filename + "' -- skipping." );
      return results;
    }
    
    set<int> back_sample_nums;
    shared_ptr<SpecMeas> background_n42;
    if( !options.background_subtract_file.empty() || options.cached_background_subtract_spec )
    {
      if( options.cached_background_subtract_spec  )
      {
        background_n42 = options.cached_background_subtract_spec;
      }else
      {
        background_n42 = make_shared<SpecMeas>();
        if( !background_n42->load_file( options.background_subtract_file, SpecUtils::ParserType::Auto ) )
          throw runtime_error( "Couldnt open background file '" + options.background_subtract_file + "'" );
      }
      
      if( options.background_subtract_samples.empty() )
      {
        back_sample_nums = background_n42->sample_numbers();
        if( back_sample_nums.size() != 1 )
          throw runtime_error( "There should only be a single sample in background subtract file." );
      }else
      {
        back_sample_nums = options.background_subtract_samples;
      }
      
      if( background_n42->num_measurements() == 1 )
      {
        assert( !back_sample_nums.empty() );
        if( !back_sample_nums.empty()
           && ((*begin(back_sample_nums)) != background_n42->measurements()[0]->sample_number() ) )
        {
          results.warnings.push_back( "Specified background sample number invalid." );
          return results;
        }
        
        results.background = make_shared<SpecUtils::Measurement>( *(background_n42->measurements()[0]) );
      }else
      {
        try
        {
          const vector<string> &dets = background_n42->detector_names();
          results.background = background_n42->sum_measurements( back_sample_nums, dets, nullptr );
        }catch( std::exception &e )
        {
          results.warnings.push_back( "Failed to sum spectrum from background '"
                                     + options.background_subtract_file + "' -- skipping '"
                                     + filename + "'." );
          return results;
        }//try / catch to sum background
        
        if( !results.background->energy_calibration()
           || !results.background->energy_calibration()->valid()
           || (results.background->num_gamma_channels() < 16)
           || (results.background->live_time() <= 1.0E-3) )
        {
          results.warnings.push_back( "Background '"
                                     + options.background_subtract_file
                                     + "' didnt have energy calibration, too few channels, or no live-time"
                                     " -- skipping '" + filename + "'." );
          return results;
        }//
        
        if( options.use_exemplar_energy_cal_for_background )
        {
          try
          {
             shared_ptr<const SpecUtils::EnergyCalibration> exemplar_cal = exemplar_spectrum->energy_calibration();
            if( !exemplar_cal || !exemplar_cal->valid() )
              throw runtime_error( "Exemplar spectrum doesnt have a valid energy calibration." );        
            shared_ptr<SpecUtils::EnergyCalibration> spec_cal = make_shared<SpecUtils::EnergyCalibration>( *exemplar_cal );

            propagate_energy_cal( spec_cal, results.background, background_n42, back_sample_nums );
          }catch( std::exception &e )
          {
            results.warnings.push_back( "Not using exemplar energy calibration for background of '" + filename + "': "
                                       + std::string(e.what()) );
          }
        }//if( options.use_exemplar_energy_cal_for_background )
      }//if( background->num_measurements() == 1 ) / else
      
      
      try
      {
        const bool no_neg = true;
        const bool do_round = false;
        
        const bool sf = spec->live_time() / results.background->live_time();
        
        shared_ptr<const vector<float>> fore_counts = spec->gamma_counts();
        shared_ptr<const vector<float>> back_counts = results.background->gamma_counts();
        
        // Make sure back_counts has the same energy calibration and fore_counts, so we can subtract
        //  on a bin-by-bin basis
        if( results.background->energy_calibration() != spec->energy_calibration()
           && (*results.background->energy_calibration()) != (*spec->energy_calibration()) )
        {
          auto new_backchan = make_shared<vector<float>>( fore_counts->size(), 0.0f );
          SpecUtils::rebin_by_lower_edge( *results.background->channel_energies(), *back_counts,
                                         *spec->channel_energies(), *new_backchan );
          back_counts = new_backchan;
        }
        
        // Create what will be the background subtracted foreground
        auto back_sub_counts = make_shared<vector<float>>( *fore_counts );
        
        //back_counts and fore_counts should always be the same size, but we'll be a bit verbose anyway
        assert( back_counts->size() == fore_counts->size() );
        const size_t nchann = std::min( back_counts->size(), fore_counts->size() );
        
        // Do the actual background subtraction
        for( size_t i = 0; i < nchann; ++i )
        {
          float &val = (*back_sub_counts)[i];
          val -= sf*(*back_counts)[i];
          
          if( no_neg )
            val = std::max( 0.0f, val );
          
          if( do_round )
            val = std::round( val );
        }//for( size_t i = 0; i < nchann; ++i )
        
        // Create a new Measurement object, based on the old foreground
        auto newspec = make_shared<SpecUtils::Measurement>( *spec );
        newspec->set_gamma_counts( back_sub_counts, spec->live_time(), spec->real_time() );
        vector<string> remarks = spec->remarks();
        remarks.push_back( "This spectrum has been background subtracted in InterSpec" );
        newspec->set_remarks( remarks );
        newspec->set_sample_number( 1 );
        
        spec = newspec;
        
        results.measurement->removeAllPeaks();
        results.measurement->remove_measurements( results.measurement->measurements() );
        results.measurement->add_measurement( spec, true );
      }catch( std::exception &e )
      {
        results.warnings.push_back( "Error background subtracting: '" + string(e.what())
                                   + "' -- skipping '" + filename + "'." );
        return results;
      }//try / catch
    }//if( !options.background_subtract_file.empty() )
    
    
    results.sample_numbers = used_sample_nums;
    results.spectrum = spec;

    deque<shared_ptr<const PeakDef>> fit_peaks_ptrs;
    set<shared_ptr<const PeakDef>> unused_exemplar_peaks;

    if( options.fit_all_peaks )
    {
      std::shared_ptr<const DetectorPeakResponse> det;
      if( exemplar_n42 )
        det = exemplar_n42->detector();

      // TODO: 'peak-stat-threshold' and 'peak-shape-threshold' are not currently taken into account.
      if( (options.peak_stat_threshold != 2.0) || (options.peak_hypothesis_threshold != 1.0) )
        results.warnings.push_back( "peak-stat-threshold and peak-hypothesis-threshold are currently not used when fitting for all peaks." );

      vector<shared_ptr<const PeakDef>> fit_peaks = ExperimentalAutomatedPeakSearch::search_for_peaks( spec, det, nullptr, false );
      fit_peaks_ptrs.insert( end(fit_peaks_ptrs), begin(fit_peaks), end(fit_peaks) );
    }else
    {
      vector<PeakDef> starting_peaks;

      if( exemplar_peaks )
      {
        for( const auto p : *exemplar_peaks )
          starting_peaks.push_back( *p );
      }else
      {
        // Open the input CSV file - and get those peaks.
        assert( !exemplar_n42 );

#ifdef _WIN32
        const std::wstring wfilename = SpecUtils::convert_from_utf8_to_utf16(exemplar_filename);
        std::ifstream input( wfilename.c_str() );
#else
        std::ifstream input( exemplar_filename.c_str() );
#endif

        if( !input.is_open() )
          throw runtime_error( "Exemplar peak file, '" + exemplar_filename + "', could not be opened." );

        try
        {
          starting_peaks = PeakModel::csv_to_candidate_fit_peaks( spec, input );
        }catch( std::exception &e )
        {
          throw runtime_error( "Invalid input exemplar CSV peak file: " + string(e.what()) );
        }

        if( starting_peaks.empty() )
        {
          results.warnings.push_back( "No candidate peaks for file '" + filename + "', perhaps peaks from CSV were not good candidate peaks -- skipping file." );

          return results;
        }

      }//if( !exemplar_peaks )

      if( starting_peaks.empty() && !options.fit_all_peaks )
      {
        results.warnings.push_back( "No candidate peaks for '" + filename + "' - maybe a programming logic error?" );

        return results;
      }

      // Sort the peaks by mean even though its probably already sorted
      std::sort( begin(starting_peaks), end(starting_peaks), &PeakDef::lessThanByMean );

      results.exemplar_peaks.clear();
      vector<shared_ptr<const PeakDef>> exemplar_peaks;
      set<shared_ptr<const PeakDef>> unused_exemplar_peaks;
      for( const auto &p : starting_peaks )
      {
        auto ep = make_shared<PeakDef>(p);
        results.exemplar_peaks.push_back( ep );
        exemplar_peaks.push_back( ep );
        unused_exemplar_peaks.insert( ep );
        results.unfit_exemplar_peaks.push_back( ep ); //We will clear this later on if unsuccessful
      }
<<<<<<< HEAD
      
    }//if( !exemplar_peaks )
    
    if( starting_peaks.empty() )
    {
      results.warnings.push_back( "No candidate peaks for '" + filename + "' - maybe a programming logic error?" );
      
      return results;
    }
    
    // Sort the peaks by mean even though its probably already sorted
    std::sort( begin(starting_peaks), end(starting_peaks), &PeakDef::lessThanByMean );
    
    results.exemplar_peaks.clear();
    vector<shared_ptr<const PeakDef>> exemplar_peaks;
    set<shared_ptr<const PeakDef>> unused_exemplar_peaks;
    for( const auto &p : starting_peaks )
    {
      auto ep = make_shared<PeakDef>(p);
      results.exemplar_peaks.push_back( ep );
      exemplar_peaks.push_back( ep );
      unused_exemplar_peaks.insert( ep );
      results.unfit_exemplar_peaks.push_back( ep ); //We will clear this later on if unsuccessful
    }
    
    //  We are re-using functions called by the GUI InterSpec, so there are some extra arguments
    //  that arent totally applicable to us right now.
    const double lower_energy = starting_peaks.front().mean() - 0.1;
    const double uppper_energy = starting_peaks.back().mean() + 0.1;
    
    // We are not refitting peaks, because the areas may be wildly different.
    const Wt::WFlags<PeakFitLM::PeakFitLMOptions> fit_options;

    
    const double ncausalitysigma = 0.0;
    const double stat_threshold = options.peak_stat_threshold;
    const double hypothesis_threshold = options.peak_hypothesis_threshold;
    
    vector<PeakDef> candidate_peaks;
    for( const auto &p : starting_peaks )
    {
      PeakDef peak = p;
      
      // If you had selected for certain peak quantities to not be fit for in exemplar spectrum
      //  in InterSpec, then by default those quantities also wouldnt be fit for here.
      //  You can alter this similar to below.
      //  For the moment we'll just make sure the peak amplitude will be fit for.
      
      //peak.setFitFor( PeakDef::Mean, true );
      //peak.setFitFor( PeakDef::Sigma, false );
      peak.setFitFor( PeakDef::GaussAmplitude, true );
      
      
      // Lets also make sure starting amplitude is something halfway reasonable,
      //  and continuum coefficients are reasonable starting values
      if( peak.gausPeak() )
=======

      //  We are re-using functions called by the GUI InterSpec, so there are some extra arguments
      //  that arent totally applicable to us right now.
      const double lower_energy = starting_peaks.front().mean() - 0.1;
      const double uppper_energy = starting_peaks.back().mean() + 0.1;

      // We are not refitting peaks, because the areas may be wildly different.
      const bool isRefit = false;

      const double ncausalitysigma = 0.0;
      const double stat_threshold = options.peak_stat_threshold;
      const double hypothesis_threshold = options.peak_hypothesis_threshold;

      vector<PeakDef> candidate_peaks;
      for( const auto &p : starting_peaks )
>>>>>>> 4e920d2d
      {
        PeakDef peak = p;

        // If you had selected for certain peak quantities to not be fit for in exemplar spectrum
        //  in InterSpec, then by default those quantities also wouldnt be fit for here.
        //  You can alter this similar to below.
        //  For the moment we'll just make sure the peak amplitude will be fit for.

        //peak.setFitFor( PeakDef::Mean, true );
        //peak.setFitFor( PeakDef::Sigma, false );
        peak.setFitFor( PeakDef::GaussAmplitude, true );


        // Lets also make sure starting amplitude is something halfway reasonable,
        //  and continuum coefficients are reasonable starting values
        if( peak.gausPeak() )
        {
          std::shared_ptr<PeakContinuum> continuum = peak.continuum();
          assert( continuum );
          if( continuum && continuum->isPolynomial() )
          {
            const PeakContinuum::OffsetType origType = continuum->type();
            continuum->calc_linear_continuum_eqn( spec, peak.mean(), peak.lowerX(), peak.upperX(), 2, 2 );
            continuum->setType( origType );
          }//if( continuum )

          const double mean = peak.mean(), fwhm = peak.fwhm();
          const double data_area = spec->gamma_integral( mean - fwhm, mean + fwhm );

          if( (data_area > 1) && (peak.amplitude() > data_area) )
          {
<<<<<<< HEAD
            peak.setAmplitude( 0.25*data_area );
          }
          
        }//if( exemplar peak is clearly much larger than data )
      }//if( peak.gausPeak() )
      
      candidate_peaks.push_back( peak );
    }//for( const auto &p : exemplar_peaks )
    
    const bool isHPGe = PeakFitUtils::is_high_res( spec );
    results.original_energy_cal = spec ? spec->energy_calibration() : nullptr;
    
    if( options.refit_energy_cal )
    {
      // We will refit the energy calibration - maybe a few times - to really hone in on things
      for( size_t i = 0; i < 5; ++i )
=======
            double cont_area = continuum->offset_integral(  mean - fwhm, mean + fwhm, spec );
            if( (cont_area > 0.0) && (cont_area < data_area) )
            {
              peak.setAmplitude( data_area - cont_area );
            }else
            {
              peak.setAmplitude( 0.25*data_area );
            }

          }//if( exemplar peak is clearly much larger than data )
        }//if( peak.gausPeak() )

        candidate_peaks.push_back( peak );
      }//for( const auto &p : exemplar_peaks )

      results.original_energy_cal = spec ? spec->energy_calibration() : nullptr;
      //if( !results.original_energy_cal )
      //  results.original_energy_cal = make_shared<SpecUtils::EnergyCalibration>( *spec->energy_calibration() ); //Make a copy, just to make sure it doesnt get messed up

      if( options.refit_energy_cal )
>>>>>>> 4e920d2d
      {
        // We will refit the energy calibration - maybe a few times - to really hone in on things
        for( size_t i = 0; i < 5; ++i )
        {
<<<<<<< HEAD
          peak.setFitFor( PeakDef::Mean, true );
          peak.setFitFor( PeakDef::Sigma, true );
          peak.setFitFor( PeakDef::GaussAmplitude, true );
        }
        
        vector<PeakDef> peaks = fitPeaksInRange( lower_energy, uppper_energy, ncausalitysigma,
                                                stat_threshold, hypothesis_threshold,
                                                energy_cal_peaks, spec, fit_options, isHPGe );
        try
=======
          vector<PeakDef> energy_cal_peaks = candidate_peaks;
          for( auto &peak : energy_cal_peaks )
          {
            peak.setFitFor( PeakDef::Mean, true );
            peak.setFitFor( PeakDef::Sigma, true );
            peak.setFitFor( PeakDef::GaussAmplitude, true );
          }

          vector<PeakDef> peaks = fitPeaksInRange( lower_energy, uppper_energy, ncausalitysigma,
                                                  stat_threshold, hypothesis_threshold,
                                                  energy_cal_peaks, spec, {}, isRefit );
          try
          {
            fit_energy_cal_from_fit_peaks( spec, peaks );
          }catch( std::exception &e )
          {
            const string msg = "Energy calibration not performed: " + string(e.what());
            auto pos = std::find( begin(results.warnings), end(results.warnings), msg );
            if( pos == end(results.warnings) )
              results.warnings.push_back( msg );
          }
        }//for( size_t i = 0; i < 1; ++i )

        // Propagate the updated energy cal to the result file
        assert( spec && spec->energy_calibration() && spec->energy_calibration()->valid() );
        shared_ptr<const SpecUtils::EnergyCalibration> new_cal = spec ? spec->energy_calibration() : nullptr;
        if( new_cal && new_cal->valid() )
>>>>>>> 4e920d2d
        {
          try
          {
            propagate_energy_cal( new_cal, spec, results.measurement, {} );
          }catch( std::exception &e )
          {
            results.warnings.push_back( "Failed to propagate fit energy calibration in '" + filename + "'." );
          }
        }else
        {
          results.warnings.push_back( "Failed to fit an appropriate energy calibration in '" + filename + "'." );
        }

        results.refit_energy_cal = spec ? spec->energy_calibration() : nullptr;
      }//if( options.refit_energy_cal )

      vector<PeakDef> fit_peaks = fitPeaksInRange( lower_energy, uppper_energy, ncausalitysigma,
                                                  stat_threshold, hypothesis_threshold,
                                                  candidate_peaks, spec, {}, isRefit );

      // Could re-fit the peaks again...
      for( size_t i = 0; i < 3; ++i )
      {
        fit_peaks = fitPeaksInRange( lower_energy, uppper_energy, ncausalitysigma,
                                    stat_threshold, hypothesis_threshold,
                                    fit_peaks, spec, {}, true );
      }

      //cout << "Fit for the following " << fit_peaks.size() << " peaks (the exemplar file had "
      //<< starting_peaks.size() <<  ") from the raw spectrum:"
      //<< endl;

      for( PeakDef &p: fit_peaks )
      {
        // Find nearest exemplar peak, and we'll use this to set nuclides, colors, and such
        const double fit_mean = p.mean();

        shared_ptr<const PeakDef> exemplar_parent;
        for( const auto &exemplar : exemplar_peaks )
        {
          const double exemplar_mean = exemplar->mean();

          const double energy_diff = fabs( fit_mean - exemplar_mean );
          // We will require the fit peak to be within 0.5 FWHM (arbitrarily chosen distance)
          //  of the exemplar peak, and we will use the exemplar peak closest in energy to the
          //  fit peak
          if( ((energy_diff < 0.5*p.fwhm()) || (energy_diff < 0.5*exemplar->fwhm()))
             && (!exemplar_parent || (energy_diff < fabs(exemplar_parent->mean() - fit_mean))) )
          {
            exemplar_parent = exemplar;
          }
        }//for( loop over exemplars to find original peak corresponding to the fit peak 'p' )

        if( exemplar_parent )
        {
          unused_exemplar_peaks.erase( exemplar_parent );
          p.inheritUserSelectedOptions( *exemplar_parent, false );
        }else
        {
          results.warnings.push_back( "In '" + filename + "', failed to find exemplar peak"
                                     " corresponding to peak fit with mean=" + std::to_string( p.mean() ) + " keV." );
          //cout << "\tmean=" << p.mean() << ", FWHM=" << p.fwhm() << ", area=" << p.amplitude() << endl;
        }//if( exemplar_parent ) / else
      }//for( PeakDef &p: fit_peaks )

      //cout << endl << endl;

      // Now we will associate the fit peaks to the spectrum and save an N42 file you can open up in
      //  InterSpec and inspect the fits.
      map<shared_ptr<const PeakContinuum>, shared_ptr<PeakContinuum>> peak_continuum_map;
      for( const auto &p: fit_peaks )
      {
        shared_ptr<PeakDef> new_peak = make_shared<PeakDef>(p);
        shared_ptr<const PeakContinuum> cont = new_peak->continuum();
        auto pos = peak_continuum_map.find( cont );
        if( pos == end(peak_continuum_map) )
          pos = peak_continuum_map.insert( { cont, std::make_shared<PeakContinuum>( *cont ) } ).first;
        new_peak->setContinuum( pos->second );
        fit_peaks_ptrs.push_back( new_peak );
      }
<<<<<<< HEAD
      
      results.refit_energy_cal = spec ? spec->energy_calibration() : nullptr;
    }//if( options.refit_energy_cal )
    
    vector<PeakDef> fit_peaks = fitPeaksInRange( lower_energy, uppper_energy, ncausalitysigma,
                                                stat_threshold, hypothesis_threshold,
                                                candidate_peaks, spec, fit_options, isHPGe );
#if( !USE_LM_PEAK_FIT )
    // Re-fit the peaks again a few more times
    for( size_t i = 0; i < 3; ++i )
    {
      Wt::WFlags<PeakFitLM::PeakFitLMOptions> re_fit_options;
      re_fit_options |= PeakFitLM::PeakFitLMOptions::MediumRefinementOnly;
      
      fit_peaks = fitPeaksInRange( lower_energy, uppper_energy, ncausalitysigma,
                                  stat_threshold, hypothesis_threshold,
                                  fit_peaks, spec, re_fit_options, isHPGe );
    }
#endif
    
    //cout << "Fit for the following " << fit_peaks.size() << " peaks (the exemplar file had "
    //<< starting_peaks.size() <<  ") from the raw spectrum:"
    //<< endl;
    
    for( PeakDef &p: fit_peaks )
    {
      // Find nearest exemplar peak, and we'll use this to set nuclides, colors, and such
      const double fit_mean = p.mean();
      
      shared_ptr<const PeakDef> exemplar_parent;
      for( const auto &exemplar : exemplar_peaks )
      {
        const double exemplar_mean = exemplar->mean();
        
        const double energy_diff = fabs( fit_mean - exemplar_mean );
        // We will require the fit peak to be within 0.5 FWHM (arbitrarily chosen distance)
        //  of the exemplar peak, and we will use the exemplar peak closest in energy to the
        //  fit peak
        if( ((energy_diff < 0.5*p.fwhm()) || (energy_diff < 0.5*exemplar->fwhm()))
           && (!exemplar_parent || (energy_diff < fabs(exemplar_parent->mean() - fit_mean))) )
        {
          exemplar_parent = exemplar;
        }
      }//for( loop over exemplars to find original peak corresponding to the fit peak 'p' )
      
      if( exemplar_parent )
=======

      if( options.background_subtract_file.empty() && !options.cached_background_subtract_spec )
>>>>>>> 4e920d2d
      {
        specfile->setPeaks( fit_peaks_ptrs, used_sample_nums );
      }else
      {
        assert( specfile->num_measurements() == 1 );
        specfile->setPeaks( fit_peaks_ptrs, specfile->sample_numbers() );
      }
    }//if( options.fit_all_peaks ) / else

    results.success = true;
    results.fit_peaks = fit_peaks_ptrs;
    results.unfit_exemplar_peaks.clear();
    results.unfit_exemplar_peaks.insert( end(results.unfit_exemplar_peaks),
                                        begin(unused_exemplar_peaks), end(unused_exemplar_peaks) );
    std::sort( begin(results.unfit_exemplar_peaks), end(results.unfit_exemplar_peaks),
              &PeakDef::lessThanByMeanShrdPtr );
  }
  
  return results;
}//fit_peaks_in_file(...)
  
}//namespace BatchPeak
<|MERGE_RESOLUTION|>--- conflicted
+++ resolved
@@ -1207,64 +1207,6 @@
         unused_exemplar_peaks.insert( ep );
         results.unfit_exemplar_peaks.push_back( ep ); //We will clear this later on if unsuccessful
       }
-<<<<<<< HEAD
-      
-    }//if( !exemplar_peaks )
-    
-    if( starting_peaks.empty() )
-    {
-      results.warnings.push_back( "No candidate peaks for '" + filename + "' - maybe a programming logic error?" );
-      
-      return results;
-    }
-    
-    // Sort the peaks by mean even though its probably already sorted
-    std::sort( begin(starting_peaks), end(starting_peaks), &PeakDef::lessThanByMean );
-    
-    results.exemplar_peaks.clear();
-    vector<shared_ptr<const PeakDef>> exemplar_peaks;
-    set<shared_ptr<const PeakDef>> unused_exemplar_peaks;
-    for( const auto &p : starting_peaks )
-    {
-      auto ep = make_shared<PeakDef>(p);
-      results.exemplar_peaks.push_back( ep );
-      exemplar_peaks.push_back( ep );
-      unused_exemplar_peaks.insert( ep );
-      results.unfit_exemplar_peaks.push_back( ep ); //We will clear this later on if unsuccessful
-    }
-    
-    //  We are re-using functions called by the GUI InterSpec, so there are some extra arguments
-    //  that arent totally applicable to us right now.
-    const double lower_energy = starting_peaks.front().mean() - 0.1;
-    const double uppper_energy = starting_peaks.back().mean() + 0.1;
-    
-    // We are not refitting peaks, because the areas may be wildly different.
-    const Wt::WFlags<PeakFitLM::PeakFitLMOptions> fit_options;
-
-    
-    const double ncausalitysigma = 0.0;
-    const double stat_threshold = options.peak_stat_threshold;
-    const double hypothesis_threshold = options.peak_hypothesis_threshold;
-    
-    vector<PeakDef> candidate_peaks;
-    for( const auto &p : starting_peaks )
-    {
-      PeakDef peak = p;
-      
-      // If you had selected for certain peak quantities to not be fit for in exemplar spectrum
-      //  in InterSpec, then by default those quantities also wouldnt be fit for here.
-      //  You can alter this similar to below.
-      //  For the moment we'll just make sure the peak amplitude will be fit for.
-      
-      //peak.setFitFor( PeakDef::Mean, true );
-      //peak.setFitFor( PeakDef::Sigma, false );
-      peak.setFitFor( PeakDef::GaussAmplitude, true );
-      
-      
-      // Lets also make sure starting amplitude is something halfway reasonable,
-      //  and continuum coefficients are reasonable starting values
-      if( peak.gausPeak() )
-=======
 
       //  We are re-using functions called by the GUI InterSpec, so there are some extra arguments
       //  that arent totally applicable to us right now.
@@ -1280,7 +1222,6 @@
 
       vector<PeakDef> candidate_peaks;
       for( const auto &p : starting_peaks )
->>>>>>> 4e920d2d
       {
         PeakDef peak = p;
 
@@ -1312,24 +1253,6 @@
 
           if( (data_area > 1) && (peak.amplitude() > data_area) )
           {
-<<<<<<< HEAD
-            peak.setAmplitude( 0.25*data_area );
-          }
-          
-        }//if( exemplar peak is clearly much larger than data )
-      }//if( peak.gausPeak() )
-      
-      candidate_peaks.push_back( peak );
-    }//for( const auto &p : exemplar_peaks )
-    
-    const bool isHPGe = PeakFitUtils::is_high_res( spec );
-    results.original_energy_cal = spec ? spec->energy_calibration() : nullptr;
-    
-    if( options.refit_energy_cal )
-    {
-      // We will refit the energy calibration - maybe a few times - to really hone in on things
-      for( size_t i = 0; i < 5; ++i )
-=======
             double cont_area = continuum->offset_integral(  mean - fwhm, mean + fwhm, spec );
             if( (cont_area > 0.0) && (cont_area < data_area) )
             {
@@ -1350,22 +1273,10 @@
       //  results.original_energy_cal = make_shared<SpecUtils::EnergyCalibration>( *spec->energy_calibration() ); //Make a copy, just to make sure it doesnt get messed up
 
       if( options.refit_energy_cal )
->>>>>>> 4e920d2d
       {
         // We will refit the energy calibration - maybe a few times - to really hone in on things
         for( size_t i = 0; i < 5; ++i )
         {
-<<<<<<< HEAD
-          peak.setFitFor( PeakDef::Mean, true );
-          peak.setFitFor( PeakDef::Sigma, true );
-          peak.setFitFor( PeakDef::GaussAmplitude, true );
-        }
-        
-        vector<PeakDef> peaks = fitPeaksInRange( lower_energy, uppper_energy, ncausalitysigma,
-                                                stat_threshold, hypothesis_threshold,
-                                                energy_cal_peaks, spec, fit_options, isHPGe );
-        try
-=======
           vector<PeakDef> energy_cal_peaks = candidate_peaks;
           for( auto &peak : energy_cal_peaks )
           {
@@ -1393,7 +1304,6 @@
         assert( spec && spec->energy_calibration() && spec->energy_calibration()->valid() );
         shared_ptr<const SpecUtils::EnergyCalibration> new_cal = spec ? spec->energy_calibration() : nullptr;
         if( new_cal && new_cal->valid() )
->>>>>>> 4e920d2d
         {
           try
           {
@@ -1474,57 +1384,8 @@
         new_peak->setContinuum( pos->second );
         fit_peaks_ptrs.push_back( new_peak );
       }
-<<<<<<< HEAD
-      
-      results.refit_energy_cal = spec ? spec->energy_calibration() : nullptr;
-    }//if( options.refit_energy_cal )
-    
-    vector<PeakDef> fit_peaks = fitPeaksInRange( lower_energy, uppper_energy, ncausalitysigma,
-                                                stat_threshold, hypothesis_threshold,
-                                                candidate_peaks, spec, fit_options, isHPGe );
-#if( !USE_LM_PEAK_FIT )
-    // Re-fit the peaks again a few more times
-    for( size_t i = 0; i < 3; ++i )
-    {
-      Wt::WFlags<PeakFitLM::PeakFitLMOptions> re_fit_options;
-      re_fit_options |= PeakFitLM::PeakFitLMOptions::MediumRefinementOnly;
-      
-      fit_peaks = fitPeaksInRange( lower_energy, uppper_energy, ncausalitysigma,
-                                  stat_threshold, hypothesis_threshold,
-                                  fit_peaks, spec, re_fit_options, isHPGe );
-    }
-#endif
-    
-    //cout << "Fit for the following " << fit_peaks.size() << " peaks (the exemplar file had "
-    //<< starting_peaks.size() <<  ") from the raw spectrum:"
-    //<< endl;
-    
-    for( PeakDef &p: fit_peaks )
-    {
-      // Find nearest exemplar peak, and we'll use this to set nuclides, colors, and such
-      const double fit_mean = p.mean();
-      
-      shared_ptr<const PeakDef> exemplar_parent;
-      for( const auto &exemplar : exemplar_peaks )
-      {
-        const double exemplar_mean = exemplar->mean();
-        
-        const double energy_diff = fabs( fit_mean - exemplar_mean );
-        // We will require the fit peak to be within 0.5 FWHM (arbitrarily chosen distance)
-        //  of the exemplar peak, and we will use the exemplar peak closest in energy to the
-        //  fit peak
-        if( ((energy_diff < 0.5*p.fwhm()) || (energy_diff < 0.5*exemplar->fwhm()))
-           && (!exemplar_parent || (energy_diff < fabs(exemplar_parent->mean() - fit_mean))) )
-        {
-          exemplar_parent = exemplar;
-        }
-      }//for( loop over exemplars to find original peak corresponding to the fit peak 'p' )
-      
-      if( exemplar_parent )
-=======
 
       if( options.background_subtract_file.empty() && !options.cached_background_subtract_spec )
->>>>>>> 4e920d2d
       {
         specfile->setPeaks( fit_peaks_ptrs, used_sample_nums );
       }else
