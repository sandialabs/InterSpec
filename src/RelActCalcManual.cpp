/* InterSpec: an application to analyze spectral gamma radiation data.
 
 Copyright 2018 National Technology & Engineering Solutions of Sandia, LLC
 (NTESS). Under the terms of Contract DE-NA0003525 with NTESS, the U.S.
 Government retains certain rights in this software.
 For questions contact William Johnson via email at wcjohns@sandia.gov, or
 alternative emails of interspec@sandia.gov.
 
 This library is free software; you can redistribute it and/or
 modify it under the terms of the GNU Lesser General Public
 License as published by the Free Software Foundation; either
 version 2.1 of the License, or (at your option) any later version.
 
 This library is distributed in the hope that it will be useful,
 but WITHOUT ANY WARRANTY; without even the implied warranty of
 MERCHANTABILITY or FITNESS FOR A PARTICULAR PURPOSE.  See the GNU
 Lesser General Public License for more details.
 
 You should have received a copy of the GNU Lesser General Public
 License along with this library; if not, write to the Free Software
 Foundation, Inc., 51 Franklin Street, Fifth Floor, Boston, MA  02110-1301  USA
 */

#include "InterSpec_config.h"

#include <set>
#include <thread>
#include <chrono>
#include <vector>
#include <memory>
#include <optional>
#include <iostream>

#include <Wt/WApplication>

#ifdef _MSC_VER
#undef isinf
#undef isnan
#undef isfinite
#undef isnormal
#endif

#include "Eigen/Dense"
#include "ceres/ceres.h"
#include "ceres/loss_function.h"

#include "SandiaDecay/SandiaDecay.h"

#include "SpecUtils/SpecFile.h"
#include "SpecUtils/StringAlgo.h"
#include "SpecUtils/Filesystem.h"
#include "SpecUtils/D3SpectrumExport.h"

#include "SpecUtils/SpecUtilsAsync.h"

#include "InterSpec/PeakDef.h"
#include "InterSpec/MaterialDB.h"
#include "InterSpec/RelActCalc.h"
#include "InterSpec/PhysicalUnits.h"
#include "InterSpec/ReactionGamma.h"
#include "InterSpec/UserPreferences.h"
#include "InterSpec/RelActCalcManual.h"
#include "InterSpec/DecayDataBaseServer.h"
#include "InterSpec/MassAttenuationTool.h"
#include "InterSpec/DetectorPeakResponse.h"
#include "InterSpec/GammaInteractionCalc.h"

#include "InterSpec/RelActCalc_imp.hpp"
#include "InterSpec/RelActCalc_CeresJetTraits.hpp"

using namespace std;


namespace
{
struct DoWorkOnDestruct
{
  std::function<void()> m_worker;
  DoWorkOnDestruct( std::function<void()> &&worker ) : m_worker( std::move(worker) ){}
  ~DoWorkOnDestruct(){ if(m_worker) m_worker(); }
};//struct DoWorkOnDestruct

/** We can either use a residual to force the normalization of the R.E. curve to 1.0 at the lowest
 * energy.  Or we can manually force the average measured relative efficiency to 1.0.
 * This does not apply to `RelEffEqnForm::FramPhysicalModel`.
 */
#define USE_RESIDUAL_TO_BREAK_DEGENERACY 0

  
template<typename T>
void fit_rel_eff_eqn_lls_imp( const RelActCalc::RelEffEqnForm fcn_form,
                              const size_t order,
                              const vector<double> &energies,
                              const vector<T> &data_values,
                              const vector<T> &data_uncertainties_orig,
                              vector<T> &fit_pars,
                              vector<vector<T>> *covariance )
{
  using namespace std;
  using namespace ceres;
  
  //  We want to solve Ax = b, where
  //    Elements of A are the
  //    x is the coefficients we are solving for
  // https://eigen.tuxfamily.org/dox/group__LeastSquares.html
  
  const vector<T> &data_uncertainties = data_uncertainties_orig;
  
  assert( !data_values.empty() );
  assert( energies.size() == data_values.size() );
  assert( energies.size() == data_uncertainties.size() );
  
  if( data_values.empty() )
    throw runtime_error( "fit_rel_eff_eqn_lls: no data points provided." );
  
  const int poly_terms = static_cast<int>(order) + 1;
  const int num_peaks = static_cast<int>( data_values.size() );
  
  
  Eigen::MatrixX<T> A( num_peaks, poly_terms );
  Eigen::VectorX<T> b( num_peaks );
  
  for( size_t row = 0; row < num_peaks; ++row )
  {
    const double energy = energies[row];
    const T measured_rel_eff = data_values[row];
    T uncertainty( data_uncertainties[row] );
    
    // Letting negative relative efficiencies through doesnt feel right, but I guess we'll do
    //  it to not mess up the L-M fitting of relative activities....
    //if( measured_rel_eff <= 0.0 )
    //  throw runtime_error( "fit_rel_eff_eqn_lls: Measured relative efficiency for energy "
    //                      + to_string(energy) + " is invalid ("
    //                      + to_string(measured_rel_eff) + ")" );
    
    //  But we'll put our foot down for negative or zero uncertainties.
    if( uncertainty <= 0.0 )
      throw runtime_error( "fit_rel_eff_eqn_lls: Uncertainty for energy " + to_string(energy)
                          + " is invalid." );
    
    switch( fcn_form )
    {
      case RelActCalc::RelEffEqnForm::LnX:
      {
        //y = a + b*ln(x) + c*(ln(x))^2 + d*(ln(x))^3 + ...
        b(row) = measured_rel_eff / uncertainty;
        break;
      }
        
      case RelActCalc::RelEffEqnForm::LnY:
      case RelActCalc::RelEffEqnForm::LnXLnY:
      case RelActCalc::RelEffEqnForm::FramEmpirical:
      {
        //LnY:           y = exp( a + b*x + c/x + d/x^2 + e/x^3 + ... )
        //LnXLnY:        y = exp (a  + b*(lnx) + c*(lnx)^2 + d*(lnx)^3 + ... )
        //FramEmpirical: y = exp( a + b/x^2 + c*(lnx) + d*(lnx)^2 + e*(lnx)^3 )
        //
        // We'll take the log of each side of the equation, and then solve for the parameters
        //
        // Note: when `f = ln(x)`, then `uncert(f) = uncert(x)/x`
        
        uncertainty = uncertainty / measured_rel_eff;
        
        // Note that we get the same answer (for a few problems I checked) if we use the following
        //  approximation to estimate uncertainty.
        //if( measured_rel_eff < 2.0*uncertainty )
        //  uncertainty = (2.0*uncertainty/measured_rel_eff) * fabs( log(0.75*measured_rel_eff) - log(1.25*measured_rel_eff) );
        //else
        //  uncertainty = 2.0*fabs( std::log(measured_rel_eff - 0.25*uncertainty)
        //                             - std::log(measured_rel_eff + 0.25*uncertainty) );
        
        b(row) = log(measured_rel_eff) / uncertainty;
        
        break;
      }
        
      case RelActCalc::RelEffEqnForm::FramPhysicalModel:
      {
        assert( 0 );
        throw runtime_error( "fit_rel_eff_eqn_lls: FramPhysicalModel not supported." );
      }
    }//switch( fcn_form )
    
    
    for( int col = 0; col < poly_terms; ++col )
    {
      switch( fcn_form )
      {
        case RelActCalc::RelEffEqnForm::LnX:
        case RelActCalc::RelEffEqnForm::LnXLnY:
          //y = a + b*ln(x) + c*(ln(x))^2 + d*(ln(x))^3 + ...
          // and
          //ln(y) = a + b*(lnx) + c*(lnx)^2 + d*(lnx)^3 + ...
          A(row,col) = pow(log(energy), static_cast<T>(col)) / uncertainty;
          break;
          
        case RelActCalc::RelEffEqnForm::LnY:
          //ln(y) = a + b*x + c/x + d/x^2 + e/x^3 + ...
          if( col == 0 )
            A(row,col) = 1.0 / uncertainty;
          else if( col == 1 )
            A(row,col) = energy / uncertainty;
          else
            A(row,col) = pow(energy, 1.0 - col) / uncertainty;
          break;
          
        case RelActCalc::RelEffEqnForm::FramEmpirical:
          //ln(y) = a + b/x^2 + c*(lnx) + d*(lnx)^2 + e*(lnx)^3
          if( col == 0 )
            A(row,col) = 1.0 / uncertainty;
          else if( col == 1 )
            A(row,col) = (1.0 / (energy*energy)) / uncertainty;
          else
            A(row,col) = pow(log(energy), col - 1.0) / uncertainty;
          break;
          
        case RelActCalc::RelEffEqnForm::FramPhysicalModel:
          assert( 0 );
          throw runtime_error( "fit_rel_eff_eqn_lls: FramPhysicalModel not supported." );
      }//switch( fcn_form )
    }//for( int col = 0; col < poly_terms; ++col )
  }//for( int col = 0; col < poly_terms; ++col )
  
  // TODO: determine if HouseholderQr or BDC SVD is better/more-stable/faster/whatever
  //const Eigen::VectorXd solution = A.colPivHouseholderQr().solve(b);
  
  // deprecated way to compute the BDCSVD matrix
  //const Eigen::BDCSVD<Eigen::MatrixX<T>> bdc = A.bdcSvd(Eigen::ComputeThinU | Eigen::ComputeThinV);
  // What I think is the updated way.
  Eigen::BDCSVD<Eigen::MatrixX<T>,Eigen::ComputeThinU | Eigen::ComputeThinV> bdc;
  bdc.compute(A);
  const Eigen::VectorX<T> solution = bdc.solve(b);
  
  assert( solution.size() == (order + 1) );
  
  fit_pars.resize( solution.size() );
  for( size_t i = 0; i <= order; ++i )
    fit_pars[i] = solution(i);
  
  // Only compute covariance if it is wanted
  if( covariance )
  {
    // TODO: I'm sure Eigen::BDCSVD has the uncertainty matrix in it somewhere already computed, but
    //       for the moment (See pg 796 in Numerical Recipes for hint - probably has something to do
    //       with bdc.singularValues(), bdc.matrixV(), or bdc.matrixU()) we'll just be dumb and do
    //       extra (unstable?) work.
    const Eigen::MatrixX<T> A_transpose = A.transpose();
    const Eigen::MatrixX<T> alpha = Eigen::Product<Eigen::MatrixX<T>,Eigen::MatrixX<T>>( A_transpose, A ); //A_transpose * A;
    const Eigen::MatrixX<T> C = alpha.inverse();
    
    assert( C.rows() == solution.size() );
    assert( C.cols() == solution.size() );
    
    covariance->resize( solution.size() );
    
    for( size_t i = 0; i <= order; ++i )
    {
      vector<T> &row = (*covariance)[i];
      row.resize( solution.size() );
      for( size_t j = 0; j <= order; ++j )
        row[j] = C(i,j);
    }//for( loop over coefficients index )
  }//if( covariance )
}//fit_rel_eff_eqn_lls_imp(...)


template<typename T>
void fit_rel_eff_eqn_lls_imp( const RelActCalc::RelEffEqnForm fcn_form,
                           const size_t order,
                           const std::vector<std::string> &isotopes,
                           const std::vector<T> &rel_acts,
                           const std::vector<RelActCalcManual::GenericPeakInfo> &peak_infos,
                           std::vector<T> &fit_pars,
                           std::vector<std::vector<T>> *covariance )
{
  //  We want to solve Ax = b, where
  //    Elements of A are the
  //    x is the coefficients we are solving for
  // https://eigen.tuxfamily.org/dox/group__LeastSquares.html
  
  assert( !isotopes.empty() );
  if( isotopes.empty() )
    throw runtime_error( "fit_rel_eff_eqn_lls: no isotopes specified." );
  
  const int poly_terms = static_cast<int>(order) + 1;
  const int num_peaks = static_cast<int>( peak_infos.size() );
  
  vector<double> energies( num_peaks, 0.0 );
  vector<T> meas_rel_eff( num_peaks, T(0.0) ), meas_rel_eff_uncert( num_peaks, T(0.0) );
  
  bool unweighted_fit = false;
  for( size_t row = 0; row < num_peaks; ++row )
  {
    const RelActCalcManual::GenericPeakInfo &peak = peak_infos[row];
    
    // A basic sanity check that the uncertainty in counts isnt garbage.
    if( peak.m_counts_uncert < 0.0 )
      throw runtime_error( "fit_rel_eff_eqn_lls: peak counts uncertainty can not be <0" );
    
    // Check there is a non-zero peak counts uncertainty; if its zero, we'll (arbitrarily) restrict
    //  to doing an un-weighted fit.  We could accept any non-zero peak.m_base_rel_eff_uncert
    //  and compute things just fine, but this would be highly suspect that the user has messed
    //  up filling out peak information, so we'll throw an exception.
    if( (peak.m_counts_uncert == 0.0) && (peak.m_base_rel_eff_uncert != -1.0) )
      throw runtime_error( "fit_rel_eff_eqn_lls: you must either provide a non-zero peak counts"
                          " uncertainty, or perform a unweighted fit" );
    
    const double energy = peak.m_energy;
    const double counts = peak.m_counts;
    const double counts_uncert = peak.m_counts_uncert;
    
    T raw_rel_counts( 0.0 );
    
    for( const RelActCalcManual::GenericLineInfo &line : peak.m_source_gammas )
    {
      const auto iso_pos = std::lower_bound( std::begin(isotopes), std::end(isotopes), line.m_isotope );
      assert( iso_pos != std::end(isotopes) );
      
      if( iso_pos == std::end(isotopes) )
        throw std::logic_error( "fit_rel_eff_eqn_lls: missing nuclide" );
      
      const size_t iso_index = static_cast<size_t>( iso_pos - std::begin(isotopes) );
      const T rel_act_value = rel_acts[iso_index];
      
      raw_rel_counts += line.m_yield * rel_act_value;
    }//for( const GenericLineInfo &line : peak.m_source_gammas )
    
    
    T measured_rel_eff = counts / raw_rel_counts;
    T measured_rel_eff_uncert = counts_uncert / raw_rel_counts;
    
    // We will clamp rel eff to zero or above ... this is a workaround since Eigens LM doesnt
    //  seem to allow constraining parameter ranges.
    if( (measured_rel_eff <= static_cast<double>(numeric_limits<float>::epsilon()))
       || isinf(measured_rel_eff)
       || isinf(measured_rel_eff) )
    {
      measured_rel_eff = T( 0.0 );
      if( peak.m_base_rel_eff_uncert > static_cast<double>(numeric_limits<float>::epsilon()) )
        measured_rel_eff_uncert = T( 0.0 );
      else
        measured_rel_eff_uncert = T( 1.0 );
    }
    
    if( peak.m_base_rel_eff_uncert == -1.0 )
    {
      if( row && !unweighted_fit )
        throw runtime_error( "fit_rel_eff_eqn_lls: for unweighted fit, all peaks must specify m_base_rel_eff_uncert == -1" );
      unweighted_fit = true;
      measured_rel_eff_uncert = T( 1.0 );
    }else
    {
      if( unweighted_fit )
        throw runtime_error( "fit_rel_eff_eqn_lls: for unweighted fit, all peaks must specify m_base_rel_eff_uncert == -1" );
      
      if( (peak.m_base_rel_eff_uncert < 0.0) || (peak.m_base_rel_eff_uncert > 1.0) )
        throw runtime_error( "fit_rel_eff_eqn_lls: m_base_rel_eff_uncert must be in range [0,1]" );
      
      if( peak.m_base_rel_eff_uncert > 0.0 )
      {
        // We should to be consistent with #ManualGenericRelActFunctor::eval in how we compute the
        // uncertainty
        
        const T add_uncert( counts * peak.m_base_rel_eff_uncert );
        measured_rel_eff_uncert = sqrt( pow(counts_uncert,2.0) + pow(add_uncert, 2.0) );
        measured_rel_eff_uncert /= raw_rel_counts;
      }//if( peak.m_base_rel_eff_uncert > 0.0 )
      
      // else keep as counts_uncert / raw_rel_counts
    }//if( do unweighted fit ) / else
    
    
    energies[row] = energy;
    meas_rel_eff[row] = measured_rel_eff;
    meas_rel_eff_uncert[row] = measured_rel_eff_uncert;
  }//for( int col = 0; col < poly_terms; ++col )
  
  
#if( !USE_RESIDUAL_TO_BREAK_DEGENERACY )
  
#ifdef _MSC_VER
#pragma message( "Double check how measured rel eff are being pinned to 1.0 - is there a better way?  Probably is!" )
#else
#warning "Double check how measured rel eff are being pinned to 1.0 - is there a better way?  Probably is!"
#endif
  
  const T sum_re = std::accumulate( begin(meas_rel_eff), end(meas_rel_eff), T(0.0) ); //Previous to 20250110, a value of 1,0 was used to initialize accumulate - not sure want that was, should probably check on this again
  const T average_re = sum_re / static_cast<double>( meas_rel_eff.size() );
  //const double first_re = meas_rel_eff[0];
  for( T &re : meas_rel_eff )
  {
    re /= average_re;
    //re -= average_re;        // This could go negative
    //re -= (first_re - 1.0);  // Seems to
    //re -= (meas_rel_eff[meas_rel_eff.size()-1] - 1.0);
  }
#endif
  
  
  fit_rel_eff_eqn_lls_imp<T>( fcn_form, order,
                          energies, meas_rel_eff, meas_rel_eff_uncert,
                          fit_pars, covariance );
}//fit_rel_eff_eqn_lls_imp(...)

/*
template<typename T>
void fit_rel_eff_eqn_lls_imp( const RelActCalc::RelEffEqnForm fcn_form,
                           const size_t order,
                           const std::vector<SandiaDecayNucRelAct<T>> &nuclides,
                           const double base_rel_eff_uncert,
                           const std::vector<std::shared_ptr<const PeakDef>> &peak_infos,
                           vector<T> &fit_pars,
                           std::vector<std::vector<T>> *covariance )
{
  //  We want to solve Ax = b, where
  //    Elements of A are the
  //    x is the coefficients we are solving for
  // https://eigen.tuxfamily.org/dox/group__LeastSquares.html
  
  assert( !nuclides.empty() );
  if( nuclides.empty() )
    throw runtime_error( "fit_rel_eff_eqn_lls: no nuclides specified." );
  
  assert( !peak_infos.empty() );
  if( peak_infos.empty() )
    throw runtime_error( "fit_rel_eff_eqn_lls: no peaks specified." );
  
  // We will map from the peaks mean, to the total number of gammas that contribute to that peak
  map<double,double> energy_gammas_map;
  
  // Get peak energies and widths (normally width this is just 'sigma', but for non-Gaussian peaks
  //  its 0.25 of the ROI)
  set<double> energies_seen; //a very poor check that there arent duplicate peaks
  vector< pair<double,double> > energy_widths, energy_obs_counts, energy_obs_counts_uncert;
  for( const auto &p : peak_infos )
  {
    // To use non-Gaussian peaks we would need to pass in the shared_ptr<const Measurement> data...
    //  maybe later if it ever matters
    if( !p->gausPeak() )
      throw runtime_error( "fit_rel_eff_eqn_lls: non-Gaussian peaks not supported yet" );
    
    // Note that in GammaInteractionCalc::ShieldingSourceChi2Fcn::observedPeakEnergyWidths
    //  we use the assigned nuclides gamma energy, as the energy - here we are using the peak mean.
    //  TODO: - revisit ether to use peak mean or its nuclide gamma as the energy - after implementing the rest of the manual RelAct calc stuff.
    const double energy = p->mean();
    const double sigma = p->gausPeak() ? p->sigma() : 0.25*p->roiWidth();
    const double amp = p->amplitude();
    //const double amp = p->gausPeak() ? p->amplitude() : p->areaFromData(data);
    const double ampUncert = p->amplitudeUncert();
    
    if( energies_seen.count(energy) )
      throw runtime_error( "fit_rel_eff_eqn_lls: multiple peaks with same energy - not allowed." );
    energies_seen.insert( energy );
    
    energy_widths.push_back( {energy, sigma} );
    energy_obs_counts.push_back( {energy, amp} );
    energy_obs_counts_uncert.push_back( {energy, ampUncert} );
  }//for( const PeakDef &peak : peaks )
  
  // JIC the peaks werent sorted, sort by just energies (although we did check no duplicate energies
  //  but we'll play it safe)
  auto sortByFirstOnly = []( const pair<double, double> &lhs, const pair<double, double> &rhs ){
    return lhs.first < rhs.first;
  };
  
  std::stable_sort( begin(energy_widths), end(energy_widths), sortByFirstOnly );
  std::stable_sort( begin(energy_obs_counts), end(energy_obs_counts), sortByFirstOnly );
  std::stable_sort( begin(energy_obs_counts_uncert), end(energy_obs_counts_uncert), sortByFirstOnly );
  
  
  // Now we will go through and get the amplitude of gammas we expect to contribute to a single peak
  //  (there may be multiple gammas from the same nuclide, as well as multiple nuclides that
  //   contribute to a single observable peaks).
  //  We will select a 'cluster' sigma of 1.5; this is what Activity/Shielding fit uses, but I dont
  //  think this value was derived by anything more than "that seems about right", and I havent
  //  run into an obvious case where this is not correct.
  const double photopeakClusterSigma = 1.5;
  set<const SandiaDecay::Nuclide *> nuclides_seen;
  for( const auto &n : nuclides )
  {
    if( nuclides_seen.count(n.nuclide) )
      throw runtime_error( "fit_rel_eff_eqn_lls: input nuclides must be unique" );
    
    nuclides_seen.insert( n.nuclide );
    
    SandiaDecay::NuclideMixture mixture;
    mixture.addNuclideByActivity(n.nuclide, GammaInteractionCalc::ShieldingSourceChi2Fcn::sm_activityUnits);
    
    const double energyToCluster = -1;
    // TODO: we could account for decays during the measurement, but would need realTime here
    const bool accountForDecayDuringMeas = false;
    const double realTime = -1;
    GammaInteractionCalc::ShieldingSourceChi2Fcn::cluster_peak_activities( energy_gammas_map,
                                                                          energy_widths, mixture, n.rel_activity, n.age,
                                                                          photopeakClusterSigma, energyToCluster,
                                                                          accountForDecayDuringMeas, realTime, nullptr, nullptr );
  }//for( const auto &n : nuclides )
  
  // Convert energy_gammas_map to a vector for convenience
  vector<pair<double,double>> energy_gammas;
  for( const auto &ec : energy_gammas_map )
    energy_gammas.push_back( ec );
  
  assert( energy_gammas.size() == peak_infos.size() );
  assert( energy_gammas.size() == energy_widths.size() );
  assert( energy_gammas.size() == energy_obs_counts.size() );
  assert( energy_gammas.size() == energy_obs_counts_uncert.size() );
  
  
  // Now put all this info onto a form so we can call into fit_rel_eff_eqn_lls(...); there is a
  //  commented out implementation of not having to do this, yet another, transformation of
  //  information.
  
  double max_pred_counts = 0.0;
  for( size_t peak_index = 0; peak_index < energy_gammas.size(); ++peak_index )
    max_pred_counts = std::max(max_pred_counts, energy_gammas[peak_index].second);
  
  // Instead of keeping counts from each nuclide for each peak separate, we summed all nuclides
  //  together for each peak - so here we'll only use a single "Effective" isotope.
  const vector<string> isotopes{ "Effective" };
  const vector<double> rel_acts( 1, max_pred_counts );
  vector<GenericPeakInfo> generic_peak_infos;
  
  for( size_t peak_index = 0; peak_index < energy_gammas.size(); ++peak_index )
  {
    GenericPeakInfo peak;
    peak.m_mean = peak_infos[peak_index]->mean();
    peak.m_energy = energy_gammas[peak_index].first;
    peak.m_fwhm = 2.35482*energy_widths[peak_index].second;
    peak.m_counts = energy_obs_counts[peak_index].second;
    peak.m_counts_uncert = (energy_obs_counts_uncert[peak_index].second > 0.0)
    ? energy_obs_counts_uncert[peak_index].second
    : sqrt(peak.m_counts);
    peak.m_base_rel_eff_uncert = base_rel_eff_uncert;
    
    const double yield = energy_gammas[peak_index].second / max_pred_counts;
    peak.m_source_gammas.emplace_back( yield, "Generic" );
    
    generic_peak_infos.push_back( peak );
  }//for( size_t row = 0; row < num_peaks; ++row )
  
  return fit_rel_eff_eqn_lls_imp<T>( fcn_form, order, isotopes, rel_acts, generic_peak_infos,
                             fit_pars, covariance );
}//fit_rel_eff_eqn_lls_imp(...)
*/
  

/** Setups the parameters for a shielding.
  
 Note that the number of parameters used is variable; when AN is being fit, a parameter will be used, otherwise not.
 A parameter for AD is always used.
 This was a result of the development path (specifically trouble getting auto-differentiation to work, and holding and
 manifolds to behave), and I think could be removed so number of parameter is fixed, but maybe we'll wait until
 we make another change (like being able to fix ratios of nuclides, or something) to change this
*/
void setup_physical_model_shield_par_manual( vector<int> &constant_parameters,
                                            double * const pars,
                                            size_t &index,
                                            const std::shared_ptr<const RelActCalc::PhysicalModelShieldInput> &opt )
{
  if( !opt || (!opt->material && (opt->atomic_number == 0.0) && !opt->fit_atomic_number) )
    return;
  
  opt->check_valid();
  
  if( opt->material )
  {
    if( opt->fit_atomic_number )
      throw runtime_error( "You can not fit AN when defining a material" );
  }else if( opt->fit_atomic_number )
  {
    double lower_an = opt->lower_fit_atomic_number;
    double upper_an = opt->upper_fit_atomic_number;
    if( (lower_an == upper_an) && (lower_an == 0.0) )
    {
      lower_an = 1.0;
      upper_an = 98.0;
    }
    
    double an = opt->atomic_number;
    if( an < 1.0 )
    {
      assert( an == 0.0 );
      an = 0.5*(opt->lower_fit_atomic_number + opt->upper_fit_atomic_number);
    }
    
    if( (an < 1) || (an > 98) || (an < lower_an) || (an > upper_an) )
      throw runtime_error( "Self-atten AN is invalid" );
    
    pars[index] = an / RelActCalc::ns_an_ceres_mult;
    index += 1; //Add parameter for AN
    
    if( (lower_an < 1) || (upper_an > 98) || (upper_an <= lower_an) )
      throw runtime_error( "Self-atten AN limits is invalid" );
  }else
  {
    double an = opt->atomic_number;
    if( (an < 1) || (an > 98) )
      throw runtime_error( "Self-atten fixed AN is invalid" );
    
    // We wont actually add/use a parameter for fixed AN
  }//if( opt.material ) / else if( opt->fit_atomic_number )
  
  const double max_ad = RelActCalc::PhysicalModelShieldInput::sm_upper_allowed_areal_density_in_g_per_cm2;
  double ad = opt->areal_density / PhysicalUnits::g_per_cm2;
  double lower_ad = opt->lower_fit_areal_density / PhysicalUnits::g_per_cm2;
  double upper_ad = opt->upper_fit_areal_density / PhysicalUnits::g_per_cm2;
  
  if( (lower_ad == upper_ad) && (lower_ad == 0.0) )
  {
    lower_ad = 0.0;
    upper_ad = max_ad;
  }
  
  if( (ad == 0.0) && opt->fit_areal_density )
  {
    //ad = 0.5*(lower_ad + upper_ad); //Something like 250 would be way too much
    ad = 2.5; // We want something away from zero, because Ceres doesnt like zero values much - 2.5 is arbitrary
  }
  
  if( (ad < 0.0) || (ad > max_ad) )
    throw runtime_error( "Self-atten AD is invalid" );
  
  pars[index] = ad;
  
  
  if( opt->fit_areal_density )
  {
    // Check for limits
    if( (lower_ad < 0.0) || (upper_ad > max_ad) || (lower_ad >= upper_ad) )
      throw runtime_error( "Self-atten AD limits is invalid" );
  }else
  {
    constant_parameters.push_back( static_cast<int>(index) );
  }
  
  index += 1; //Add parameter for AD, always
}//void setup_physical_model_shield_par_manual( ceres::Problem... )


  
/** Functor for minimizing the relative activities; relative efficiency is fit for each set of
 activities via the #fit_rel_eff_eqn_lls function.
 */
struct ManualGenericRelActFunctor  /* : ROOT::Minuit2::FCNBase() */
{
  /** The form of relative efficiency equation to use. */
  //const RelActCalc::RelEffEqnForm m_eqn_form;
  
  /** The order of relative efficiency equation to use (not equation will have one more than this
   value coefficients)
   */
  //const int m_eqn_order;
  
  /** All isotope relative activities will be fit for using LM, with the relative eff curve forced
   to have a value near 1.0 for the first peak.
   */
  std::vector<string> m_isotopes;
  
  /** We will first normalize relative efficiency for each isotope to a flat line at y = 1.0.
   We will then use L-M to fit the multiples of these values that yield the best answer; this is
   to keep the values being fit for roughly around 1.0.
   
   i.e., This vector contains the relative activities for the relative efficiency line of y = 1.0
  (independent of energy), except for constrained nuclides; the entries for these will be -1.0.
   */
  vector<double> m_rel_act_norms;
  
  /** The input peak information.
   
#if( USE_RESIDUAL_TO_BREAK_DEGENERACY )
   There will be one more residual than the number of peaks (with the very last residual being the
   difference of the relative efficiency, at the lowest energy, from 1.0).
#endif
   */
  //std::vector<RelActCalcManual::GenericPeakInfo> m_peak_infos;
  
  /** The input for the manual relative efficiency calculation. */
  RelActCalcManual::RelEffInput m_input;

  /** Warnings from setting up the problem - does not include problems evaluating things. */
  std::vector<std::string> m_setup_warnings;
  
  /** just for debug purposes, we'll keep track of how many times the eval function gets called. */
  mutable std::atomic<size_t> m_ncalls;
  
  /** Constructor for this functior.
   
   Will throw exception on error.
   */
  ManualGenericRelActFunctor( const RelActCalcManual::RelEffInput &input )
  : 
    m_isotopes{},
    m_rel_act_norms{},
  //m_eqn_form( input.eqn_form ),
  //m_eqn_order( static_cast<int>(input.eqn_order) ),
  //m_peak_infos( input.peaks ),
    m_input( input ),
    m_setup_warnings{},
    m_ncalls( 0 )
  {
    if( m_input.peaks.size() < 2 )
      throw runtime_error( "You must use at least two peaks." );
    
    if( m_input.eqn_form == RelActCalc::RelEffEqnForm::FramPhysicalModel )
    {
      if( m_input.eqn_order != 0 )
        throw runtime_error( "ManualGenericRelActFunctor: equation order must be 0 for FramPhysicalModel." );
      if( !m_input.phys_model_detector )
        throw runtime_error( "ManualGenericRelActFunctor: detector must be specified for FramPhysicalModel." );

      try
      {
        if( m_input.phys_model_self_atten )
          m_input.phys_model_self_atten->check_valid();  

        for( const auto &opt : m_input.phys_model_external_attens )
        {
          if( !opt )
            throw runtime_error( "ManualGenericRelActFunctor: external attenuation may not be nullptr for FramPhysicalModel." );
          opt->check_valid();
        }
      }catch( const std::exception &e )
      {
        throw runtime_error( "ManualGenericRelActFunctor: attenuation input is invalid: " + std::string(e.what()) );
      }
    }else
    {
      // Apply some sanity checks to the eqn_order.  Realistically eqn_order should probably be
      //  between 3 and 6, but we'll allow an arbitrary amount of slop here.
      if( (m_input.eqn_order < 0) || (m_input.eqn_order >= 10) )
        throw runtime_error( "ManualGenericRelActFunctor: equation order must be at least 1 and less than 10." );

#if( USE_RESIDUAL_TO_BREAK_DEGENERACY )
      std::sort( begin(m_input.peaks), end(m_input.peaks),
                []( const RelActCalcManual::GenericPeakInfo &lhs, const RelActCalcManual::GenericPeakInfo &rhs ) -> bool {
        return lhs.m_energy < rhs.m_energy;
        } );
#endif
    }//if( m_input.eqn_form == RelActCalc::RelEffEqnForm::FramPhysicalModel ) / else

    const size_t num_peaks = m_input.peaks.size();
    
    // We will check that we arent being passed in a ridiculous number of peak.
    const size_t max_allowed_peaks = 2000; // Arbitrarily chosen value
    if( num_peaks > max_allowed_peaks )
      throw std::runtime_error( "ManualGenericRelActFunctor: equation order must be at least 1 and less than 10." );
    
    bool unweighted_fit = false;
    
    // We'll go through and make a unique list of isotopes being fit for in m_isotopes, sorting them
    //  alphabetically (alphabetical ordering is arbitrary, other than for the order of isotope
    //  parameters to not be dependent on input ordering; i.e., for debugging purposes)
    //
    //  TODO: we should maybe order the nuclides by a niave guess as to the highest activity nuclide
    //        maybe just take the largest peak, or something...
    for( size_t peak_index = 0; peak_index < m_input.peaks.size(); ++peak_index )
    {
      const RelActCalcManual::GenericPeakInfo &peak = m_input.peaks[peak_index];
      
      if( peak.m_source_gammas.empty() )
        throw std::runtime_error( "ManualGenericRelActFunctor: Peak at " + std::to_string(peak.m_mean)
                                 + " keV has no source gammas defined." );
      
      if( peak.m_counts <= 0.0 )
        throw std::runtime_error( "ManualGenericRelActFunctor: peak counts must be >0.0." );
      
      if( (peak.m_counts_uncert < 0.0)
         || ((peak.m_counts_uncert == 0.0) && (peak.m_base_rel_eff_uncert != -1.0)) )
        throw std::runtime_error( "ManualGenericRelActFunctor: peak count uncertainty must be >0.0." );
      
      if( peak.m_base_rel_eff_uncert == -1.0 )
      {
        if( peak_index && !unweighted_fit )
          throw runtime_error( "ManualGenericRelActFunctor: RelActCalcManual::GenericPeakInfo::m_base_rel_eff_uncert must consistently either have a value [0,1], or -1" );
        
        unweighted_fit = true;
      }else if( unweighted_fit || (peak.m_base_rel_eff_uncert < 0.0) || (peak.m_base_rel_eff_uncert > 1.0) )
      {
        throw runtime_error( "ManualGenericRelActFunctor: RelActCalcManual::GenericPeakInfo::m_base_rel_eff_uncert must consistently either have a value [0,1], or -1" );
      }//
      
      set<string> nuclides_in_peak;
      
      for( const RelActCalcManual::GenericLineInfo &line : peak.m_source_gammas )
      {
        const std::string &iso = line.m_isotope;
        
        // We probably wont usually have more than one line from a nuclide for a peak -- but we
        //  could so we'll just print out a warning, rather than throwing a hard error or something.
        if( nuclides_in_peak.count(iso) )
        {
          m_setup_warnings.push_back( "peak contained multiple lines from same nuclide." );
          std::cerr << "Warning: ManualGenericRelActFunctor: peak contained multiple lines from same nuclide.\n";
        }
        nuclides_in_peak.insert( iso );
        
        // lower_bound returns iterator to the that is not less than (i.e. greater or equal to)
        const auto pos = std::lower_bound( std::begin(m_isotopes), std::end(m_isotopes), iso );
        
        if( (pos == std::end(m_isotopes)) || ((*pos) != iso) )
          m_isotopes.insert( pos, iso );
        
        //  TODO: look at the various decay chains to determine better minimal yield value.
        //    Note that numeric_limits<float> is 1.19209e-07 on my system, which the BR for
        //    Pu that are important can be significantly smaller than this - so for the moment we'll
        //    essentially use zero.
        const double min_allowable_yield = std::numeric_limits<float>::min();
        if( line.m_yield <= min_allowable_yield )
          throw std::runtime_error( "ManualGenericRelActFunctor: yields must be greater than zero." );
      }//for( loop over nuclides that contribute to this peak )
    }//for( loop over fit peaks )
    
    const size_t num_isotopes = m_isotopes.size();
    
    // We should be guaranteed to have at least one isotope by here, but we'll throw in a check to
    //  avoid static analysis warnings, or jic, or something
    assert( num_isotopes );
    if( num_isotopes < 1 )
      throw std::runtime_error( "ManualGenericRelActFunctor: no isotopes specified." );
  
    // We'll first estimate the relative activities using a flat line
    vector<double> dummy_rel_act_norm_uncerts;
    const RelActCalc::RelEffEqnForm est_eqn_form = m_input.eqn_form;
    
    // If we have no act ratio constraints, we can just fit the relative activities directly,
    //  otherwise we need to re-define the isotopes and BRs to eliminate constrained isotopes.
    if( m_input.act_ratio_constraints.empty() )
    {
      if( est_eqn_form == RelActCalc::RelEffEqnForm::FramPhysicalModel )
      {
        RelActCalcManual::fit_act_to_phys_rel_eff( m_input, m_isotopes, m_input.peaks,
                          m_rel_act_norms, dummy_rel_act_norm_uncerts );
      }else
      {
        const vector<double> flat_rel_eff_coefs{ (est_eqn_form==RelActCalc::RelEffEqnForm::LnX ? 1.0 : 0.0), 0.0 };
        RelActCalcManual::fit_act_to_rel_eff( est_eqn_form, flat_rel_eff_coefs,
                         m_isotopes, m_input.peaks,
                         m_rel_act_norms, dummy_rel_act_norm_uncerts );
      }
    }else
    {
      // If we have act ratio constraints, we will re-define the isotopes of the
      //  peaks, so that only non-constrained isotopes are fit for; 
      vector<string> mod_isotopes = m_isotopes;
      vector<RelActCalcManual::GenericPeakInfo> mod_peaks = m_input.peaks;
      
      for( RelActCalcManual::GenericPeakInfo &peak : mod_peaks )
      {
        for( RelActCalcManual::GenericLineInfo &line : peak.m_source_gammas )
        {
          size_t num_iter = 0; //I think the logic is solid - but add in a protection anyway.
          double act_scale_factor = 1.0;
          string parent_iso, line_iso = line.m_isotope;

          while( parent_iso != line_iso )
          {
            parent_iso = line_iso;

            for( const RelActCalcManual::ManualActRatioConstraint &c : m_input.act_ratio_constraints )
            {
              if( c.m_constrained_nuclide == line_iso )
              {
                act_scale_factor *= c.m_constrained_to_controlled_activity_ratio;
                line_iso = c.m_controlling_nuclide;
                break;
              }
            }//for( const ManualActRatioConstraint &c : m_input.act_ratio_constraints )

            ++num_iter;
            assert( num_iter < 100 );
            if( num_iter > 100 )
              throw runtime_error( "ManualGenericRelActFunctor: act ratio constraint loop." );
          }//while( parent_iso != line_iso )
          
          assert( parent_iso == line_iso );

          line.m_yield *= act_scale_factor;
          line.m_isotope = parent_iso;
        }//for( GenericLineInfo &line : peak.m_source_gammas )

        // Later on there is a check that each peak only has each source a single time,
        //  we will lump them together here.
        std::map<string,RelActCalcManual::GenericLineInfo> line_map;
        for( const RelActCalcManual::GenericLineInfo &line : peak.m_source_gammas )
        {
          auto pos = line_map.find(line.m_isotope);
          if( pos != line_map.end() )
            pos->second.m_yield += line.m_yield;
          else
            line_map[line.m_isotope] = line;
        }
        peak.m_source_gammas.clear();
        for( const auto &[iso, line] : line_map )
          peak.m_source_gammas.push_back( line );
      }//for( GenericPeakInfo &peak : mod_peaks )

      for( const RelActCalcManual::ManualActRatioConstraint &constraint : m_input.act_ratio_constraints )
      {
        const auto pos = std::find( begin(mod_isotopes), end(mod_isotopes), constraint.m_constrained_nuclide );
        assert( pos != end(mod_isotopes) );
        if( pos != std::end(mod_isotopes) )
          mod_isotopes.erase( pos );
      }

      vector<double> mod_activities;
      if( est_eqn_form == RelActCalc::RelEffEqnForm::FramPhysicalModel )
      {
        RelActCalcManual::fit_act_to_phys_rel_eff( m_input, mod_isotopes, mod_peaks,
                          mod_activities, dummy_rel_act_norm_uncerts );
      }else
      {
        const vector<double> flat_rel_eff_coefs{ (est_eqn_form==RelActCalc::RelEffEqnForm::LnX ? 1.0 : 0.0), 0.0 };
        RelActCalcManual::fit_act_to_rel_eff( est_eqn_form, flat_rel_eff_coefs,
                         mod_isotopes, mod_peaks,
                         mod_activities, dummy_rel_act_norm_uncerts );
      }

      assert( mod_activities.size() == mod_isotopes.size() );
      m_rel_act_norms.resize( m_isotopes.size() );
      for( size_t i = 0; i < m_isotopes.size(); ++i )
      {
        const string &iso = m_isotopes[i];
        const auto pos = std::find( begin(mod_isotopes), end(mod_isotopes), iso );
        if( pos == end(mod_isotopes) )  
        {
          m_rel_act_norms[i] = -1.0;
#ifndef NDEBUG
          bool has_constrained = false;
          for( size_t j = 0; !has_constrained && (j < m_input.act_ratio_constraints.size()); ++j )
            has_constrained = (m_input.act_ratio_constraints[j].m_constrained_nuclide == iso);
          assert( has_constrained );
#endif
        }else
        {
          m_rel_act_norms[i] = mod_activities[pos - begin(mod_isotopes)];
#ifndef NDEBUG
          bool has_constrained = false;
          for( size_t j = 0; !has_constrained && (j < m_input.act_ratio_constraints.size()); ++j )
            has_constrained = (m_input.act_ratio_constraints[j].m_constrained_nuclide == iso);
          assert( !has_constrained );
#endif
        }//if( pos == end(mod_isotopes) ) / else
      }//for( size_t i = 0; i < m_isotopes.size(); ++i )
    }//if( !m_input.act_ratio_constraints.empty() )

    assert( m_isotopes.size() == m_rel_act_norms.size() );
    
    for( size_t i = 0; i < m_rel_act_norms.size(); ++i )
    {
      bool is_constrained = false;
      for( size_t j = 0; !is_constrained && (j < m_input.act_ratio_constraints.size()); ++j )  
        is_constrained = (m_input.act_ratio_constraints[j].m_constrained_nuclide == m_isotopes[i]);

      if( is_constrained )
      {
        assert( m_rel_act_norms[i] == -1.0 );
        m_rel_act_norms[i] = -1.0;
      }else if( (m_rel_act_norms[i] < 1.0) || IsInf(m_rel_act_norms[i]) || IsNan(m_rel_act_norms[i]) )
      {
        m_setup_warnings.push_back( "The initial activity estimate for " + m_isotopes[i]
                                    + " was " + std::to_string(m_rel_act_norms[i])
                                    + ", so will use 1.0 instead.");
        m_rel_act_norms[i] = 1.0;
      }//if( m_rel_act_norms[i] < 1.0 )
    }//for( size_t i = 0; i < m_rel_act_norms.size(); ++i )
    
    if( num_isotopes > m_input.peaks.size() )
      throw std::runtime_error( "ManualGenericRelActFunctor: you must have at least as many peaks as"
                               " parameters you are fitting for." );
  }//ManualGenericRelActFunctor constructor
  
  size_t number_residuals() const
  {
#if( USE_RESIDUAL_TO_BREAK_DEGENERACY )
    if( m_input.eqn_form == RelActCalc::RelEffEqnForm::FramPhysicalModel )
      return m_input.peaks.size();
    return m_input.peaks.size() + 1;
#else
    return m_input.peaks.size();
#endif
  }//size_t number_residuals() const
  
  size_t iso_index( const std::string &iso ) const
  {
    const auto iso_pos = std::lower_bound( std::begin(m_isotopes), std::end(m_isotopes), iso );
    assert( iso_pos != std::end(m_isotopes) );
    
    if( iso_pos == std::end(m_isotopes) )
      throw std::logic_error( "ManualGenericRelActFunctor: missing nuclide" );
    
    return static_cast<size_t>( iso_pos - std::begin(m_isotopes) );
  }
  
  template<typename T>
  T relative_activity( const std::string &iso, const vector<T> &x ) const
  {
    int constraint_index = -1;
    for( size_t i = 0; ((constraint_index < 0) && (i < m_input.act_ratio_constraints.size())); ++i )  
      if( m_input.act_ratio_constraints[i].m_constrained_nuclide == iso )
        constraint_index = static_cast<int>(i);

    if( constraint_index >= 0 )
    {
#ifndef NDEBUG
      const size_t index = iso_index( iso );
      assert( (abs(x[index] - -1.0) < 1.0E-6) || (abs(x[index] - 0.0) < 1.0E-6) );
#endif

      const RelActCalcManual::ManualActRatioConstraint &constraint = m_input.act_ratio_constraints[constraint_index];
      return relative_activity( constraint.m_controlling_nuclide, x ) * constraint.m_constrained_to_controlled_activity_ratio;
    }//if( constraint_index >= 0 )


    const size_t index = iso_index( iso );
    assert( index < x.size() );
    return m_rel_act_norms[index] * x[index];
  }
  
  
  template<typename T>
  struct PhysModelRelEqnDef
  {
    shared_ptr<const DetectorPeakResponse> det;
    
    std::optional<RelActCalc::PhysModelShield<T>> self_atten;
    std::vector<RelActCalc::PhysModelShield<T>> external_attens;
    
    std::optional<T> hoerl_b, hoerl_c;
  };//struct PhysModelRelEqnDef
  
  
  template<typename T>
  static PhysModelRelEqnDef<T> make_phys_eqn_input( const RelActCalcManual::RelEffInput &input,
                                         const std::vector<T> &eqn_coefficients )
  {
    // See `setup_physical_model_shield_par_manual(...)` for details of equation coefficients, but
    //  the short of it is there will only be a parameter for AN if material is nullptr, and
    //  atomic number is being fit for.
    // AD will always have a parameter dedicated to it.
    // if a RelActCalc::PhysicalModelShieldInput is nullptr, or material is null and
    //  opt->atomic_number == 0.0, and fit AN is false, then there will be no parameters
    //  dedicated to the PhysicalModelShieldInput.
    //  (this design is a bit vestigial, and we *could* change things to always have a
    //   consistent parameter definition, but maybe its worth waiting until we make another
    //   change to do this)
    
    assert( input.eqn_form == RelActCalc::RelEffEqnForm::FramPhysicalModel );
    if( input.eqn_form != RelActCalc::RelEffEqnForm::FramPhysicalModel )
      throw std::logic_error( "make_phys_eqn_input called for non-physical model." );
    
    PhysModelRelEqnDef<T> answer;
    
    answer.det = input.phys_model_detector;
    
    size_t shield_index = 0;
    if( input.phys_model_self_atten
       && (input.phys_model_self_atten->material
           || ((input.phys_model_self_atten->atomic_number >= 1.0) && (input.phys_model_self_atten->atomic_number <= 98.0))
           || input.phys_model_self_atten->fit_atomic_number) )
    {
      RelActCalc::PhysModelShield<T> self_atten;

      self_atten.material = input.phys_model_self_atten->material;
      if( !self_atten.material )
      {
        if( input.phys_model_self_atten->fit_atomic_number )
        {
          assert( (shield_index + 1) <= eqn_coefficients.size() );
          if( (shield_index + 1) > eqn_coefficients.size() )
            throw logic_error( "make_phys_eqn_input: not enough input coefficients (1)" );
          
          const T an = eqn_coefficients[shield_index] * RelActCalc::ns_an_ceres_mult;
          shield_index += 1;
          assert( an >= 1.0 && an <= 98.0 );
          self_atten.atomic_number = an;
        }else
        {
          self_atten.atomic_number = T( input.phys_model_self_atten->atomic_number );
        }
      }//if( !self_atten.material )
      
      assert( (shield_index + 1) <= eqn_coefficients.size() );
      if( (shield_index + 1) > eqn_coefficients.size() )
        throw logic_error( "make_phys_eqn_input: not enough input coefficients (2)" );
      
      assert( eqn_coefficients[shield_index] >= 0.0 && eqn_coefficients[shield_index] <= 500.0 );
      self_atten.areal_density = eqn_coefficients[shield_index] * PhysicalUnits::g_per_cm2;
      shield_index += 1;
      
      answer.self_atten = std::move(self_atten);
    }//m_options.phys_model_self_atten
      
      
    for( size_t i = 0; i < input.phys_model_external_attens.size(); ++i )
    {
      const auto &a = input.phys_model_external_attens[i];
      if( !a->material && ((a->atomic_number < 1.0) || (a->atomic_number > 98)))
        continue;
      
      RelActCalc::PhysModelShield<T> atten;
      atten.material = a->material;
      if( !atten.material )
      {
        if( a->fit_atomic_number )
        {
          assert( (shield_index + 1) <= eqn_coefficients.size() );
          if( (shield_index + 1) > eqn_coefficients.size() )
            throw logic_error( "make_phys_eqn_input: not enough input coefficients (3)" );
          
          const T an = eqn_coefficients[shield_index]  * RelActCalc::ns_an_ceres_mult;
          assert( (an >= 1.0) && (an <= 98.0) );
          atten.atomic_number = an;
          shield_index += 1;
        }else
        {
          atten.atomic_number = T( a->atomic_number );
        }
      }//if( !atten.material )
      
      assert( (shield_index + 1) <= eqn_coefficients.size() );
      if( (shield_index + 1) > eqn_coefficients.size() )
        throw logic_error( "make_phys_eqn_input: not enough input coefficients (4)" );
      
      assert( eqn_coefficients[shield_index] >= 0.0 && eqn_coefficients[shield_index] <= 500.0 );
      atten.areal_density = eqn_coefficients[shield_index] * PhysicalUnits::g_per_cm2;
      shield_index += 1;
      
      answer.external_attens.push_back( std::move(atten) );
    }//for( loop over input.phys_model_external_attens )
      
    if( input.phys_model_use_hoerl )
    {
      assert( (shield_index + 2) <= eqn_coefficients.size() );
      if( (shield_index + 2) > eqn_coefficients.size() )
        throw logic_error( "make_phys_eqn_input: not enough input coefficients (5)" );
      
      answer.hoerl_b = eqn_coefficients[shield_index];
      shield_index += 1;
      answer.hoerl_c = eqn_coefficients[shield_index];
      shield_index += 1;
    }//if( input.phys_model_use_hoerl )
    
    assert( shield_index == eqn_coefficients.size() );
    if( shield_index != eqn_coefficients.size() )
      throw logic_error( "make_phys_eqn_input: number of equation coefficients mismatch" );
    
    return answer;
  }//PhysModelRelEqnDef make_phys_eqn_input( const std::vector<double> &eqn_coefficients ) const
  
  
  template<typename T>
  std::function<T(double)> make_rel_eff_fcn( const std::vector<T> &eqn_coefficients ) const
  {
    const RelActCalc::RelEffEqnForm eqn_form = m_input.eqn_form;
    if( eqn_form != RelActCalc::RelEffEqnForm::FramPhysicalModel )
    {
      // Note: will take copy of `eqn_coefficients` to avoid potential life-time issues, but we
      //       could maybe instead take a reference, for all our current use cases.
      return [eqn_form,eqn_coefficients]( double energy ){
        return eval_eqn_imp( energy, eqn_form, eqn_coefficients.data(), eqn_coefficients.size() );
      };
    }
      
    PhysModelRelEqnDef input = make_phys_eqn_input( m_input, eqn_coefficients );
    
    
    return [input]( double energy ){
      return eval_physical_model_eqn_imp<T>( energy, input.self_atten, input.external_attens,
                                            input.det.get(), input.hoerl_b, input.hoerl_c );
    };
  }//std::function<T(double)> rel_eff_fcn( const std::vector<T> &x ) const
  
  
  template<typename T>
  void eval_internal_lls_rel_eff( const std::vector<T> &x, T *residuals ) const
  {
    using namespace std;
    using namespace ceres;
    
    m_ncalls += 1;
    
    assert( residuals );
    assert( m_input.eqn_order >= 0 );
    assert( !m_input.use_ceres_to_fit_eqn );
    assert( x.size() == m_isotopes.size() );
    assert( m_input.eqn_form != RelActCalc::RelEffEqnForm::FramPhysicalModel );
    
    const size_t num_eqn_pars = static_cast<size_t>( m_input.eqn_order + 1 );
    const size_t num_isotopes = m_isotopes.size();
    assert( num_isotopes >= 1 );
    
    const T * const pars = x.data();
    vector<T> rel_activities( num_isotopes );
    for( size_t i = 0; i < num_isotopes; ++i )
      rel_activities[i] = this->relative_activity(m_isotopes[i], x);
    
    vector<T> eqn_coefficients;
    vector<vector<T>> eqn_cov;
    fit_rel_eff_eqn_lls_imp<T>( m_input.eqn_form, m_input.eqn_order,
                                m_isotopes,
                                rel_activities,
                                m_input.peaks,
                                eqn_coefficients, &eqn_cov );
    
    assert( eqn_coefficients.size() == (m_input.eqn_order + 1) );
    assert( eqn_cov.size() == (m_input.eqn_order + 1) );
    
    
    std::function<T(double)> rel_eff_curve = make_rel_eff_fcn<T>( eqn_coefficients );
    
    
    for( size_t index = 0; index < m_input.peaks.size(); ++index )
    {
      const RelActCalcManual::GenericPeakInfo &peak = m_input.peaks[index];
      
      const T curve_val = rel_eff_curve( peak.m_energy );
      
      T rel_src_counts( 0.0 );
      for( const RelActCalcManual::GenericLineInfo &line : peak.m_source_gammas )
      {
        const T rel_activity = relative_activity( line.m_isotope, x );
        rel_src_counts += rel_activity * line.m_yield;
      }//for( const GenericLineInfo &line : peak.m_source_gammas )
      
      
#if( USE_RESIDUAL_TO_BREAK_DEGENERACY )
      if( (index == 0) && (m_input.eqn_form != RelActCalc::RelEffEqnForm::FramPhysicalModel) )
      {
        // Pin the first relative efficiency to 1.0; this is to prevent degeneracy of LM and LLS
        //  both essentially fitting for the overall normalization
        const double weight = 10.0; //Fairly arbitrary - not sure what to actually use - need something so the uncerts on activities dont get huge (which they will with no weight)
        residuals[m_peak_infos.size()] = weight*((peak.m_counts / rel_src_counts) - 1.0);
      }
#endif
      
      
      // TODO: should we fold in the uncertainty from the relative efficiency equation into the below as well - I dont think so since we are treating them as nuisance parameters?
      
      // Note: we want to compute:
      //  `(rel_efficiency - curve_val) / rel_eff_uncertainty`,
      //  But this has some divide by zero issues when rel act is zero, but the below gives the same
      //  residual, but avoiding these issues.
      if( peak.m_base_rel_eff_uncert == -1.0 )
      {
        // We are doing an unweighted fit
        
        // Avoid dividing by zero, so make sure rel_src_counts isnt really close to zero.
        // TODO: - need to evaluate using a different formulation where \c rel_src_counts being zero isnt a problem (I think its fine, but need to check before making the change - and make sure it wont effect how we use the covariances).
        if( ((rel_src_counts < 1.0E-8) && (rel_src_counts < (1.0E-6*peak.m_counts)))
           || (rel_src_counts < static_cast<double>(std::numeric_limits<float>::epsilon())) )
        {
          rel_src_counts = T(1.0E-6) * peak.m_counts;
        }
        
        residuals[index] = (peak.m_counts / rel_src_counts) - curve_val;
      }else if( peak.m_base_rel_eff_uncert == 0.0 )
      {
        // We are not using a m_base_rel_eff_uncert value
        const T pred_counts = curve_val * rel_src_counts;
        residuals[index] = (peak.m_counts - pred_counts) / peak.m_counts_uncert;
      }else
      {
        // We are using a m_base_rel_eff_uncert value
        assert( peak.m_base_rel_eff_uncert <= 1.0 );
        
        const T pred_counts = curve_val * rel_src_counts;
        // Note: for `add_uncert` below, we are using peak.m_counts, but it *could* also be
        //       reasonable to use `rel_src_counts` (which I was doing pre 20220720) or
        //       even `pred_counts`.  This is maybe worth revisiting.  Note that if you change
        //       how things are calculated here, you should also be consistent with
        //       #fit_rel_eff_eqn_lls.
        const double add_uncert = peak.m_counts * peak.m_base_rel_eff_uncert;
        const double uncert = sqrt( pow(peak.m_counts_uncert,2.0) + pow(add_uncert,2.0) );
        
        residuals[index] = (peak.m_counts - pred_counts) / uncert;
      }
    }//for( loop over energies to evaluate at )
  }//eval_internal_lls_rel_eff(...)


  template<typename T>
  void eval_internal_nl_rel_eff( const std::vector<T> &x, T *residuals ) const
  {
    using namespace std;
    using namespace ceres;
    
    m_ncalls += 1;
    
    assert( residuals );

    const size_t num_isos = num_isotopes();
  
    std::function<T (double)> rel_eff_fcn;
    if( m_input.eqn_form == RelActCalc::RelEffEqnForm::FramPhysicalModel )
    {
      size_t par_num = num_isos;
      
      assert( m_input.phys_model_detector );
      const DetectorPeakResponse * const det = m_input.phys_model_detector.get();
      
      std::optional<RelActCalc::PhysModelShield<T>> self_atten;
      
      assert( !m_input.phys_model_self_atten
             || m_input.phys_model_self_atten->material
              || m_input.phys_model_self_atten->fit_atomic_number
              || ((m_input.phys_model_self_atten->atomic_number >= 1.0) && (m_input.phys_model_self_atten->atomic_number <= 98.0)) );
      
      if( m_input.phys_model_self_atten
         && (m_input.phys_model_self_atten->material
             || m_input.phys_model_self_atten->fit_atomic_number
             || ((m_input.phys_model_self_atten->atomic_number > 0.99) && (m_input.phys_model_self_atten->atomic_number < 98.001))) )
      {
        RelActCalc::PhysModelShield<T> att;
        att.material = m_input.phys_model_self_atten->material;
        
        if( att.material )
        {
          att.atomic_number = T(0.0);
        }else if( m_input.phys_model_self_atten->fit_atomic_number )
        {
          T an = x[par_num] * RelActCalc::ns_an_ceres_mult;
          att.atomic_number = fmin( fmax(an, 1.0), 98.0);
          par_num += 1;
        }else
        {
          att.atomic_number = T( fmin( fmax(m_input.phys_model_self_atten->atomic_number, 1.0), 98.0) );
        }
        
        att.areal_density = x[par_num] * PhysicalUnits::g_per_cm2;
        par_num += 1;
        
        self_atten = std::move(att);
      }//if( use internal attenuation shielding )
      
      vector<RelActCalc::PhysModelShield<T>> external_attens;
      for( const shared_ptr<const RelActCalc::PhysicalModelShieldInput> &ext_atten : m_input.phys_model_external_attens )
      {
        assert( ext_atten );
        if( !ext_atten )
          continue;
        
        assert( ext_atten->material
                || ext_atten->fit_atomic_number
                || ((ext_atten->atomic_number >= 1.0) && (ext_atten->atomic_number <= 98.0)) );
        
        if( !ext_atten->material
           && !ext_atten->fit_atomic_number
           && ((ext_atten->atomic_number < 0.999) || (ext_atten->atomic_number > 98.001)) )
        {
          assert( 0 );
          continue;
        }
        
        RelActCalc::PhysModelShield<T> att;
        att.material = ext_atten->material;
        
        if( att.material )
        {
          att.atomic_number = T(0.0);
        }else if( ext_atten->fit_atomic_number )
        {
          T an = x[par_num] * RelActCalc::ns_an_ceres_mult;
          att.atomic_number = fmin( fmax(an, 1.0), 98.0);
          par_num += 1;
        }else
        {
          assert( (ext_atten->atomic_number >= 1.0) && (ext_atten->atomic_number <= 98.0) );
          att.atomic_number = T( ext_atten->atomic_number );
        }
        
        att.areal_density = x[par_num] * PhysicalUnits::g_per_cm2;
        par_num += 1;
        
        external_attens.push_back( std::move(att) );
      }//for( loop over external attenuators )
      
      
      std::optional<T> b, c;
      if( m_input.phys_model_use_hoerl )
      {
        b = x[par_num];
        par_num += 1;
        c = x[par_num];
        par_num += 1;
      }
      
      rel_eff_fcn = [self_atten,external_attens, det, b, c]( double energy ){
        return eval_physical_model_eqn_imp<T>( energy, self_atten, external_attens, det, b, c );
      };
      
      assert( par_num == x.size() );
    }else
    {
      assert( x.size() == (num_isos + m_input.eqn_order + 1) );
      rel_eff_fcn = [&x, this, num_isos]( double energy ){
        return eval_eqn_imp( energy, m_input.eqn_form, &(x[num_isos]), m_input.eqn_order + 1 );
      };
    }
    
    for( size_t index = 0; index < m_input.peaks.size(); ++index )
    {
      const RelActCalcManual::GenericPeakInfo &peak = m_input.peaks[index];
      
      T curve_val = rel_eff_fcn( peak.m_energy );
      
      T rel_src_counts{}; //scalar part of Jet will be default constructed to 0.0
      for( const RelActCalcManual::GenericLineInfo &line : peak.m_source_gammas )
      {
        const T rel_activity = relative_activity( line.m_isotope, x );
        rel_src_counts += rel_activity * line.m_yield;
      }//for( const GenericLineInfo &line : peak.m_source_gammas )
      
      
#if( USE_RESIDUAL_TO_BREAK_DEGENERACY )
      if( (index == 0) && (m_input.eqn_form != RelActCalc::RelEffEqnForm::FramPhysicalModel) )
      {
        // Pin the first relative efficiency to 1.0; this is to prevent degeneracy of LM and LLS
        //  both essentially fitting for the overall normalization
        const double weight = 10.0; //Fairly arbitrary - not sure what to actually use - need something so the uncerts on activities dont get huge (which they will with no weight)
        residuals[m_peak_infos.size()] = weight*((peak.m_counts / rel_src_counts) - 1.0);
      }
#endif
      
      
      // TODO: should we fold in the uncertainty from the relative efficiency equation into the below as well - I dont think so since we are treating them as nuisance parameters?
      
      // Note: we want to compute:
      //  `(rel_efficiency - curve_val) / rel_eff_uncertainty`,
      //  But this has some divide by zero issues when rel act is zero, but the below gives the same
      //  residual, but avoiding these issues.
      if( peak.m_base_rel_eff_uncert == -1.0 )
      {
        // We are doing an unweighted fit
        
        // Avoid dividing by zero, so make sure rel_src_counts isnt really close to zero.
        // TODO: - need to evaluate using a different formulation where \c rel_src_counts being zero isnt a problem (I think its fine, but need to check before making the change - and make sure it wont effect how we use the covariances).
        if( ((rel_src_counts < 1.0E-8) && (rel_src_counts < (1.0E-6*peak.m_counts)))
           || (rel_src_counts < numeric_limits<T>::epsilon()) )
        {
          rel_src_counts = exp(T{}) * 1.0E-6 * peak.m_counts;
        }
        
        residuals[index] = (peak.m_counts / rel_src_counts) - curve_val;
      }else if( peak.m_base_rel_eff_uncert == 0.0 )
      {
        // We are not using a m_base_rel_eff_uncert value
        const T pred_counts = curve_val * rel_src_counts;
        residuals[index] = (peak.m_counts - pred_counts) / peak.m_counts_uncert;
      }else
      {
        // We are using a m_base_rel_eff_uncert value
        assert( peak.m_base_rel_eff_uncert <= 1.0 );
        
        const T pred_counts = curve_val * rel_src_counts;
        // Note: for `add_uncert` below, we are using peak.m_counts, but it *could* also be
        //       reasonable to use `rel_src_counts` (which I was doing pre 20220720) or
        //       even `pred_counts`.  This is maybe worth revisiting.  Note that if you change
        //       how things are calculated here, you should also be consistent with
        //       #fit_rel_eff_eqn_lls.
        const double add_uncert = peak.m_counts * peak.m_base_rel_eff_uncert;
        const double uncert = sqrt( pow(peak.m_counts_uncert,2.0) + pow(add_uncert,2.0) );
        
        residuals[index] = (peak.m_counts - pred_counts) / uncert;
      }
    }//for( loop over energies to evaluate at )
  }//eval_internal_nl_rel_eff(...)

/*
  template<typename T, int N>
  void eval( std::vector<ceres::Jet<T,N>> x, ceres::Jet<T,N> *residuals ) const
  {
    
    if( m_input.eqn_form == RelActCalc::RelEffEqnForm::FramPhysicalModel )
    {
      const size_t num_isos = num_isotopes();
      // TODO: make sure scalar portion of Jet is valid range - need to use proper logic for parameter location...
      //We'll give the minimizer a little wiggle room to go negative for AD, but not to much.
      //  However, we'll make sure the AD is non-negative.
      //assert( x[num_isos + 1] > -1.0E-6 );
      //x[num_isos + 1].a = std::max( 0.0, x[num_isos + 1].a );
      //for( size_t i = 0; i < m_input.phys_model_external_attens.size(); ++i )
      //{
      //  assert( x[num_isos + 2 + 2*i + 1] > -1.0E-6 );
      //  x[num_isos + 2 + 2*i + 1].a = std::max( 0.0, x[num_isos + 2 + 2*i + 1].a );
      //}
    }//if( m_input.eqn_form == RelActCalc::RelEffEqnForm::FramPhysicalModel )
    
    if( !m_input.use_ceres_to_fit_eqn )
      throw std::logic_error( "ManualGenericRelActFunctor: relative efficiency equation should be fit using Ceres when using auto-differentiation." );

    eval_internal_nl_rel_eff( x, residuals );
  }
  */

  template<typename T>
  void eval( std::vector<T> x, T *residuals ) const
  {
    if( m_input.use_ceres_to_fit_eqn )
      eval_internal_nl_rel_eff<T>( x, residuals );
    else
      eval_internal_lls_rel_eff<T>( x, residuals );
  }
  
  
  virtual double operator()( const std::vector<double> &x ) const
  {
    vector<double> residuals( number_residuals(), 0.0 );
    try
    {
      eval( x, residuals.data() );
    }catch( std::exception &e )
    {
      cerr << "ManualGenericRelActFunctor::operator() caught: " << e.what() << endl;
      return std::numeric_limits<double>::max();
    }
    
    double chi2 = 0.0;
    for( size_t i = 0; i < m_input.peaks.size(); ++i )
      chi2 += residuals[i]*residuals[i];
    
    return chi2;
  }//operator() - for minuit
  
  
  // For Minuit2
  virtual double Up() const
  {
    return 1.0;
  }
  
  size_t num_isotopes() const
  {
    return m_isotopes.size();
  }

  size_t num_parameters() const
  {
    size_t num_pars = m_isotopes.size();
    if( !m_input.use_ceres_to_fit_eqn )
      return num_pars;
    
    if( m_input.eqn_form == RelActCalc::RelEffEqnForm::FramPhysicalModel )
    {
      const auto &self_atten = m_input.phys_model_self_atten;
      if( self_atten
         && (self_atten->material
             || ((self_atten->atomic_number >= 0.999) && (self_atten->atomic_number <= 98.001))
             || self_atten->fit_atomic_number) )
      {
        if( self_atten->fit_atomic_number )
          num_pars += 1; //AN is only a parameter if being fit
        num_pars += 1; //AD is always a paramater
      }
      
      for( const auto &atten : m_input.phys_model_external_attens )
      {
        assert( atten );
        if( !atten )
          continue;
        
        assert( atten->material || ((atten->atomic_number >= 0.999) && (atten->atomic_number <= 98.001)) );
        if( atten->material
           || ((atten->atomic_number >= 0.999) && (atten->atomic_number <= 98.001))
           || atten->fit_atomic_number )
        {
          if( atten->fit_atomic_number )
            num_pars += 1;
          num_pars += 1;
        }
      }
      
      if( m_input.phys_model_use_hoerl )
        num_pars += 2;
    }else
    {
      num_pars += m_input.eqn_order + 1;
    }
    
    return num_pars;
  }
  
  // The return value indicates whether the computation of the
  // residuals and/or jacobians was successful or not.
  template<typename T>
  bool operator()(T const* const* parameters, T* residuals) const 
  {
    try
    {
      vector<T> pars( parameters[0], parameters[0] + num_parameters() );
     
      eval( pars, residuals );
    }catch( std::exception &e )
    {
      cerr << "ManualGenericRelActFunctor::operator() caught: " << e.what() << endl;
      return false;
    }
    
    return true;
  };//bool operator() - for Ceres

};//class ManualGenericRelActFunctor
}//namespace




namespace RelActCalcManual
{
GenericLineInfo::GenericLineInfo()
: m_yield( std::numeric_limits<double>::quiet_NaN() ),
  m_isotope( "InvalidIsotope" )
{
}

GenericLineInfo::GenericLineInfo( const double yield, const std::string &isotope )
 : m_yield( yield ),
   m_isotope( std::move(isotope) )
{
}


GenericPeakInfo::GenericPeakInfo()
 : m_energy( 0.0 ),
   m_mean( 0.0 ),
   m_fwhm( 0.0 ),
   m_counts( 0.0 ),
   m_counts_uncert( 0.0 ),
   m_base_rel_eff_uncert( 0.0 ),
   m_source_gammas{}
{
}

/*
void ManualActRatioConstraint::toXml( ::rapidxml::xml_node<char> *parent ) const
{
  if( m_constrained_to_controlled_activity_ratio <= 0.0 )
    throw logic_error( "ManualActRatioConstraint::toXml: Constrained to controlled activity ratio is less than or equal to 0.0." );

  assert( parent );
  if( !parent || !parent->document() )
    throw runtime_error( "ManualActRatioConstraint::toXml: invalid parent." );

  rapidxml::xml_document<char> *doc = parent->document();
  rapidxml::xml_node<char> *base_node = doc->allocate_node( node_element, "ManualActRatioConstraint", nullptr, 24, 0 );
  parent->append_node( base_node );
  append_version_attrib( base_node, ManualActRatioConstraint::sm_xmlSerializationVersion );
  
  append_string_node( base_node, "ControllingNuclide", m_controlling_nuclide );
  append_string_node( base_node, "ConstrainedNuclide", m_constrained_nuclide );
  append_float_node( base_node, "ActivityRatio", m_constrained_to_controlled_activity_ratio );
}//ManualActRatioConstraint::toXml(...)

void ManualActRatioConstraint::fromXml( const ::rapidxml::xml_node<char> *constraint_node )
{
  if( !constraint_node )
    throw runtime_error( "ManualActRatioConstraint::fromXml: invalid input" );
    
  if( !rapidxml::internal::compare( constraint_node->name(), constraint_node->name_size(), "ManualActRatioConstraint", 24, false ) )
    throw std::logic_error( "invalid input node name" );
    
  // A reminder double check these logics when changing RoiRange::sm_xmlSerializationVersion
  static_assert( ManualActRatioConstraint::sm_xmlSerializationVersion == 0,
                  "ManualActRatioConstraint::fromXml: needs to be updated for new serialization version." );
    
  XmlUtils::check_xml_version( constraint_node, ManualActRatioConstraint::sm_xmlSerializationVersion );

  const rapidxml::xml_node<char> *controlling_node = XmlUtils::get_required_node( constraint_node, "ControllingNuclide" );
  const rapidxml::xml_node<char> *constrained_node = XmlUtils::get_required_node( constraint_node, "ConstrainedNuclide" );
  
  m_controlling_nuclide = SpecUtils::xml_value_str( controlling_node );
  m_constrained_nuclide = SpecUtils::xml_value_str( constrained_node );
  m_constrained_to_controlled_activity_ratio = XmlUtils::get_float_node_value( constraint_node, "ActivityRatio" );
  if( m_constrained_to_controlled_activity_ratio <= 0.0 )
    throw runtime_error( "ManualActRatioConstraint::fromXml: Activity ratio is less than or equal to 0.0." );
}//ManualActRatioConstraint::fromXml(...)

#if( PERFORM_DEVELOPER_CHECKS )
void ManualActRatioConstraint::equalEnough( const ManualActRatioConstraint &lhs, const ManualActRatioConstraint &rhs )
{
  if( fabs(lhs.m_constrained_to_controlled_activity_ratio - rhs.m_constrained_to_controlled_activity_ratio) > 1e-6 )
    throw logic_error( "ManualActRatioConstraint: Constrained to controlled activity ratio is not equal." );

  if( lhs.m_controlling_nuclide != rhs.m_controlling_nuclide )
    throw logic_error( "ManualActRatioConstraint: Controlling nuclide is not equal." );

  if( lhs.m_constrained_nuclide != rhs.m_constrained_nuclide )
    throw logic_error( "ManualActRatioConstraint: Constrained nuclide is not equal." );
}
#endif
*/


void fit_rel_eff_eqn_lls( const RelActCalc::RelEffEqnForm fcn_form, const size_t order,
                             const vector<double> &energies,
                             const vector<double> &data_values,
                             const vector<double> &data_uncertainties_orig,
                             vector<double> &fit_pars,
                             vector<vector<double>> *covariance )
{
  fit_rel_eff_eqn_lls_imp( fcn_form, order, energies, data_values,
                            data_uncertainties_orig, fit_pars, covariance );
}
  
  
void fit_rel_eff_eqn_lls( const RelActCalc::RelEffEqnForm fcn_form,
                           const size_t order,
                           const std::vector<std::string> &isotopes,
                           const std::vector<double> &rel_acts,
                           const std::vector<GenericPeakInfo> &peak_infos,
                           std::vector<double> &fit_pars,
                           std::vector<std::vector<double>> *covariance )
{
  fit_rel_eff_eqn_lls_imp( fcn_form, order, isotopes, rel_acts, peak_infos, fit_pars, covariance );
}
  
  
vector<GenericPeakInfo> add_nuclides_to_peaks( const std::vector<GenericPeakInfo> &peaks,
                                              const std::vector<SandiaDecayNuc> &nuclides,
                                              const double real_time,
                                              const double cluster_sigma )
{
  vector<GenericPeakInfo> answer = peaks;
  
  vector< pair<double,double> > energy_widths, energy_obs_counts, energy_obs_counts_uncert;
  for( const auto &p : peaks )
    energy_widths.push_back( {p.m_energy, p.m_fwhm / 2.35482} );
  
  set<const void *> nuclides_seen;
  for( const auto &n : nuclides )
  {
    string name;
    const void *src_ptr = nullptr;
    if( n.nuclide )
    {
      src_ptr = static_cast<const void *>(n.nuclide);
      name = n.nuclide->symbol;
    }else if( n.element )
    {
      src_ptr = static_cast<const void *>(n.element);
      name = n.element->name;
    }else if( n.reaction )
    {
      src_ptr = static_cast<const void *>(n.reaction);
      name = n.reaction->name();
    }else
    {
      throw runtime_error( "add_nuclides_to_peaks: null input" );
    }
    
    if( nuclides_seen.count( src_ptr ) )
      throw runtime_error( "add_nuclides_to_peaks: input nuclides must be unique" );
    nuclides_seen.insert( src_ptr );
    
    // We will map from the peaks mean, to the total number of gammas that contribute to that peak,
    //  for this nuclide
    map<double,double> energy_gammas_map;
    
    if( n.nuclide )
    {
      SandiaDecay::NuclideMixture mixture;
      mixture.addNuclideByActivity(n.nuclide, GammaInteractionCalc::ShieldingSourceChi2Fcn::sm_activityUnits);
      
      if( n.correct_for_decay_during_meas && (real_time <= 0) )
        throw runtime_error( "add_nuclides_to_peaks: measurement time must be specified if"
                            " correcting activities for nuclide decays during measurement.");
      
      const double activity = 1.0;
      const bool decay_correct = n.correct_for_decay_during_meas;
      
      GammaInteractionCalc::ShieldingSourceChi2Fcn::cluster_peak_activities( energy_gammas_map,
                                                                            energy_widths, mixture, activity, n.age, cluster_sigma, -1,
                                                                            decay_correct, real_time, nullptr, nullptr );
    }else if( n.element )
    {
      for( const pair<double,double> &p : energy_widths )
      {
        double src_yield = 0.0;
        const double lower_x = p.first - cluster_sigma*p.second;
        const double upper_x = p.first + cluster_sigma*p.second;
        for( const SandiaDecay::EnergyIntensityPair &xray : n.element->xrays )
        {
          if( (xray.energy >= lower_x) && (xray.energy <= upper_x) )
            src_yield += xray.intensity;
        }
        
        energy_gammas_map[p.first] = src_yield;
      }//for( const auto &p : peaks )
    }else if( n.reaction )
    {
      for( const pair<double,double> &p : energy_widths )
      {
        double src_yield = 0.0;
        const double lower_x = p.first - cluster_sigma*p.second;
        const double upper_x = p.first + cluster_sigma*p.second;
        for( const ReactionGamma::Reaction::EnergyYield &rxctn : n.reaction->gammas )
        {
          if( (rxctn.energy >= lower_x) && (rxctn.energy <= upper_x) )
            src_yield += rxctn.abundance;
        }
        
        energy_gammas_map[p.first] = src_yield;
      }//for( const auto &p : peaks )
    }
    
    // Convert energy_gammas_map to a vector for convenience
    vector<pair<double,double>> energy_gammas;
    for( const auto &ec : energy_gammas_map )
      energy_gammas.push_back( ec );
    
    assert( energy_gammas.size() == answer.size() );
    
    for( size_t peak_index = 0; peak_index < energy_gammas.size(); ++peak_index )
    {
      GenericPeakInfo &peak = answer[peak_index];
      const double yield = energy_gammas[peak_index].second;
      if( yield > numeric_limits<float>::min() )
        peak.m_source_gammas.emplace_back( yield, name );
    }//for( size_t row = 0; row < num_peaks; ++row )
  }//for( const auto &n : nuclides )
  
  // an alternate way to do this, but they dont match exactly
  //vector<RelActCalcManual::PeakCsvInput::NucAndAge> isotopes;
        //for( const auto &n : nuc_sources )
        //{
        //  if( n.nuclide )
        //    isotopes.emplace_back( n.nuclide->symbol, n.age, correct_for_decay );
        //}
        //RelActCalcManual::PeakCsvInput::NucMatchResults matched_res
        //  = RelActCalcManual::PeakCsvInput::fill_in_nuclide_info( peaks_in_range,
        //                                    RelActCalcManual::PeakCsvInput::NucDataSrc::SandiaDecay,
        //                                    {}, isotopes, cluster_num_sigma, {}, real_time );
        // const auto peaks_with_nucs = matched_res.peaks_matched;
      
        /*
        // Code to help debug difference between matching stuff...
        for( auto &p : peaks_with_nucs )
        {
          std::sort( begin(p.m_source_gammas), end(p.m_source_gammas), []( auto &lhs, auto &rhs ){
            return lhs.m_isotope < rhs.m_isotope;
          } );
        }
      
        for( auto &p : matched_res.peaks_matched )
        {
          std::sort( begin(p.m_source_gammas), end(p.m_source_gammas), []( auto &lhs, auto &rhs ){
            return lhs.m_isotope < rhs.m_isotope;
          } );
        }
      
        assert( matched_res.peaks_matched.size() == peaks_with_nucs.size() );
      
      
        for( size_t i = 0; i < std::max(matched_res.peaks_matched.size(), peaks_with_nucs.size()); ++i )
        {
          const auto newp = matched_res.peaks_matched[i];
          const auto oldp = peaks_with_nucs[i];
          assert( newp.m_energy == oldp.m_energy );
          assert( newp.m_counts == oldp.m_counts );
          assert( newp.m_counts_uncert == oldp.m_counts_uncert );
          assert( newp.m_fwhm == oldp.m_fwhm );
          assert( newp.m_base_rel_eff_uncert == oldp.m_base_rel_eff_uncert );
          assert( newp.m_source_gammas.size() == oldp.m_source_gammas.size() );
          for( size_t j = 0; j < newp.m_source_gammas.size(); ++j )
          {
            assert( newp.m_source_gammas[j].m_isotope == oldp.m_source_gammas[j].m_isotope );
          
            double diff = fabs( newp.m_source_gammas[j].m_yield - oldp.m_source_gammas[j].m_yield );
            assert( diff <= 0.00001*newp.m_source_gammas[j].m_yield );
            assert( diff <= 0.00001*oldp.m_source_gammas[j].m_yield );
            if( newp.m_source_gammas[j].m_yield != oldp.m_source_gammas[j].m_yield )
            {
              double brnew = newp.m_source_gammas[j].m_yield;
              double brold = oldp.m_source_gammas[j].m_yield;
              cout << "Mismatcht BR: " << brnew << " vs " << brold << " for " << newp.m_energy << " keV" << endl;
              cout << endl;
            }
            //assert( newp.m_source_gammas[j].m_yield == oldp.m_source_gammas[j].m_yield );
          }
        
          if( i < matched_res.peaks_matched.size() )
          {
            const auto p = matched_res.peaks_matched[i];
            cout << "new " << i << ": e=" << p.m_energy << ", fwhm=" << p.m_fwhm << endl;
            for( const auto g : p.m_source_gammas )
              cout << "\tsource: " << g.m_isotope << ": " << g.m_yield << endl;
          }
        
          if( i < peaks_with_nucs.size() )
          {
            const auto p = peaks_with_nucs[i];
            cout << "old " << i << ": e=" << p.m_energy << ", fwhm=" << p.m_fwhm << endl;
            for( const auto g : p.m_source_gammas )
              cout << "\tsource: " << g.m_isotope << ": " << g.m_yield << endl;
          }
        }
        cout << endl << endl;
        //peaks_with_nucs = matched_res.peaks_matched;
      */

  return answer;
}//add_nuclides_to_peaks(...)


/*
void fit_rel_eff_eqn_lls( const RelActCalc::RelEffEqnForm fcn_form,
                         const size_t order,
                         const std::vector<SandiaDecayNucRelAct<double>> &nuclides,
                         const double base_rel_eff_uncert,
                         const std::vector<std::shared_ptr<const PeakDef>> &peak_infos,
                         vector<double> &fit_pars,
                         std::vector<std::vector<double>> *covariance )
{
  //  We want to solve Ax = b, where
  //    Elements of A are the
  //    x is the coefficients we are solving for
  // https://eigen.tuxfamily.org/dox/group__LeastSquares.html
  
  assert( !nuclides.empty() );
  if( nuclides.empty() )
    throw runtime_error( "fit_rel_eff_eqn_lls: no nuclides specified." );
  
  assert( !peak_infos.empty() );
  if( peak_infos.empty() )
    throw runtime_error( "fit_rel_eff_eqn_lls: no peaks specified." );
  
  // We will map from the peaks mean, to the total number of gammas that contribute to that peak
  map<double,double> energy_gammas_map;
  
  // Get peak energies and widths (normally width this is just 'sigma', but for non-Gaussian peaks
  //  its 0.25 of the ROI)
  set<double> energies_seen; //a very poor check that there arent duplicate peaks
  vector< pair<double,double> > energy_widths, energy_obs_counts, energy_obs_counts_uncert;
  for( const auto &p : peak_infos )
  {
    // To use non-Gaussian peaks we would need to pass in the shared_ptr<const Measurement> data...
    //  maybe later if it ever matters
    if( !p->gausPeak() )
      throw runtime_error( "fit_rel_eff_eqn_lls: non-Gaussian peaks not supported yet" );
    
    // Note that in GammaInteractionCalc::ShieldingSourceChi2Fcn::observedPeakEnergyWidths
    //  we use the assigned nuclides gamma energy, as the energy - here we are using the peak mean.
    //  TODO: - revisit ether to use peak mean or its nuclide gamma as the energy - after implementing the rest of the manual RelAct calc stuff.
    const double energy = p->mean();
    const double sigma = p->gausPeak() ? p->sigma() : 0.25*p->roiWidth();
    const double amp = p->amplitude();
    //const double amp = p->gausPeak() ? p->amplitude() : p->areaFromData(data);
    const double ampUncert = p->amplitudeUncert();

    if( energies_seen.count(energy) )
      throw runtime_error( "fit_rel_eff_eqn_lls: multiple peaks with same energy - not allowed." );
    energies_seen.insert( energy );
    
    energy_widths.push_back( {energy, sigma} );
    energy_obs_counts.push_back( {energy, amp} );
    energy_obs_counts_uncert.push_back( {energy, ampUncert} );
  }//for( const PeakDef &peak : peaks )
  
  // JIC the peaks werent sorted, sort by just energies (although we did check no duplicate energies
  //  but we'll play it safe)
  auto sortByFirstOnly = []( const pair<double, double> &lhs, const pair<double, double> &rhs ){
    return lhs.first < rhs.first;
  };
  
  std::stable_sort( begin(energy_widths), end(energy_widths), sortByFirstOnly );
  std::stable_sort( begin(energy_obs_counts), end(energy_obs_counts), sortByFirstOnly );
  std::stable_sort( begin(energy_obs_counts_uncert), end(energy_obs_counts_uncert), sortByFirstOnly );
  
  
  // Now we will go through and get the amplitude of gammas we expect to contribute to a single peak
  //  (there may be multiple gammas from the same nuclide, as well as multiple nuclides that
  //   contribute to a single observable peaks).
  //  We will select a 'cluster' sigma of 1.5; this is what Activity/Shielding fit uses, but I dont
  //  think this value was derived by anything more than "that seems about right", and I havent
  //  run into an obvious case where this is not correct.
  const double photopeakClusterSigma = 1.5;
  set<const SandiaDecay::Nuclide *> nuclides_seen;
  for( const auto &n : nuclides )
  {
    if( nuclides_seen.count(n.nuclide) )
      throw runtime_error( "fit_rel_eff_eqn_lls: input nuclides must be unique" );
  
    nuclides_seen.insert( n.nuclide );
    
    SandiaDecay::NuclideMixture mixture;
    mixture.addNuclideByActivity(n.nuclide, GammaInteractionCalc::ShieldingSourceChi2Fcn::sm_activityUnits);
    
    const double energyToCluster = -1;
    // TODO: we could account for decays during the measurement, but would need realTime here
    const bool accountForDecayDuringMeas = false;
    const double realTime = -1;
    GammaInteractionCalc::ShieldingSourceChi2Fcn::cluster_peak_activities( energy_gammas_map,
                                            energy_widths, mixture, n.rel_activity, n.age,
                                            photopeakClusterSigma, energyToCluster,
                                            accountForDecayDuringMeas, realTime, nullptr, nullptr );
  }//for( const auto &n : nuclides )
  
  // Convert energy_gammas_map to a vector for convenience
  vector<pair<double,double>> energy_gammas;
  for( const auto &ec : energy_gammas_map )
    energy_gammas.push_back( ec );

  assert( energy_gammas.size() == peak_infos.size() );
  assert( energy_gammas.size() == energy_widths.size() );
  assert( energy_gammas.size() == energy_obs_counts.size() );
  assert( energy_gammas.size() == energy_obs_counts_uncert.size() );
  
  
  // Now put all this info onto a form so we can call into fit_rel_eff_eqn_lls(...); there is a
  //  commented out implementation of not having to do this, yet another, transformation of
  //  information.
  
  double max_pred_counts = 0.0;
  for( size_t peak_index = 0; peak_index < energy_gammas.size(); ++peak_index )
    max_pred_counts = std::max(max_pred_counts, energy_gammas[peak_index].second);
  
  // Instead of keeping counts from each nuclide for each peak separate, we summed all nuclides
  //  together for each peak - so here we'll only use a single "Effective" isotope.
  const vector<string> isotopes{ "Effective" };
  const vector<double> rel_acts( 1, max_pred_counts );
  vector<GenericPeakInfo> generic_peak_infos;
  
  for( size_t peak_index = 0; peak_index < energy_gammas.size(); ++peak_index )
  {
    GenericPeakInfo peak;
    peak.m_mean = peak_infos[peak_index]->mean();
    peak.m_energy = energy_gammas[peak_index].first;
    peak.m_fwhm = 2.35482*energy_widths[peak_index].second;
    peak.m_counts = energy_obs_counts[peak_index].second;
    peak.m_counts_uncert = (energy_obs_counts_uncert[peak_index].second > 0.0)
                             ? energy_obs_counts_uncert[peak_index].second
                             : sqrt(peak.m_counts);
    peak.m_base_rel_eff_uncert = base_rel_eff_uncert;
    
    const double yield = energy_gammas[peak_index].second / max_pred_counts;
    peak.m_source_gammas.emplace_back( yield, "Generic" );
    
    generic_peak_infos.push_back( peak );
  }//for( size_t row = 0; row < num_peaks; ++row )
  
  return fit_rel_eff_eqn_lls( fcn_form, order, isotopes, rel_acts, generic_peak_infos,
                              fit_pars, covariance );
}//fit_rel_eff_eqn_lls(...)
*/

void fit_act_to_rel_eff( const RelActCalc::RelEffEqnForm eqn_form,
                        const std::vector<double> &eqn_pars,
                        const std::vector<std::string> &isotopes,
                        const std::vector<GenericPeakInfo> &peak_infos,
                        std::vector<double> &fit_rel_acts,
                        std::vector<double> &fit_uncerts )
{
  if( eqn_form == RelActCalc::RelEffEqnForm::FramPhysicalModel )
    throw runtime_error( "fit_act_to_rel_eff: FramPhysicalModel not supported." );
  
  if( eqn_pars.empty() || eqn_pars.size() > 10 )
    throw runtime_error( "fit_act_to_rel_eff: invalid equation passed in." );

  auto eff_eqn = [eqn_form, eqn_pars]( double energy ){
    return eval_eqn( energy, eqn_form, eqn_pars );
  };
  
  fit_act_to_rel_eff( eff_eqn, isotopes, peak_infos, fit_rel_acts, fit_uncerts );
}//fit_act_to_rel_eff(...)


void fit_act_to_phys_rel_eff( const RelEffInput &input,
                        const std::vector<std::string> &isotopes,
                        const std::vector<GenericPeakInfo> &peak_infos,
                        std::vector<double> &fit_rel_acts,
                        std::vector<double> &fit_uncerts )
{
  if( !input.phys_model_detector || !input.phys_model_detector->isValid() )
    throw runtime_error( "fit_act_to_phys_rel_eff: invalid detector passed in." );
  
  
  vector<int> dummy_const_pars;
  vector<double> rel_eff_pars( 2 + 2*input.phys_model_external_attens.size() + 2 ); //Likely too big - we'll resize later
  size_t rel_eff_index = 0;
  setup_physical_model_shield_par_manual( dummy_const_pars, rel_eff_pars.data(),
                                         rel_eff_index, input.phys_model_self_atten );
  
  for( const auto &opt : input.phys_model_external_attens )
  {
    assert( rel_eff_index < rel_eff_pars.size() );
    setup_physical_model_shield_par_manual( dummy_const_pars, rel_eff_pars.data(),
                                           rel_eff_index, opt );
  }
  
  if( input.phys_model_use_hoerl )
  {
    assert( rel_eff_index < rel_eff_pars.size() );
    rel_eff_pars[rel_eff_index] = 0.0; //(energy/1000)^b
    rel_eff_index += 1;
    assert( rel_eff_index < rel_eff_pars.size() );
    rel_eff_pars[rel_eff_index] = 1.0; //c^(1000/energy)
    rel_eff_index += 1;
  }//if( input.phys_model_use_hoerl )
  
  assert( rel_eff_index <= rel_eff_pars.size() );
  
  rel_eff_pars.resize( rel_eff_index );

  const ManualGenericRelActFunctor::PhysModelRelEqnDef eqn_input
        = ManualGenericRelActFunctor::make_phys_eqn_input( input, rel_eff_pars );
  
  const function<double(double)> eff_eqn
         = RelActCalc::physical_model_eff_function( eqn_input.self_atten, eqn_input.external_attens,
                                        eqn_input.det, eqn_input.hoerl_b, eqn_input.hoerl_c );

  fit_act_to_rel_eff( eff_eqn, isotopes, peak_infos, fit_rel_acts, fit_uncerts );
}//fit_act_to_rel_eff(...)


void fit_act_to_rel_eff( const std::function<double(double)> &eff_fcn,
                        const std::vector<std::string> &isotopes,
                        const std::vector<GenericPeakInfo> &peak_infos,
                        std::vector<double> &fit_rel_acts,
                        std::vector<double> &fit_uncerts )
{
  // We want to fit the relative activities of the isotopes, given a relative efficiency curve
  
  // We'll start off with some basic sanity checks of the input.
  if( !eff_fcn )
    throw runtime_error( "fit_act_to_rel_eff: invalid rel eff fcn passed in." );
  
  if( peak_infos.size() < isotopes.size() )
    throw runtime_error( "fit_act_to_rel_eff: less peaks than isotopes." );
  
  std::vector<bool> used_isotopes( isotopes.size(), false );
  for( const GenericPeakInfo &info : peak_infos )
  {
    // We could blissfully ignore peaks with no source gammas (and assign them an activity of zero),
    //  but we'll be strict to maybe prevent some input mistakes, or something.
    if( info.m_source_gammas.empty() )
      throw runtime_error( "fit_act_to_rel_eff: peak at "
                          + to_string(info.m_mean) + " keV has no source gammas." );
    
    for( const GenericLineInfo &line : info.m_source_gammas )
    {
      if( line.m_yield <= 0.0 || IsInf(line.m_yield) || IsNan(line.m_yield) )
        throw runtime_error( "fit_act_to_rel_eff: invalid yield." );
      
      const auto pos = find( begin(isotopes), end(isotopes), line.m_isotope );
      if( pos == end(isotopes) )
        throw runtime_error( "fit_act_to_rel_eff: peak source isotope '" + line.m_isotope
                            + "' is not in list of wanted isotopes." );
      
      used_isotopes[pos - begin(isotopes)] = true;
    }//for( const GenericLineInfo &line : info.m_source_gammas )
    
    // Check peaks dont have the same nuclide multiple times
    for( size_t i = 1; i < info.m_source_gammas.size(); ++i )
    {
      for( size_t j = 0; j < i; ++j )
      {
        if( info.m_source_gammas[i].m_isotope == info.m_source_gammas[j].m_isotope )
          throw runtime_error( "fit_act_to_rel_eff: peak uses same isotope twice." );
      }//for( size_t j = 0; j < i; ++j )
    }//for( size_t i = 1; i < info.m_source_gammas.size(); ++i )
  }//for( const RelActCalc::GenericPeakInfo &info : peak_infos )
  
  assert( used_isotopes.size() == isotopes.size() );
  for( size_t i = 0; i < used_isotopes.size(); ++i )
  {
    if( !used_isotopes[i] )
      throw runtime_error( "fit_act_to_rel_eff: no peak with isotope '" + isotopes[i] + "' passed in." );
  }//for( size_t i = 0; i < used_isotopes.size(); ++i )
  
  // Checks are done, get to work
  
  //  We want to solve Ax = b, where
  //    Elements of A are the branching ratios for each isotope (e.g., where column correspond to
  //      isotopes), divided by the uncertainty of the peak - which corresponds to the row)
  //    x is the activities we are solving for
  //    b is the counts in each peak, divided by the relative efficiency for that energy (and all divided by the uncertainty of the peak).
  // https://eigen.tuxfamily.org/dox/group__LeastSquares.html
  
  
  const int num_isotopes = static_cast<int>( isotopes.size() );
  const int num_peaks = static_cast<int>( peak_infos.size() );
  
  Eigen::MatrixX<double> A = Eigen::MatrixX<double>::Zero( num_peaks, num_isotopes );
  Eigen::VectorX<double> b( num_peaks );
  
  
  for( size_t row = 0; row < num_peaks; ++row )
  {
    const GenericPeakInfo &peak = peak_infos[row];
    const double energy = peak.m_energy;
    const double counts = peak.m_counts;
    const double counts_uncert = peak.m_counts_uncert;
    
    const double rel_eff = eff_fcn( energy );
    
    if( IsNan(rel_eff) || IsInf(rel_eff) )
      throw runtime_error( "fit_act_to_rel_eff: invalid rel eff at " + to_string(energy) + " keV." );
    
    const double rel_act = (counts / rel_eff);
    const double rel_act_uncert = rel_act * (counts_uncert / counts);
    
    b(row) = rel_act / rel_act_uncert;
    
    
    for( const GenericLineInfo &info : peak.m_source_gammas )
    {
      const auto pos = std::find( begin(isotopes), end(isotopes), info.m_isotope );
      assert( pos != end(isotopes) ); //we already checked this.
      
      const int column = static_cast<int>( pos - begin(isotopes) );
      assert( (column >= 0) && (column < static_cast<int>(isotopes.size())) ); //sometimes re-assurance is good
      
      // rel efficiency is just something like cps/rel_act
      assert( A(row,column) == 0.0 );
      A(row,column) = info.m_yield / rel_act_uncert;
    }//for( const GenericLineInfo &info : peak.m_source_gammas )
  }//for( size_t row = 0; row < num_peaks; ++row )
  
  // TODO: determine if HouseholderQr or BDC SVD is better/more-stable/faster/whatever
  //const Eigen::VectorXd solution = A.colPivHouseholderQr().solve(b);
  
  const Eigen::BDCSVD<Eigen::MatrixX<double>> bdc = A.bdcSvd(Eigen::ComputeThinU | Eigen::ComputeThinV);
  const Eigen::VectorXd solution = bdc.solve(b);
  
  assert( solution.size() == num_isotopes );
  
  // TODO: I'm sure Eigen::BDCSVD has the uncertainty matrix in it somewhere already computed, but
  //       for the moment (See pg 796 in Numerical Recipes for hint - probably has something to do
  //       with bdc.singularValues(), bdc.matrixV(), or bdc.matrixU()) we'll just be dumb and do
  //       extra (unstable?) work.
  const Eigen::MatrixX<double> A_transpose = A.transpose();
  const Eigen::MatrixX<double> alpha = Eigen::Product<Eigen::MatrixX<double>,Eigen::MatrixX<double>>( A_transpose, A ); //A_transpose * A;
  const Eigen::MatrixX<double> C = alpha.inverse();
  
  fit_rel_acts.resize( solution.size() );
  fit_uncerts.resize( solution.size() );
  
  for( size_t i = 0; i < num_isotopes; ++i )
  {
    fit_rel_acts[i] = solution(i);
    fit_uncerts[i] = std::sqrt( C(i,i) );
  }
}//fit_act_to_rel_eff(...)


void RelEffInput::check_nuclide_constraints() const
{
  // Make sure nuclides in constraints are non-null, not the same nuclide, and are in the nuclides 
  //  list that we are fitting for.
  for( const ManualActRatioConstraint &nuc_constraint : act_ratio_constraints )
  {
    if( nuc_constraint.m_constrained_to_controlled_activity_ratio <= 0.0 )
      throw logic_error( "RelEffInput: Constrained to controlled activity ratio is less than or equal to 0.0." );

    if( nuc_constraint.m_constrained_nuclide.empty() )
      throw logic_error( "RelEffInput: Constrained nuclide is empty." );

    if( nuc_constraint.m_controlling_nuclide.empty() )
      throw logic_error( "RelEffInput: Controlling nuclide is empty." );

    if( nuc_constraint.m_constrained_nuclide == nuc_constraint.m_controlling_nuclide )
      throw logic_error( "RelEffInput: Constrained and controlling nuclides are the same." );

    // Check that the constrained nuclide is a nuclide in this RelEffCurve
    bool is_constrained_nuclide_in_curve = false, is_controlling_nuclide_in_curve = false;
    for( const GenericPeakInfo &peak : peaks )
    {
      for( const GenericLineInfo &line : peak.m_source_gammas )
      {
        if( nuc_constraint.m_constrained_nuclide == line.m_isotope )
          is_constrained_nuclide_in_curve = true;

        if( nuc_constraint.m_controlling_nuclide == line.m_isotope )
          is_controlling_nuclide_in_curve = true;
      }//for( const GenericLineInfo &line : peak.m_source_gammas )

      if( is_constrained_nuclide_in_curve && is_controlling_nuclide_in_curve )
        break;
    }//for( const GenericPeakInfo &peak : peaks )
        
    if( !is_constrained_nuclide_in_curve )
      throw logic_error( "RelEffInput: Constrained nuclide is not in any peak." );

    if( !is_controlling_nuclide_in_curve )
      throw logic_error( "RelEffInput: Controlling nuclide is not in any peak." );
  }//for( const RelEffCurveInput::ActRatioConstraint &nuc_constraint : act_ratio_constraints )

  // Check that the constrained nuclide is only controlled by one nuclide
  for( const ManualActRatioConstraint &nuc_constraint : act_ratio_constraints )
  {
    size_t count = 0;
    for( const ManualActRatioConstraint &other_constraint : act_ratio_constraints )
    {
      if( other_constraint.m_constrained_nuclide == nuc_constraint.m_constrained_nuclide )
        ++count;
    }

    if( count > 1 )
      throw logic_error( "RelEffInput: Constrained nuclide is controlled by more than one nuclide." );
  }//for( const auto &nuc_constraint : act_ratio_constraints )

  // Make sure no duplicate constraints
  for( size_t i = 1; i < act_ratio_constraints.size(); ++i )
  {
    const ManualActRatioConstraint &outer_constraint = act_ratio_constraints[i];
    for( size_t j = 0; j < i; ++j )
    {
      const ManualActRatioConstraint &inner_constraint = act_ratio_constraints[j];
      if( (outer_constraint.m_constrained_nuclide == inner_constraint.m_constrained_nuclide)
        && (outer_constraint.m_controlling_nuclide == inner_constraint.m_controlling_nuclide) )
        {
          throw logic_error( "RelEffInput: Duplicate nuclide constraints." );
        }
    }
  }//for( size_t i = 0; i < act_ratio_constraints.size(); ++i )

  // Now we need to walk the chain of constraints to make sure we dont have a cycle
  // e.g. {constrained: U235, controlling: U238} -> {constrained: U238, controlling: U234} -> {constrained: U234, controlling: U235}
  for( size_t outer_index = 0; outer_index < act_ratio_constraints.size(); ++outer_index )
  { 
    const ManualActRatioConstraint &outer_constraint = act_ratio_constraints[outer_index];
    
    set<size_t> visited_constraints;
    visited_constraints.insert( outer_index );

    bool found_controller = true;
    const string *current_controller = &(outer_constraint.m_controlling_nuclide);  // e.g. U238

    while( found_controller )
    {
      found_controller = false;
      
      for( size_t inner_index = 0; inner_index < act_ratio_constraints.size(); ++inner_index )
      {
        const ManualActRatioConstraint &inner_constraint = act_ratio_constraints[inner_index];
        if( (*current_controller) == inner_constraint.m_constrained_nuclide )
        {
          if( visited_constraints.count( inner_index ) )
            throw logic_error( "Cycle in nuclide constraints." );

          found_controller = true;
          current_controller = &(inner_constraint.m_controlling_nuclide); // e.g. U234
          visited_constraints.insert( inner_index );
          break;
        }
      }//for( size_t inner_index = 0; inner_index < rel_eff_curve.act_ratio_constraints.size(); ++inner_index )
    }//while( found_constroller )
  }//for( const RelEffCurveInput::ActRatioConstraint &nuc_constraint : rel_eff_curve.act_ratio_constraints )
}//RelEffInput::check_nuclide_constraints()

double RelEffSolution::relative_activity( const std::string &nuclide ) const
{
  for( const IsotopeRelativeActivity &i : m_rel_activities )
  {
    if( i.m_isotope == nuclide )
      return i.m_rel_activity;
  }
  
  throw runtime_error( "RelEffSolution::relative_activity: no nuclide '" + nuclide + "'" );
  return 0.0;
}//double relative_activity( const std::string &nuclide ) const


double RelEffSolution::relative_efficiency( const double energy ) const
{
  if( m_input.eqn_form != RelActCalc::RelEffEqnForm::FramPhysicalModel )
    return eval_eqn( energy, m_input.eqn_form, m_rel_eff_eqn_coefficients );

  const ManualGenericRelActFunctor::PhysModelRelEqnDef eqn_input
        = ManualGenericRelActFunctor::make_phys_eqn_input( m_input, m_rel_eff_eqn_coefficients );

  return RelActCalc::eval_physical_model_eqn( energy, eqn_input.self_atten, 
                              eqn_input.external_attens, eqn_input.det.get(), 
                              eqn_input.hoerl_b, eqn_input.hoerl_c );
}//double relative_efficiency( const double energy ) const


size_t RelEffSolution::nuclide_index( const std::string &nuc ) const
{
  for( size_t i = 0; i < m_rel_activities.size(); ++i )
  {
    if( m_rel_activities[i].m_isotope == nuc )
      return i;
  }
  
  throw runtime_error( "RelEffSolution::nuclide_index: invalid nuclide '" + nuc + "'" );
  return m_rel_activities.size(); //prevent warnings.
}//nuclide_index(...)


double RelEffSolution::activity_ratio( const size_t iso1, const size_t iso2 ) const
{
  assert( iso1 < m_rel_activities.size() );
  assert( iso2 < m_rel_activities.size() );
  return m_rel_activities[iso1].m_rel_activity / m_rel_activities[iso2].m_rel_activity;
}

double RelEffSolution::activity_ratio( const std::string &nuc1, const std::string &nuc2 ) const
{
  return activity_ratio( nuclide_index(nuc1), nuclide_index(nuc2) );
}

bool RelEffSolution::walk_to_controlling_nuclide( size_t &iso_index, double &multiple ) const
{
  assert( multiple == 1.0 );
  multiple = 1.0;
  assert( iso_index < m_rel_activities.size() );

#ifndef NDEBUG
  const size_t original_iso_index = iso_index;
#endif

  if( m_input.act_ratio_constraints.empty() )
    return false;

  size_t controller_index = std::numeric_limits<size_t>::max();

  bool found_controller = false;
  size_t sentinel = 0; //Dont need, but just to check the logic for development

  while( controller_index != iso_index )
  {
    sentinel += 1;
    assert( sentinel < 100 );
    if( sentinel > 1000 )
      throw logic_error( "RelEffSolution::activity_ratio_uncert: possible infinite loop - logic error" );

    controller_index = iso_index;
    for( const ManualActRatioConstraint &constraint : m_input.act_ratio_constraints )
    {
      if( constraint.m_constrained_nuclide == m_rel_activities[iso_index].m_isotope )
      {
        iso_index = nuclide_index(constraint.m_controlling_nuclide );
        multiple *= constraint.m_constrained_to_controlled_activity_ratio;
        found_controller = true;
        break;
      }
    }
  }//while( controller_index != iso_index )

#ifndef NDEBUG
  assert( fabs((multiple * m_rel_activities[iso_index].m_rel_activity_uncert) - m_rel_activities[original_iso_index].m_rel_activity_uncert) < 1e-6 );
#endif

  return found_controller;
}//bool walk_to_controlling_nuclide( size_t &iso_index, double &multiple ) const;


double RelEffSolution::activity_ratio_uncert( const size_t iso1_index, const size_t iso2_index ) const
{
  assert( iso1_index != iso2_index );
  assert( iso1_index < m_nonlin_covariance.size() );
  assert( iso2_index < m_nonlin_covariance.size() );
  assert( iso1_index < m_rel_activities.size() );
  assert( iso2_index < m_rel_activities.size() );
  assert( m_nonlin_covariance.size() >= m_rel_activities.size() );
  assert( m_input.use_ceres_to_fit_eqn || (m_nonlin_covariance.size() == m_rel_activities.size()) );
  
  if( (iso1_index == iso2_index)
     || (iso1_index >= m_rel_activities.size())
     || (iso2_index >= m_rel_activities.size()) )
  {
    //throw runtime_error( "RelEffSolution::activity_ratio_uncert: invalid iso number" );
    return -1;
  }

  // If we have constrined either nuclide, then we need to find the ultimate controlling nuclides
  // and use those indices, as well as keep track of the activity ratios we used to get to them.
  double iso1_mult = 1.0, iso2_mult = 1.0;
  size_t iso1 = iso1_index, iso2 = iso2_index;

  if( m_input.act_ratio_constraints.size() > 0 )
  {
    walk_to_controlling_nuclide( iso1, iso1_mult );
    walk_to_controlling_nuclide( iso2, iso2_mult );

    if( iso1 == iso2 )
      return 0.0;
  }//if( m_input.act_ratio_constraints.size() > 0 )


  const double norm_1 = m_activity_norms[iso1];
  const double norm_2 = m_activity_norms[iso2];
  
  // Divide the relative activities by their norms, to go back to the actual values fit for.
  const double fit_act_1 = m_rel_activities[iso1].m_rel_activity / norm_1;
  const double fit_act_2 = m_rel_activities[iso2].m_rel_activity / norm_2;
  
  const double cov_1_1 = m_nonlin_covariance[iso1][iso1];
  const double cov_1_2 = m_nonlin_covariance[iso1][iso2];
  const double cov_2_2 = m_nonlin_covariance[iso2][iso2];
  
  // TODO: I think if we have constraints, all we need to do is multiply the ratio by the activity ratios
  //       of the constraints.... but not checked as of 20250316.
#warning "Need to check if we are computing activity ratio uncertainties correctly when there are constraints (looks correct with a simple example)."
  if( m_input.act_ratio_constraints.size() > 0 )
    cerr << "Need to check if we are computing activity ratio uncertainties correctly when there are constraints." << endl;
  
  const double ratio = (iso1_mult * m_rel_activities[iso1].m_rel_activity)
                          / (iso2_mult * m_rel_activities[iso2].m_rel_activity);
  
  // TODO: I think this is the right way to compute ratio, taking into account correlations, given
  //       we actually fit for the values that multiplied m_activity_norms[],... need to double check
  const double uncert = fabs(ratio)
  * sqrt( (cov_1_1 / fit_act_1 / fit_act_1)
         + (cov_2_2 / fit_act_2 / fit_act_2)
         - (2.0 * cov_1_2 / fit_act_1 / fit_act_2) );
  
#ifndef NDEBUG
  {// Begin print out comparison between this result, and if we hadnt taken into account correlation
    const double iso1_uncert_frac = m_rel_activities[iso1].m_rel_activity_uncert / m_rel_activities[iso1].m_rel_activity;
    const double iso2_uncert_frac = m_rel_activities[iso2].m_rel_activity_uncert / m_rel_activities[iso2].m_rel_activity;
    const double niave_uncert = ratio * sqrt( iso1_uncert_frac*iso1_uncert_frac + iso2_uncert_frac*iso2_uncert_frac );
    
    cout
    << "Ratio " << m_rel_activities[iso1].m_isotope << "/" << m_rel_activities[iso2].m_isotope
    << " = " << ratio << " +- " << uncert << " (would be +- "
    << niave_uncert << " w/ no correlation)" << endl;
  }// End print out comparison between this result, and if we hadnt taken into account correlation
#endif
  
  return uncert;
}


double RelEffSolution::activity_ratio_uncert( const std::string &iso1, const std::string &iso2 ) const
{
  return activity_ratio_uncert( nuclide_index(iso1), nuclide_index(iso2) );
}


double RelEffSolution::mass_fraction( const std::string &nuclide ) const
{
  const SandiaDecay::SandiaDecayDataBase *db = DecayDataBaseServer::database();
  const SandiaDecay::Nuclide *wanted_nuc = db->nuclide( nuclide );
  if( !wanted_nuc )
    throw runtime_error( "RelEffSolution::mass_fraction('" + nuclide + "'): invalid nuclide" );
  
  double sum_rel_mass = 0.0, nuc_rel_mas = -1.0;
  for( size_t index = 0; index < m_rel_activities.size(); ++index )
  {
    const IsotopeRelativeActivity &act = m_rel_activities[index];
    const SandiaDecay::Nuclide * nuc = db->nuclide( act.m_isotope );
    if( !nuc )
      continue;
    
    const double rel_mass = act.m_rel_activity / nuc->activityPerGram();
    sum_rel_mass += rel_mass;
    
    if( nuc == wanted_nuc )
    {
      assert( nuc_rel_mas = -1.0 );
      nuc_rel_mas = rel_mass;
    }
  }//for( size_t index = 0; index < m_rel_activities.size(); ++index )
  
  if( nuc_rel_mas < 0.0 )
    throw runtime_error( "mass_fraction: invalid nuclide: " + nuclide );
  
  return nuc_rel_mas / sum_rel_mass;
}//double mass_fraction( const std::string &nuclide ) const

  
double RelEffSolution::mass_fraction( const std::string &nuclide, const double num_sigma ) const
{
  const SandiaDecay::SandiaDecayDataBase *db = DecayDataBaseServer::database();
  const SandiaDecay::Nuclide *wanted_nuc = db->nuclide( nuclide );
  assert( wanted_nuc );
  if( !wanted_nuc )
    throw runtime_error( "RelEffSolution::mass_fraction('" + nuclide + "', num_sigma): invalid nuclide" );
  
  //assert( !m_nonlin_covariance.empty() ); // Failing to compute the activity covarances can happen sometimes
  if( m_nonlin_covariance.empty() )
    throw runtime_error( "RelEffSolution::mass_fraction('" + nuclide + "', num_sigma): no valid covariance." );
  
  assert( m_nonlin_covariance.size() >= m_activity_norms.size() );
  assert( m_input.use_ceres_to_fit_eqn || (m_nonlin_covariance.size() == m_rel_activities.size()) );
  
  const size_t input_nuc_index = std::find_if( begin(m_rel_activities), end(m_rel_activities),
                          [&nuclide]( const IsotopeRelativeActivity &val ) {
    return val.m_isotope == nuclide;
  }) - begin(m_rel_activities);
  
  assert( input_nuc_index < m_nonlin_covariance.size() );
  assert( input_nuc_index < m_rel_activities.size() );
  
  if( input_nuc_index >= m_rel_activities.size() )
    throw runtime_error( "RelEffSolution::mass_fraction('" + nuclide + "', "
                        + std::to_string(num_sigma) + "): nuclide not in solution set" );
  

// If this nuclide was constrained, then we need to find the ultimate controlling nuclide.
  double nuc_mult = 1.0;
  size_t nuc_index = input_nuc_index;
  const bool nuc_was_constrained = walk_to_controlling_nuclide( nuc_index, nuc_mult );
#warning "Need to check if we are computing mass_fraction with uncertainties correctly when there are constraints (looks correct with a simple example)."
  if( nuc_was_constrained )
    cerr << "Need to check if we are computing mass_fraction with uncertainties correctly when there are constraints." << endl;

  // The Covariance matrix is in terms of fit activities - however, we had divided out
  //  a normalization to bring them all near-ish 1.0 (before actually fitting for things
  //  though).
  const double norm_for_nuc = m_activity_norms[nuc_index] / nuc_mult;
  const double cov_nuc_nuc = nuc_mult*nuc_mult*m_nonlin_covariance[nuc_index][nuc_index];
  const double sqrt_cov_nuc_nuc = sqrt(cov_nuc_nuc);
  //const double fit_act_for_nuc = m_rel_activities[nuc_index].m_rel_activity / norm_for_nuc;
  
  // Check that relative activity uncertainties have been computed compatible with what we are
  //  assuming here (and no funny business has happened).
  if( (norm_for_nuc * sqrt_cov_nuc_nuc) != m_rel_activities[nuc_index].m_rel_activity_uncert )
  {
    cout << "norm_for_nuc = " << norm_for_nuc << ", sqrt_cov_nuc_nuc = " << sqrt_cov_nuc_nuc << " (="<< norm_for_nuc*sqrt_cov_nuc_nuc << ")" << endl;
    cout << "m_rel_activities[nuc_index].m_rel_activity_uncert = " << m_rel_activities[nuc_index].m_rel_activity_uncert << endl;
    cout << "m_rel_activities[nuc_index].m_rel_activity = " << m_rel_activities[nuc_index].m_rel_activity << endl;
  }
  assert( (norm_for_nuc * sqrt_cov_nuc_nuc) == m_rel_activities[nuc_index].m_rel_activity_uncert );
  
  static std::atomic<int> num_times_here = 0;
  if( num_times_here < 5 )
  {
    ++num_times_here;
    cerr << "Do we need to modify how we compute mass-fraction uncertainties when `m_input.use_ceres_to_fit_eqn` is true?" << endl;
  }
  
  double sum_rel_mass = 0.0, nuc_rel_mas = -1.0;
  for( size_t loop_index = 0; loop_index < m_rel_activities.size(); ++loop_index )
  {
    size_t index = loop_index;
    assert( m_nonlin_covariance[index].size() >= m_rel_activities.size() );
    
    const IsotopeRelativeActivity &act = m_rel_activities[index];
    const SandiaDecay::Nuclide * const nuc = db->nuclide( act.m_isotope );
    assert( nuc );
    if( !nuc )
      continue;


    double loop_nuc_mult = 1.0;
    const bool was_constrained = walk_to_controlling_nuclide( index, loop_nuc_mult );
    
    const double norm_for_index = m_activity_norms[index];
    const double fit_act_for_index = loop_nuc_mult * m_rel_activities[index].m_rel_activity / norm_for_index;
    
    const double cov_nuc_index = loop_nuc_mult*m_nonlin_covariance[nuc_index][index];
    const double varied_fit_act_for_index = fit_act_for_index
                                  + (cov_nuc_index / cov_nuc_nuc) * num_sigma * sqrt_cov_nuc_nuc;
    
    const double rel_act = varied_fit_act_for_index * norm_for_index;
    const double rel_mass = rel_act / nuc->activityPerGram();
    
    sum_rel_mass += (std::max)( rel_mass, 0.0 );
    
    if( loop_index == input_nuc_index )
    {
      assert( nuc == wanted_nuc );
      
      nuc_rel_mas = rel_mass;
    }//if( loop_index == input_nuc_index )
  }//for( size_t index = 0; index < m_rel_activities.size(); ++index )
  
  if( nuc_rel_mas < 0.0 ) // This can happen when we go down a couple sigma
    return 0.0;
    
  return nuc_rel_mas / sum_rel_mass;
}//double mass_fraction( const std::string &iso, const double num_sigma ) const
    
  
std::string RelEffSolution::parameter_name( const size_t par_num ) const
{
  if( par_num >= m_fit_parameters.size() )
    throw runtime_error( "RelEffSolution::parameter_name: invalid parameter." );
  
  if( par_num < m_rel_activities.size() )
    return "Act(" + m_rel_activities[par_num].m_isotope + ")";
  
  if( m_input.eqn_form == RelActCalc::RelEffEqnForm::FramPhysicalModel )
  {
    size_t working_par_num = m_rel_activities.size();
    if( working_par_num )
      working_par_num -= 1;
    
    if( m_input.phys_model_self_atten
       && (m_input.phys_model_self_atten->material
           || m_input.phys_model_self_atten->fit_atomic_number
           || ((m_input.phys_model_self_atten->atomic_number > 0.99) && (m_input.phys_model_self_atten->atomic_number < 98.001))) )
    {
      if( !m_input.phys_model_self_atten->material && m_input.phys_model_self_atten->fit_atomic_number )
      {
        working_par_num += 1;
        if( working_par_num == par_num )
          return "SAtt(AN)";
      }
      
      working_par_num += 1;
      if( working_par_num == par_num )
        return "SAtt(AD)";
    }//if( use internal attenuation shielding )
    
    for( size_t i = 0; i < m_input.phys_model_external_attens.size(); ++i )
    {
      const auto &ext_atten = m_input.phys_model_external_attens[i];
      if( !ext_atten )
        continue;
      
      if( !ext_atten->material
         && !ext_atten->fit_atomic_number
         && ((ext_atten->atomic_number < 0.999) || (ext_atten->atomic_number > 98.001)) )
      {
        continue;
      }
      
      if( !ext_atten->material && ext_atten->fit_atomic_number )
      {
        working_par_num += 1;
        if( working_par_num == par_num )
          return "EAtt" + std::to_string(i) + "(AN)";
      }
      
      working_par_num += 1;
      if( working_par_num == par_num )
        return "EAtt" + std::to_string(i) + "(AD)";
    }//for( loop over external attenuators )
    
    if( m_input.phys_model_use_hoerl )
    {
      working_par_num += 1;
      if( working_par_num == par_num )
        return "Hoerl(b)";
      working_par_num += 1;
      if( working_par_num == par_num )
        return "Hoerl(c)";
    }
    
    assert( 0 );
    throw std::logic_error( "Logic for determining Physical Model coefficient name is whack." );
  }//if( m_input.eqn_form == RelActCalc::RelEffEqnForm::FramPhysicalModel )
  
  
  return "RE_" + std::to_string( par_num - m_rel_activities.size() );
}//string parameter_name( const size_t par_num ) const
  

std::ostream &RelEffSolution::print_summary( std::ostream &strm ) const
{
  const SandiaDecay::SandiaDecayDataBase *db = DecayDataBaseServer::database();
  assert( db );
  
  switch( m_status )
  {
    case RelActCalcManual::ManualSolutionStatus::NotInitialized:
      strm << "Status: NotInitialized\n";
      break;
    case RelActCalcManual::ManualSolutionStatus::ErrorInitializing:
      strm << "Status: ErrorInitializing\n";
      break;
    case RelActCalcManual::ManualSolutionStatus::ErrorFindingSolution:
      strm << "Status: ErrorFindingSolution\n";
      break;
    case RelActCalcManual::ManualSolutionStatus::ErrorGettingSolution:
      strm << "Status: ErrorGettingSolution\n";
      break;
    case RelActCalcManual::ManualSolutionStatus::Success:
      strm << "Status: Success\n";
      break;
  }//switch( solution.m_status )
  
  if( !m_error_message.empty() )
  {
    strm << "--------------------------------------------------------------------------------\n";
    strm << "Error: " << m_error_message << "\n";
    strm << "--------------------------------------------------------------------------------\n";
  }
  
  if( !m_warnings.empty() )
  {
    strm << "--------------------------------------------------------------------------------\n";
    for( const string &warning : m_warnings )
      strm << "Warning: " << warning << "\n";
    strm << "--------------------------------------------------------------------------------\n";
  }//if( !m_warnings.empty() )
  
  strm << "Eqn coefficients: ";
  for( size_t i = 0; i < m_rel_eff_eqn_coefficients.size(); ++i )
  strm << (!i ? "" : ", ") << m_rel_eff_eqn_coefficients[i];
  strm << endl;
  strm << "Eqn coefficient covariance:\n";
  for( size_t i = 0; i < m_rel_eff_eqn_covariance.size(); ++i )
  {
    for( size_t j = 0; j < m_rel_eff_eqn_covariance[i].size(); ++j )
    strm << std::setw(14) << m_rel_eff_eqn_covariance[i][j];
    strm << endl;
  }
  strm << endl;
  
  strm << "Relative activities:" << endl;
  for( const RelActCalcManual::IsotopeRelativeActivity &i : m_rel_activities )
    strm << "\t" << i.m_isotope << ": " << i.m_rel_activity << " +- " << i.m_rel_activity_uncert << endl;
  
  
  double total_rel_mass = 0.0;
  for( const RelActCalcManual::IsotopeRelativeActivity &i : m_rel_activities )
  {
    const SandiaDecay::Nuclide *nuclide = db->nuclide( i.m_isotope );
    if( nuclide )  //Will be nullptr for reactions and x-rays
      total_rel_mass += i.m_rel_activity / nuclide->activityPerGram();
  }
  
  strm << "Relative masses:" << endl;
  for( const RelActCalcManual::IsotopeRelativeActivity &i : m_rel_activities )
  {
    const SandiaDecay::Nuclide *nuclide = db->nuclide( i.m_isotope );
    
    if( nuclide )
    {
      const double rel_mass = i.m_rel_activity / nuclide->activityPerGram();
      strm << "\t" << i.m_isotope << ": " << 100.0*rel_mass/total_rel_mass << endl;
    }
  }
  
  
  strm << "Chi2: " << m_chi2 << endl;
  strm << "Num Fcnt Evals: " << m_num_function_eval_total << "\n\n" << endl;
  
  
  for( const auto &peak: m_input.peaks )
  {
    double function_val = std::numeric_limits<double>::quiet_NaN();
    if( !m_rel_eff_eqn_coefficients.empty() )
    {
      if( m_input.eqn_form != RelActCalc::RelEffEqnForm::FramPhysicalModel )
      {
        function_val = RelActCalc::eval_eqn( peak.m_energy, m_input.eqn_form, m_rel_eff_eqn_coefficients );
      }else
      {
        const ManualGenericRelActFunctor::PhysModelRelEqnDef input
              = ManualGenericRelActFunctor::make_phys_eqn_input( m_input, m_rel_eff_eqn_coefficients );
        
        function_val = RelActCalc::eval_physical_model_eqn( peak.m_energy, input.self_atten,
                            input.external_attens, input.det.get(), input.hoerl_b, input.hoerl_b );
      }//if( m_input.eqn_form != RelActCalc::RelEffEqnForm::FramPhysicalModel ) / else
    }//if( !m_rel_eff_eqn_coefficients.empty() )

    strm << "For energy " << peak.m_energy << " (";
    for( size_t i = 0; i < peak.m_source_gammas.size(); ++i )
    strm << (i ? ", " : "") << peak.m_source_gammas[i].m_isotope;
    strm << ") function value is " << function_val << ", and:" << endl;
    
    //peak.m_counts
    strm << "\t";
    double total_contrib_counts = 0.0;
    for( size_t i = 0; i < peak.m_source_gammas.size(); ++i )
    {
      const RelActCalcManual::GenericLineInfo &line = peak.m_source_gammas[i];
      
      const string &iso = line.m_isotope;
      const double yield = line.m_yield;
      double rel_act = std::numeric_limits<double>::quiet_NaN();
      if( !m_rel_activities.empty() )
        rel_act = relative_activity(iso);
      
      const double contrib_counts = rel_act * yield * function_val;
      total_contrib_counts += contrib_counts;
      strm << (i ? ", " : "") << iso << ": fit " << contrib_counts << " counts";
    }//for( const RelActCalc::GammaLineInfo &line : peak.m_source_gammas )
    
    strm << " and observed " << peak.m_counts << "+-" << peak.m_counts_uncert << " (off by "
    << ((total_contrib_counts - peak.m_counts) / peak.m_counts_uncert)
    << " sigma)" << endl;
    
    
  }//for( const auto &peak: peak_infos )
  
  return strm;
}//std::ostream &print_summary( std::ostream &strm ) const


void RelEffSolution::get_mass_fraction_table( std::ostream &results_html ) const
{
  const int nsigfig = 4;
  const SandiaDecay::SandiaDecayDataBase *db = DecayDataBaseServer::database();
  assert( db );
  if( !db )
    return;
  
  results_html << "<table class=\"nuctable resulttable\">\n";
  results_html << "  <caption>Relative activities and mass fractions</caption>\n";
  results_html << "  <thead><tr>"
                 " <th scope=\"col\">Nuclide</th>"
                 " <th scope=\"col\">Rel. Act.</th>"
                 " <th scope=\"col\">Mass Frac.</th>"
                 //" <th scope=\"col\" title=\"This is percentage uncertainty - i.e., the percent error on the reported percent.\">Uncert.</th>"
                 " <th scope=\"col\" >2&sigma; range</th>"
                 " </tr></thead>\n";
  results_html << "  <tbody>\n";
  
  // We will put the normalized relative activity (i.e., activity divided by largest activity) in
  //  a tool-tip.
  //  However - we should probably just do this for the actual display - I'm just nervous of messing something up somewhere
  //  If we had more room, we could add a "Norm Act." column.
  double largest_rel_act = 0.0;
  for( const auto &act : m_rel_activities )
    largest_rel_act = std::max( largest_rel_act, act.m_rel_activity );
  
  for( size_t index = 0; index < m_rel_activities.size(); ++index )
  {
    const IsotopeRelativeActivity &act = m_rel_activities[index];
    const double uncert_percent = 100.0 * act.m_rel_activity_uncert / act.m_rel_activity;  //"percentage uncertainty"
    
    results_html << "  <tr><td>" << act.m_isotope << "</td>"
    << "<td title=\"The normalized relative activity (i.e., divided by largest rel. act.) is "
    << SpecUtils::printCompact( act.m_rel_activity / largest_rel_act, nsigfig + 1)
    << "\">" << SpecUtils::printCompact( act.m_rel_activity, nsigfig ) << "</td>";
    
    try
    {
      const double frac_mass = mass_fraction(act.m_isotope);
      results_html << "<td>" << SpecUtils::printCompact(100.0*frac_mass, nsigfig)      << "%</td>";
    }catch( std::exception & )
    {
      results_html << "<td>N.A.</td>";
    }
    
    // We need to do a better job of calculating mass fraction uncertainties.
    //  Maybe an okay way to go is increase activity by 1-sigma, then recalculate
    //  mass fraction, then re-normalize by new total mass
    
    string error_tt;
    try
    {
      const double frac_mass = mass_fraction(act.m_isotope);
      
      const double frac_mass_plus1 = mass_fraction(act.m_isotope, 1.0);
      const double frac_mass_minus1 = mass_fraction(act.m_isotope, -1.0);
       
      const double delta_plus1 = frac_mass_plus1 - frac_mass;
      const double delta_minus1 = frac_mass_minus1 - frac_mass;
      const double max_delta = (std::max)( fabs(delta_plus1), fabs(delta_minus1) );
      const double uncert_percent = 100.0 * max_delta / frac_mass;
      
      error_tt = "The 1-sigma mass fraction range is ["
      + SpecUtils::printCompact(100.0*frac_mass_minus1, nsigfig+1)
      + "% to "
      + SpecUtils::printCompact(100.0*frac_mass_plus1, nsigfig+1)
      + "%]. \nThe 1-sigma percentage uncertainty (i.e., the percent of the percent value) is "
      + SpecUtils::printCompact(uncert_percent, nsigfig+1)
      + "%";
    }catch( std::exception & )
    {
      // If we dont have covariance matrix, we will end up here
      error_tt = "No covariance available.";
    }
    
    results_html << "<td title=\"" << error_tt << "\">" ;
    //<< SpecUtils::printCompact(uncert_percent, nsigfig-1)
    try
    {
      const double frac_mass_plus2 = mass_fraction(act.m_isotope, 2.0);
      const double frac_mass_minus2 = mass_fraction(act.m_isotope, -2.0);
      
      const double frac_mass = mass_fraction(act.m_isotope);
      results_html << SpecUtils::printCompact(100.0*frac_mass_minus2, nsigfig-1)
      << "%, "
      << SpecUtils::printCompact( 100.0*frac_mass_plus2, nsigfig-1)
      << "%";
    }catch( std::exception & )
    {
      
    }
    
    results_html << "</td>"
    << "</tr>\n";
  }
  results_html << "  </tbody>\n"
  << "</table>\n\n";
}//void get_mass_fraction_table( std::ostream &strm ) const


void RelEffSolution::get_mass_ratio_table( std::ostream &results_html ) const
{
  const size_t nsigfig = 4;
  const SandiaDecay::SandiaDecayDataBase *db = DecayDataBaseServer::database();
  assert( db );
  if( !db )
    return;
  
  // Make the table of mass and activity ratios
  results_html << "<table class=\"massratiotable resulttable\">\n";
  results_html << "  <caption>Mass and Activity Ratios.</caption>\n";
  results_html << "  <thead><tr>"
  "<th scope=\"col\">Nuclides</th>"
  "<th scope=\"col\">Mass Ratio</th>"
  "<th scope=\"col\">Activity Ratio</th>"
  "</tr></thead>\n";
  results_html << "  <tbody>\n";
  
  for( size_t i = 1; i < m_rel_activities.size(); ++i )
  {
    for( size_t j = 0; j < i; ++j )
    {
      const string &nuc_i_str = m_rel_activities[i].m_isotope;
      const string &nuc_j_str = m_rel_activities[j].m_isotope;
      const SandiaDecay::Nuclide * const nuc_i = db->nuclide( nuc_i_str );
      const SandiaDecay::Nuclide * const nuc_j = db->nuclide( nuc_j_str );
      
      if( !nuc_i || !nuc_j )
      {
        results_html << "<tr><td>" << nuc_i_str << "/" << nuc_j_str << "</td><td>--</td><td>--</td></tr>\n";
        results_html << "<tr><td>" << nuc_j_str << "/" << nuc_i_str << "</td><td>--</td><td>--</td></tr>\n";
        continue;
      }
      
      const double act_i = relative_activity( nuc_i_str );
      const double act_j = relative_activity( nuc_j_str );
      
      const double mass_i = act_i / nuc_i->activityPerGram();
      const double mass_j = act_j / nuc_j->activityPerGram();
      
      const double i_to_j_specific_act = nuc_i->activityPerGram() / nuc_j->activityPerGram();
      const double j_to_i_specific_act = 1.0 / i_to_j_specific_act;
      
      const double i_to_j_act_ratio = activity_ratio( nuc_i_str, nuc_j_str );
      const double j_to_i_act_ratio = activity_ratio( nuc_j_str, nuc_i_str );
      
      const double i_to_j_mass_ratio = i_to_j_act_ratio * j_to_i_specific_act;
      const double j_to_i_mass_ratio = j_to_i_act_ratio * i_to_j_specific_act;
      
      if( !m_nonlin_covariance.empty() )
      {
        const double i_to_j_act_ratio_uncert = activity_ratio_uncert( nuc_i_str, nuc_j_str );
        const double j_to_i_act_ratio_uncert = activity_ratio_uncert( nuc_j_str, nuc_i_str );
        const double i_to_j_mass_ratio_uncert = i_to_j_act_ratio_uncert * j_to_i_specific_act;
        const double j_to_i_mass_ratio_uncert = j_to_i_act_ratio_uncert * i_to_j_specific_act;
        
        results_html << "<tr><td>" << nuc_i->symbol << "/" << nuc_j->symbol
        << "</td><td>" << PhysicalUnits::printValueWithUncertainty( i_to_j_mass_ratio, i_to_j_mass_ratio_uncert, nsigfig )
        << "</td><td>" << PhysicalUnits::printValueWithUncertainty( i_to_j_act_ratio, i_to_j_act_ratio_uncert, nsigfig )
        << "</td></tr>\n";
        
        results_html << "<tr><td>" << nuc_j->symbol << "/" << nuc_i->symbol
        << "</td><td>" << PhysicalUnits::printValueWithUncertainty( j_to_i_mass_ratio, j_to_i_mass_ratio_uncert, nsigfig )
        << "</td><td>"<< PhysicalUnits::printValueWithUncertainty( j_to_i_act_ratio, j_to_i_act_ratio_uncert, nsigfig )
        << "</td></tr>\n";
      }else
      {
        results_html << "<tr><td>" << nuc_i->symbol << "/" << nuc_j->symbol
        << "</td><td>" << SpecUtils::printCompact(i_to_j_mass_ratio, nsigfig) << " \xC2\xB1 n/a"
        << "</td><td>" << SpecUtils::printCompact(i_to_j_act_ratio, nsigfig) << " \xC2\xB1 n/a"
        << "</td></tr>\n";
        
        results_html << "<tr><td>" <<nuc_j->symbol << "/" << nuc_i->symbol
        << "</td><td>" << SpecUtils::printCompact(j_to_i_mass_ratio, nsigfig) << " \xC2\xB1 n/a"
        << "</td><td>" << SpecUtils::printCompact(j_to_i_act_ratio, nsigfig) << " \xC2\xB1 n/a"
        << "</td></tr>\n";
      }//if( we have covariance ) / else
    }//for( size_t j = 0; j < i; ++j )
  }//for( size_t i = 0; i < used_isotopes.size(); ++i )
  results_html << "  </tbody>\n"
  << "</table>\n\n";
}//void get_mass_ratio_table( std::ostream &strm ) const


double RelEffSolution::rel_eff_eqn_value( const double energy ) const
{
  if( m_input.eqn_form != RelActCalc::RelEffEqnForm::FramPhysicalModel )
    return RelActCalc::eval_eqn( energy, m_input.eqn_form, m_rel_eff_eqn_coefficients );
  
  const ManualGenericRelActFunctor::PhysModelRelEqnDef input 
                = ManualGenericRelActFunctor::make_phys_eqn_input( m_input, m_rel_eff_eqn_coefficients );

  return RelActCalc::eval_physical_model_eqn_imp<double>( energy, input.self_atten, input.external_attens,
                                            input.det.get(), input.hoerl_b, input.hoerl_c );
}


double RelEffSolution::rel_eff_eqn_uncert( const double energy ) const
{
  // Check if we use least linear squares to fit the equation; if so, use the covariance matrix directly
  if( !m_input.use_ceres_to_fit_eqn && (m_input.eqn_form != RelActCalc::RelEffEqnForm::FramPhysicalModel) )
  {
    if( m_rel_eff_eqn_covariance.empty() )
      throw std::runtime_error( "RelEffSolution::rel_eff_eqn_uncert: Rel. Eff. Eqn. covariances not available." );

    const double val = RelActCalc::eval_eqn_uncertainty( energy, m_input.eqn_form,
                                            m_rel_eff_eqn_coefficients, m_rel_eff_eqn_covariance );
    if( isnan(val) )
      throw std::runtime_error( "RelEffSolution::rel_eff_eqn_uncert: NaN value for uncertainty." );

    return val;
  }//if( we can call eval_eqn_uncertainty )
  
  if( m_rel_eff_eqn_covariance.empty() )
    throw std::runtime_error( "RelEffSolution::rel_eff_eqn_uncert: nonlinear covariances not available." );

  assert( m_input.use_ceres_to_fit_eqn );

  assert( m_nonlin_covariance.size() == m_fit_parameters.size() );
  assert( m_rel_eff_eqn_covariance.size() == m_rel_eff_eqn_coefficients.size() );
  if( m_rel_eff_eqn_covariance.size() != m_rel_eff_eqn_coefficients.size() )
    throw std::logic_error( "RelEffSolution::rel_eff_eqn_uncert: covariance matrix does not match expected." );
  
  // I think we would be safe skipping this following check, at least on non-debug builds, but whatever
  for( size_t i = 0; i < m_rel_eff_eqn_covariance.size(); ++i )
  {
    assert( m_rel_eff_eqn_covariance[i].size() == m_rel_eff_eqn_covariance.size() );
    if( m_rel_eff_eqn_covariance[i].size() != m_rel_eff_eqn_covariance.size() )  //JIC for release builds
      throw runtime_error( "eval_eqn_uncertainty: covariance not a square matrix." );
  }//for( size_t i = 0; i < m_rel_eff_eqn_covariance.size(); ++i )

  double uncert_sq = 0.0;

  switch( m_input.eqn_form )
  {
    case RelActCalc::RelEffEqnForm::LnX:
    {
      // y = a + b*ln(x) + c*(ln(x))^2 + d*(ln(x))^3 + ...
      // We use/fit the same form where we use least linear squares, or Ceres, so we could just
      //  use the function we made for LLS fit
      const double log_energy = std::log(energy);
      for( size_t i = 0; i < m_rel_eff_eqn_covariance.size(); ++i )
      {
        for( size_t j = 0; j < m_rel_eff_eqn_covariance.size(); ++j )
          uncert_sq += std::pow(log_energy,1.0*i) * m_rel_eff_eqn_covariance[i][j] * std::pow(log_energy,1.0*j);
      }//for( size_t i = 0; i < coefs.size(); ++i )
      
      assert( uncert_sq >= 0.0 );
      
      return sqrt(uncert_sq);
    }//case RelEffEqnForm::LnX:
      
      
    case RelActCalc::RelEffEqnForm::LnY:
    {
      // y = exp( a + b*x + c/x + d/x^2 + e/x^3 + ... )
      const double eval_val = eval_eqn( energy, m_input.eqn_form, m_rel_eff_eqn_coefficients );
      
      const auto eval_derivative = [energy, eval_val]( const size_t order ) -> double {
        switch( order )
        {
          case 0:  return 1.0 * eval_val;
          case 1:  return energy * eval_val;
          default:
            break;
        }//switch( order )
        
        return eval_val * std::pow( energy, 1.0 - order );
      };//eval_derivative
      
      for( size_t i = 0; i < m_rel_eff_eqn_covariance.size(); ++i )
      {
        for( size_t j = 0; j < m_rel_eff_eqn_covariance.size(); ++j )
          uncert_sq += eval_derivative(i) * m_rel_eff_eqn_covariance[i][j] * eval_derivative(j);
      }//for( size_t i = 0; i < coefs.size(); ++i )
    }//case RelEffEqnForm::LnY:
      
    case RelActCalc::RelEffEqnForm::LnXLnY:
    {
      // y = exp(a  + b*(lnx) + c*(lnx)^2 + d*(lnx)^3 + ... )
      const double log_energy = std::log(energy);
      const double eval_val = eval_eqn( energy, m_input.eqn_form, m_rel_eff_eqn_coefficients );
      
      for( size_t i = 0; i < m_rel_eff_eqn_covariance.size(); ++i )
      {
        for( size_t j = 0; j < m_rel_eff_eqn_covariance.size(); ++j )
          uncert_sq += (eval_val * std::pow(log_energy,1.0*i)) * m_rel_eff_eqn_covariance[i][j] * (eval_val * std::pow(log_energy,1.0*j));
      }//for( size_t i = 0; i < coefs.size(); ++i )
      
    }//case RelEffEqnForm::LnXLnY:
      
    case RelActCalc::RelEffEqnForm::FramEmpirical:
    {
      // y = exp( a + b/x^2 + c*(lnx) + d*(lnx)^2 + e*(lnx)^3 )
      const double log_energy = std::log(energy);
      const double eval_val = eval_eqn( energy, m_input.eqn_form, m_rel_eff_eqn_coefficients );
      
      double uncert_sq = 0.0;
      
      for( size_t i = 0; i < m_rel_eff_eqn_covariance.size(); ++i )
      {
        double i_component = 0.0;
        switch( i )
        {
          case 0:  i_component = eval_val;  break;
          case 1:  i_component = eval_val / (energy*energy); break;
          default: i_component = eval_val * std::pow(log_energy, i - 1.0); break;
        }//switch( i )
        
        for( size_t j = 0; j < m_rel_eff_eqn_covariance.size(); ++j )
        {
          double j_component = 0.0;
          switch( j )
          {
            case 0:  j_component = eval_val;  break;
            case 1:  j_component = eval_val / (energy*energy); break;
            default: j_component = eval_val * std::pow(log_energy, j - 1.0); break;
          }//switch( i )
          
          uncert_sq += i_component * m_rel_eff_eqn_covariance[i][j] * j_component;
        }
      }//for( size_t i = 0; i < coefs.size(); ++i )
    }//case RelEffEqnForm::FramEmpirical:
      
    case RelActCalc::RelEffEqnForm::FramPhysicalModel:
    {
      // y = [(1 - exp(-mu(AN_0,E)*x_j))/(mu(AN_0,E)*x_j)]
      //     * [exp(-mu(AN_1,E)*x_1) * exp(-mu(AN_2,E)*x_2) * ...]
      //     * [(E/1000)^b * c^(1000/E)]
      //     * [Det Eff]
      //
      // https://www.derivative-calculator.net
      // let f   = [(1 - exp(-function_m(x_0)*x_1))/(function_m(x_0)*x_1)]
      //           * [exp(-function_m(x_2)*x_3)*exp(-function_m(x_4)*x_5)]
      //           * ((E/1000)^(x_6)) * ((x_7)^(1000/E))
      //----------------------------------------------------------------------
      // df/dx_0 = ((E/1000)^x_6 * x_7^(1000 / E) * e^(-x_1 * function_m(x_0) - function_m(x_4) * x_5 - function_m(x_2) * x_3) * (x_1 * function_m(x_0) - e^(x_1 * function_m(x_0)) + 1) * function_m'(x_0))
      //    / (x_1 * function_m(x_0)^2)
      //
      // df/dx_1 = -(E^x_6 * x_7^(1000 / E) * (e^(function_m(x_0) * x_1) - function_m(x_0) * x_1 - 1) * e^(-function_m(x_0) * x_1 - function_m(x_4) * x_5 - function_m(x_2) * x_3))
      //    / (function_m(x_0) * 1000^x_6 * x_1^2)
      //
      // df/dx_2 = -(E^x_6 * (1 - e^(-function_m(x_0) * x_1)) * x_3 * x_7^(1000 / E) * e^(-x_3 * function_m(x_2) - function_m(x_4) * x_5) * function_m'(x_2))
      //    / (function_m(x_0) * x_1 * 1000^x_6)
      //
      // df/dx_3 = -(E^x_6 * (1 - e^(-function_m(x_0) * x_1)) * function_m(x_2) * x_7^(1000 / E) * e^(-function_m(x_2) * x_3 - function_m(x_4) * x_5))
      //    / (function_m(x_0) * x_1 * 1000^x_6)
      //
      // df/dx_4 = -(E^x_6 * (1 - e^(-function_m(x_0) * x_1)) * x_5 * x_7^(1000 / E) * e^(-x_5 * function_m(x_4) - function_m(x_2) * x_3) * function_m'(x_4))
      //    / (function_m(x_0) * x_1 * 1000^x_6)
      //
      // df/dx_5 = -(E^x_6 * (1 - e^(-function_m(x_0) * x_1)) * function_m(x_4) * x_7^(1000 / E) * e^(-function_m(x_4) * x_5 - function_m(x_2) * x_3))
      //    / (function_m(x_0) * x_1 * 1000^x_6)
      //
      // df/dx_6 = (E^x_6 * (ln(E) - ln(1000)) * (e^(function_m(x_0) * x_1) - 1) * e^(-function_m(x_4) * x_5 - function_m(x_2) * x_3 - function_m(x_0) * x_1) * x_7^(1000 / E))
      //    / (function_m(x_0) * x_1 * 1000^x_6)
      //
      // df/dx_7 = (E^(x_6 - 1) * (1 - e^(-function_m(x_0) * x_1)) * e^(-function_m(x_4) * x_5 - function_m(x_2) * x_3) * 1000^(1 - x_6) * x_7^(1000 / E - 1))
      //    / (function_m(x_0) * x_1)
      
      const auto is_valid_shield = []( const PhysModelShieldFit * const result,
                              const RelActCalc::PhysicalModelShieldInput * const input ) -> bool {
        if( !result || !input )
          return false;
        assert( (!result->m_material) == (!input->material) );
        if( result->m_material )
          return true;
        return (input->fit_atomic_number || ((result->m_atomic_number >= 1.0) && (result->m_atomic_number <= 98.0)));
      };//is_valid_shield(...)
      
      const auto an_was_fit = []( const RelActCalc::PhysicalModelShieldInput * const input ) -> bool {
        return input && input->fit_atomic_number;
      };
      
      const auto ad_was_fit = []( const RelActCalc::PhysicalModelShieldInput * const input ) -> bool {
        return input && input->fit_areal_density;
      };
      
      assert( (!m_phys_model_self_atten_shield) == (!m_input.phys_model_self_atten) );
      if( (!m_phys_model_self_atten_shield) != (!m_input.phys_model_self_atten) )
        throw runtime_error( "eval_eqn_uncertainty: result/input mismatch" );
      
      assert( m_phys_model_external_atten_shields.size() == m_input.phys_model_external_attens.size() );
      if( m_phys_model_external_atten_shields.size() != m_input.phys_model_external_attens.size() )
        throw runtime_error( "eval_eqn_uncertainty: result/input mismatch" );
      
      
      
      // Since the meaning of parameters doesnt map to their index, its a little awkward, we'll
      //  expand things so we can do a fixed mapping, but also track which variables we should skip.
      const size_t max_num_par = 2 + 2*m_phys_model_external_atten_shields.size() + 2;
      const size_t num_actual_pars = m_rel_eff_eqn_coefficients.size();
      vector<size_t> par_index( max_num_par, num_actual_pars ); //m
      vector<double> expanded_pars( max_num_par, 0.0 );
      vector<bool> is_used_parameter( max_num_par, false ), is_fit_parameter( max_num_par, false );
      size_t working_actual_index = 0; //indexes into `m_rel_eff_eqn_coefficients` and/or `m_rel_eff_eqn_covariance`
      
      // Fill out info on self-atten shielding
      if( is_valid_shield(m_phys_model_self_atten_shield.get(), m_input.phys_model_self_atten.get()) )
      {
        assert( !!m_input.phys_model_self_atten && !!m_phys_model_self_atten_shield );
        if( m_input.phys_model_self_atten->fit_atomic_number )
        {
          par_index[0] = working_actual_index;
          expanded_pars[0] = m_phys_model_self_atten_shield->m_atomic_number;
          is_used_parameter[0] = true;
          is_fit_parameter[0] = true;
          working_actual_index += 1;
        }
        
        is_used_parameter[1] = true;
        is_fit_parameter[1] = m_input.phys_model_self_atten->fit_areal_density;
        expanded_pars[1] = m_phys_model_self_atten_shield->m_areal_density;
        working_actual_index += 1;
      }//if( is_valid_shield(m_phys_model_self_atten_shield.get(), m_input.phys_model_self_atten.get()) )
      
      // Fill out info on external shieldings
      assert( m_input.phys_model_external_attens.size() == m_phys_model_external_atten_shields.size() );
      for( size_t i = 0; i < m_phys_model_external_atten_shields.size(); ++i )
      {
        const size_t expanded_an_index = 2 + 2*i;
        const size_t expanded_ad_index = expanded_an_index + 1;
        
        const auto &input = m_input.phys_model_external_attens[i];
        const auto &result = m_phys_model_external_atten_shields[i];
        assert( is_valid_shield(result.get(), input.get()) );
        if( !is_valid_shield(result.get(), input.get()) )
          continue;
        
        if( input->fit_atomic_number )
        {
          par_index[expanded_an_index] = working_actual_index;
          expanded_pars[expanded_an_index] = result->m_atomic_number;
          is_used_parameter[expanded_an_index] = true;
          is_fit_parameter[expanded_an_index] = true;
          working_actual_index += 1;
        }
        
        is_used_parameter[expanded_ad_index] = true;
        is_fit_parameter[expanded_ad_index] = input->fit_areal_density;
        expanded_pars[expanded_ad_index] = result->m_areal_density;
        working_actual_index += 1;
      }//for( size_t i = 0; i < m_phys_model_external_atten_shields.size(); ++i )
      
      // Fill out info on modified Hoerl function
      if( m_input.phys_model_use_hoerl )
      {
        assert( (working_actual_index + 1) < m_rel_eff_eqn_coefficients.size() );
        
        const size_t expanded_b_index = 2 + 2*m_phys_model_external_atten_shields.size();
        const size_t expanded_c_index = expanded_b_index + 1;
        assert( (expanded_c_index+1) == max_num_par );
        
        is_used_parameter[expanded_b_index] = true;
        is_fit_parameter[expanded_b_index] = true;
        expanded_pars[expanded_b_index] = m_rel_eff_eqn_coefficients.at(working_actual_index);
        par_index[expanded_b_index] = working_actual_index;
        working_actual_index += 1;
        
        
        is_used_parameter[expanded_c_index] = true;
        is_fit_parameter[expanded_c_index] = true;
        expanded_pars[expanded_c_index] = m_rel_eff_eqn_coefficients.at(working_actual_index);
        par_index[expanded_c_index] = working_actual_index;
        working_actual_index += 1;
      }//if( m_input.phys_model_use_hoerl )
      
      assert( working_actual_index == num_actual_pars );
      if( working_actual_index != num_actual_pars )
        throw std::logic_error( "eval_eqn_uncertainty:  working_actual_index != num_actual_pars" );
      
      const float energyf = static_cast<float>(energy);
      
      // Returns attenuation coefficient, mu, for expanded parameter number passed in
      //  lambda name corresponds to notation used to get the derivatives in the online derivative
      //  tool.
      const auto function_m = [&]( size_t expanded_index ) -> double {
        assert( (expanded_index % 2) == 0 );
        
        assert( (expanded_index == 0)
               || ((expanded_index - 2)/2) < m_phys_model_external_atten_shields.size() );
        if( (expanded_index != 0)
               && ((expanded_index - 2)/2) >= m_phys_model_external_atten_shields.size() )
          throw std::logic_error( "(expanded_index - 2)/2) >= m_phys_model_external_atten_shields.size()" );
          
        
        const auto &shield = (expanded_index == 0) ? m_phys_model_self_atten_shield
                                                     : m_phys_model_external_atten_shields[(expanded_index - 2)/2];
        assert( shield );
        if( !shield )
          throw std::logic_error( "logic error: !shield" );
        
        const auto &mat = shield->m_material;
        if( mat )
          return GammaInteractionCalc::transmition_length_coefficient( mat.get(), energyf ) / mat->density;
        return RelActCalc::get_atten_coef_for_an<double>( shield->m_atomic_number , energyf );
      };//const auto function_m
      
      const auto derivative_function_m = [&]( size_t expanded_index ) -> double {
        assert( (expanded_index == 0)
               || ((expanded_index - 2)/2) < m_phys_model_external_atten_shields.size() );
        if( (expanded_index != 0)
               && ((expanded_index - 2)/2) >= m_phys_model_external_atten_shields.size() )
          throw std::logic_error( "(expanded_index - 2)/2) >= m_phys_model_external_atten_shields.size()" );
        
        const auto &shield = (expanded_index == 0) ? m_phys_model_self_atten_shield
                                                     : m_phys_model_external_atten_shields[(expanded_index - 2)/2];
        assert( shield && !shield->m_material );
        
        ceres::Jet<double, 1> x(shield->m_atomic_number, 0); // x = AN, derivative index = 0
        ceres::Jet<double, 1> y = RelActCalc::get_atten_coef_for_an( x, energyf );
        //double value = y.a; // The function value at AN
        const double derivative = y.v[0]; // The derivative at AN
        
        //Printing things out, like below, confirms we are getting the correct derivative
        //cout << "Derivative for energy=" << energy << ", AN=" << shield->m_atomic_number << ", mu=" << y.a << " is: " << derivative << endl;
        //if( shield->m_atomic_number > 2 && shield->m_atomic_number < 96 )
        //{
        //  const int lower_an = std::max( 1, static_cast<int>( std::floor(shield->m_atomic_number) ) );
        //  const int upper_an = lower_an + 1;
        //  cout << "mu(" << lower_an << ")= " << MassAttenuation::massAttenuationCoeficient(lower_an, energy) 
        //       << ", mu(" << upper_an << ")= " << MassAttenuation::massAttenuationCoeficient(upper_an, energy) 
        //       << " (diff=" << (MassAttenuation::massAttenuationCoeficient(lower_an, energy) - MassAttenuation::massAttenuationCoeficient(upper_an, energy)) << ")" 
        //       << endl;
        //}
        
        return derivative;
      };//derivative_function_m(...)
      
      
      
      // Get derivative of f, with respect to parameter `expanded_index`.
      //  As of 20250114, totally untested
      auto df_dp = [&]( const size_t expanded_index ) -> double {
        assert( expanded_index < is_used_parameter.size() );
        assert( is_used_parameter[expanded_index] && is_fit_parameter[expanded_index] );
        
        const double det_eff = (m_input.phys_model_detector && m_input.phys_model_detector->isValid())
                                ? m_input.phys_model_detector->intrinsicEfficiency(energyf)
                                : 1.0f;
        
        double self_atten_val = 1.0;
        if( is_used_parameter[1] )
        {
          const double mu_0 = function_m(0);
          const double x_1 = expanded_pars[1];
          self_atten_val = ((1 - exp(-mu_0 * x_1)) / (mu_0 * x_1));
        }
        
        double hoerl_val = 1.0;
        if( m_input.phys_model_use_hoerl )
        {
          const size_t expanded_b_index = 2 + 2*m_phys_model_external_atten_shields.size();
          const size_t expanded_c_index = expanded_b_index + 1;
          const double b = expanded_pars[expanded_b_index];
          const double c = expanded_pars[expanded_c_index];
          hoerl_val = std::pow( (energy/1000.0), b) * std::pow( c, (1000.0 / energy) );
        }
        
        double ext_atten_exp_arg = 0.0;
        for( size_t ext_shield_ind = 0; ext_shield_ind < m_phys_model_external_atten_shields.size(); ++ext_shield_ind )
        {
          const size_t an_index = 2 + 2*ext_shield_ind;
          const size_t ad_index = an_index + 1;
          ext_atten_exp_arg -= function_m(an_index) * expanded_pars[ad_index];
        }
        const double ext_atten_val = exp( ext_atten_exp_arg );
        
        
        if( expanded_index == 0 )
        {
          // We want the derivative with respect to self-attenuating AN
          const double x_1 = expanded_pars[1]; //self-atten AD
          const double mu_0 = function_m(0);
          double exp_arg = -x_1 * mu_0;
          for( size_t ext_ind = 0; ext_ind < m_phys_model_external_atten_shields.size(); ++ext_ind )
          {
            const size_t expanded_an_index = 2 + 2*ext_ind;
            const size_t expanded_ad_index = expanded_an_index + 1;
            exp_arg -= function_m(expanded_an_index) * expanded_pars[expanded_ad_index];
          }
          
          double answer = det_eff * (exp(exp_arg) * (x_1 * mu_0 - exp(x_1 * mu_0) + 1) * derivative_function_m(0))*hoerl_val
                          / (x_1 * mu_0 * mu_0);
          
          return answer;
        }else if( expanded_index == 1 )
        {
          // We want the derivative with respect to self-attenuating AD
          const double x_1 = expanded_pars[1]; //self-atten AD
          const double mu_0 = function_m(0);
          
          double exp_arg = -mu_0 * x_1;
          for( size_t ext_ind = 0; ext_ind < m_phys_model_external_atten_shields.size(); ++ext_ind )
          {
            const size_t expanded_an_index = 2 + 2*ext_ind;
            const size_t expanded_ad_index = expanded_an_index + 1;
            exp_arg -= function_m(expanded_an_index) * expanded_pars[expanded_ad_index];
          }
      
          double answer = -det_eff * (exp(mu_0 * x_1) - mu_0 * x_1 - 1) * exp( exp_arg ) * hoerl_val
                          / (mu_0 * x_1*x_1);
          
          return answer;
        }else if( expanded_index < (2 + 2*m_phys_model_external_atten_shields.size()) )
        {
          const size_t ext_shield_num = (expanded_index - 2) / 2;
          
          double answer = -det_eff * hoerl_val * self_atten_val * ext_atten_val;
          
          if( ((expanded_index % 2) == 0) )
          {
            //External shield AN
            const double x_ad = expanded_pars[expanded_index + 1];
            answer *= x_ad * derivative_function_m(expanded_index);
          }else
          {
            //External shield AD
            answer *= function_m(expanded_index-1);
          }
          
          return answer;
        }
        
        //Modified Hoerl function
        if( ((expanded_index % 2) == 0) )
        {
          //df/dx_6 = (E^x_6 * (ln(E) - ln(1000)) * (e^(function_m(x_0) * x_1) - 1) * e^(-function_m(x_4) * x_5 - function_m(x_2) * x_3 - function_m(x_0) * x_1) * x_7^(1000 / E))
          //    / (function_m(x_0) * x_1 * 1000^x_6)
          
          double answer = det_eff * ext_atten_val * self_atten_val * hoerl_val * (log(energy) - log(1000));
          return answer;
        }
        
        const size_t expanded_b_index = 2 + 2*m_phys_model_external_atten_shields.size();
        const size_t expanded_c_index = expanded_b_index + 1;
        const double b = expanded_pars[expanded_b_index];
        const double c = expanded_pars[expanded_c_index];
          
        double answer = det_eff * ext_atten_val * self_atten_val * std::pow( (energy/1000.0), b);
        answer *= (1000.0/energy)*std::pow(c, (1000.0/energy) - 1.0 );
          
        return answer;
      };//auto df_dp = ...
      
      
      size_t i_working = 0;
      for( size_t i_expanded = 0; i_expanded < max_num_par; ++i_expanded )
      {
        if( !is_used_parameter[i_expanded] )
          continue;
        
        if( !is_fit_parameter[i_expanded] ) //We only include AN as a parameter when we fit it
        {
          assert( m_rel_eff_eqn_covariance[i_working][i_working] == 0.0 );
          
          i_working += 1;
          continue;
        }
        
        size_t j_working = 0;
        for( size_t j_expanded  = 0; j_expanded < max_num_par; ++j_expanded )
        {
          if( !is_used_parameter[j_expanded] )
            continue;
          
          if( !is_fit_parameter[j_expanded] ) //We only include AN as a parameter when we fit it
          {
            j_working += 1;
            continue;
          }
          
          const double i_component = df_dp( i_expanded );
          const double j_component = df_dp( j_expanded );
          
          uncert_sq += i_component * m_rel_eff_eqn_covariance[i_working][j_working] * j_component;
          
          j_working += 1;
        }//for( size_t j_expanded  = 0; j_expanded < max_num_par; ++j_expanded )
        assert( j_working == num_actual_pars );
        
        i_working += 1;
      }//for( size_t i_expanded  = 0; i_expanded < max_num_par; ++i_expanded )
      assert( i_working == num_actual_pars );
      
      break;
    }//case RelActCalc::RelEffEqnForm::FramPhysicalModel:
  }//switch( eqn_form )

  const double eval_val = rel_eff_eqn_value( energy );
  //cout << "Phys Model Rel Eff: energy=" << energy << "keV, val=" << eval_val << " uncert_sq=" << uncert_sq << " --> uncert=" << sqrt(uncert_sq) << endl;

  //assert( uncert_sq >= 0.0 );
  if( uncert_sq < 0.0 )
    throw std::runtime_error( "RelEffSolution::rel_eff_eqn_uncert: negative squared uncertainty." );
  
  return sqrt(uncert_sq);
}//double rel_eff_eqn_uncert( const double energy ) const


string RelEffSolution::rel_eff_eqn_js_uncert_fcn() const
{
  vector<double> energies;
  double current_energy = 20.0;
  const double upper_energy = m_input.peaks.empty() ? 3000.0 
                                                    : std::max(3000.0, m_input.peaks.back().m_energy);

  for( const GenericPeakInfo &peak : m_input.peaks )
  {
    double min_dx = 1.0;
    if( current_energy < 130 )
      min_dx = 1.0;
    else if( current_energy < 300 )
      min_dx = 5.0;
    else
      min_dx = 15.0;

    // We'll try to get in at least ~10 points between each peak
    if( peak.m_energy > current_energy )
      min_dx = std::min( min_dx, 0.1*(peak.m_energy - current_energy) );
    min_dx = std::max( min_dx, 1.0 ); //but less than a keV between points is just to small.

    for( ; current_energy < peak.m_energy; current_energy += min_dx )
      energies.push_back( current_energy );
    
    if( !energies.empty() && (energies.back() < peak.m_energy) )
      current_energy = peak.m_energy;
  }//for( const GenericPeakInfo &peak : m_input.peaks )
  
  for( ; current_energy < upper_energy; current_energy += 15 )
    energies.push_back( current_energy );
  
  size_t num_points = 0;
  string fcn = "function(x){\n"
  "  const points = [";
  bool is_first_point = true;
  for( double x : energies )
  {
    try
    {
      double y = rel_eff_eqn_uncert( x );
      //assert( (y >= 0.0) && !IsNan(y) && !IsInf(y) ); //Can happen when we are out of bounds of the physical model
      if( isnan(y) || isinf(y) )
        continue;
    
      fcn += is_first_point ? "" : ",";
      fcn += "[" + SpecUtils::printCompact(x, 4) + "," + SpecUtils::printCompact(y, 4) + "]";

      num_points += 1;
      is_first_point = false;
    }catch( std::exception &e )
    {
      // This can happen when we are out of bounds of the physical model
    }
  }//for( double x : energies )

if( num_points < 2 )
 return "null";

  fcn += "];\n"
  "  if( x <= points[0][0] )\n"
  "    return points[0][1];\n"
  "  if( x >= points[points.length - 1][0] )\n"
  "    return points[points.length - 1][1];\n"
  "  for (let i = 0; i < points.length - 1; i++) {\n"
  "    const [x1, y1] = points[i];\n"
  "    const [x2, y2] = points[i + 1];\n"
  "    if( x >= x1 && x <= x2) {\n"
  "      const t = (x - x1) / (x2 - x1);\n"
  "      return y1 + t * (y2 - y1);\n"
  "    }\n"
  "  }\n"
  "console.assert(0,'Shouldnt get here in interpolating');\n"
  "return points[points.length - 1][1];"
  "}";
  
  return fcn;
}//string RelEffSolution::rel_eff_eqn_js_uncert_fcn() const


string RelEffSolution::rel_eff_eqn_txt( const bool html_format ) const
{
  if( m_input.eqn_form == RelActCalc::RelEffEqnForm::FramPhysicalModel )
  {
    const ManualGenericRelActFunctor::PhysModelRelEqnDef input
          = ManualGenericRelActFunctor::make_phys_eqn_input( m_input, m_rel_eff_eqn_coefficients );
    return RelActCalc::physical_model_rel_eff_eqn_text( input.self_atten,
                input.external_attens, input.det, input.hoerl_b, input.hoerl_b, html_format );
  }
  
  return RelActCalc::rel_eff_eqn_text( m_input.eqn_form, m_rel_eff_eqn_coefficients );
}//std::string RelEffSolution::rel_eff_eqn_txt( const bool html_format ) const
  
  
string RelEffSolution::rel_eff_eqn_js_function() const
{
  if( m_input.eqn_form != RelActCalc::RelEffEqnForm::FramPhysicalModel )
    return RelActCalc::rel_eff_eqn_js_function( m_input.eqn_form, m_rel_eff_eqn_coefficients );
  

  const ManualGenericRelActFunctor::PhysModelRelEqnDef input
        = ManualGenericRelActFunctor::make_phys_eqn_input( m_input, m_rel_eff_eqn_coefficients );
    
  return RelActCalc::physical_model_rel_eff_eqn_js_function( input.self_atten,
                          input.external_attens, input.det.get(), input.hoerl_b, input.hoerl_c );
}//string RelEffSolution::rel_eff_eqn_js_function() const
  

void RelEffSolution::print_html_report( ostream &output_html_file,
                                       string spectrum_title,
                                       shared_ptr<const SpecUtils::Measurement> spectrum,
                                       vector<shared_ptr<const PeakDef>> display_peaks,
                                       shared_ptr<const SpecUtils::Measurement> background,
                                       double background_normalization ) const
{
  const SandiaDecay::SandiaDecayDataBase *db = DecayDataBaseServer::database();
  assert( db );
  
  const size_t nsigfig = 4;
  
  char buffer[512] = { '\0' };
  
  
  stringstream results_html;
  results_html << "<div>&chi;<sup>2</sup>=" << SpecUtils::printCompact(m_chi2, nsigfig)
  << " and there were " << m_dof << " DOF; &chi;<sup>2</sup>/dof="
  << SpecUtils::printCompact(m_chi2/m_dof, nsigfig)
  << " </div>\n";
  
  results_html << "<div class=\"releffeqn\">Rel. Eff. Eqn: y = ";
  results_html << rel_eff_eqn_txt( true );
  
  results_html << "</div>\n";
  
  get_mass_fraction_table( results_html );
  get_mass_ratio_table( results_html );
  
<<<<<<< HEAD
  const bool has_decay_corr = !m_input_peaks_before_decay_corr.empty();

  bool any_peak_has_multiple_srcs = false;
  for( const GenericPeakInfo &info : m_input_peak )
    any_peak_has_multiple_srcs |= (info.m_source_gammas.size() > 1);

=======
  
  const bool has_decay_corr = !m_input.peaks_before_decay_correction.empty();
  
>>>>>>> b2c9d786
  // Make table giving info on each of the _used_ peaks
  results_html << "<table class=\"peaktable resulttable\">\n";
  results_html << "  <caption>Peaks used for analysis.</caption>\n";
  results_html << "  <thead><tr>"
  "<th scope=\"col\">Energy (keV)</th>"
  "<th scope=\"col\">Nuclide</th>"
  "<th scope=\"col\">Yield</th>"
  "<th scope=\"col\">Net Area</th>"
  "<th scope=\"col\">Net Area Uncert</th>"
  "<th scope=\"col\">Counts/Yield</th>"
  "<th scope=\"col\">Counts/Yield Unc</th>"
  "<th scope=\"col\">Add. Unc.</th>"
  "<th scope=\"col\">Meas. Rel Eff</th>"
  "<th scope=\"col\">Meas. Rel Eff Unct</th>"
  << (any_peak_has_multiple_srcs ? "<th scope=\"col\">Peak Frac</th>" : "")
  << (has_decay_corr ? "<th scope=\"col\">Decay Corr.</th>" : "")
  << "</tr></thead>\n"
  "  <tbody>\n";
  
  
  for( const GenericPeakInfo &info : m_input.peaks )
  {
    snprintf(buffer, sizeof(buffer), "%.2f", info.m_mean );
    results_html << "  <tr><td>" << buffer << "</td>";
    for( size_t i = 0; i < info.m_source_gammas.size(); ++i )
    {
      const GenericLineInfo &line = info.m_source_gammas[i];
      
      if( i )
        results_html << "<tr><td></td>";
      
      const double rel_act = relative_activity(line.m_isotope);
      const double counts_over_yield = info.m_counts / line.m_yield;
      const double counts_uncert_percent = 100.0*(info.m_counts_uncert / info.m_counts);
      const double meas_rel_eff = info.m_counts / (line.m_yield * rel_act);
      const double meas_rel_eff_uncert = 100* info.m_counts_uncert / info.m_counts;
      
      results_html << "<td>" << line.m_isotope
      << "</td><td>" << SpecUtils::printCompact( line.m_yield, nsigfig )
      << "</td><td>" << SpecUtils::printCompact( info.m_counts, nsigfig )
      << "</td><td>" << SpecUtils::printCompact( info.m_counts_uncert, nsigfig )
      << "</td><td>" << SpecUtils::printCompact( counts_over_yield, nsigfig )
      << "</td><td>" << SpecUtils::printCompact( counts_uncert_percent, nsigfig ) << "%"
      << "</td><td>" << SpecUtils::printCompact( info.m_base_rel_eff_uncert, nsigfig )
      << "</td><td>" << SpecUtils::printCompact( meas_rel_eff, nsigfig )
      << "</td><td>" << SpecUtils::printCompact( meas_rel_eff_uncert, nsigfig ) << "%";

      if( any_peak_has_multiple_srcs )
      {
        results_html << "</td><td>";
        if( info.m_source_gammas.size() >= 2 )
        {
          double sum_counts = 0.0;
          for( const GenericLineInfo &sum_line : info.m_source_gammas )
            sum_counts += relative_activity(sum_line.m_isotope) * sum_line.m_yield;
          const double contrib_percent = 100.0*(rel_act*line.m_yield) / sum_counts;
          results_html << SpecUtils::printCompact( contrib_percent, nsigfig ) << "%";
        }
      }//if( any_peak_has_multiple_srcs )

      if( has_decay_corr )
      {
        results_html << "</td><td>";
        
        for( const GenericPeakInfo &un_corr_peak : m_input.peaks_before_decay_correction )
        {
          if( fabs(info.m_energy - un_corr_peak.m_energy) > 0.001 )
            continue;
          
          for( const GenericLineInfo &un_corr_line : un_corr_peak.m_source_gammas )
          {
            if( un_corr_line.m_isotope != line.m_isotope )
              continue;
            
            const double ratio = line.m_yield / un_corr_line.m_yield;
            if( !IsInf(ratio) && !IsNan(ratio) )
              results_html << " " << SpecUtils::printCompact( ratio, nsigfig );
            else
              results_html << "--";
          }//for( loop over un_corr_peak.m_source_gammas )
        }//for( loop over m_input.peaks_before_decay_correction )
      }//if( has_decay_corr )
      
      results_html << "</td></tr>\n";
    }//for( size_t i = 0; i < info.m_source_gammas.size(); ++i )
  }//for( const RelEff::PeakInfo &info : input_peaks )
  
  results_html << "  </tbody>\n"
  << "</table>\n\n";
  
  
  auto html_sanitize = []( string &val ){
    // We'll do some really stupid/simple sanitization
    SpecUtils::ireplace_all( val, "&", "&amp;" );
    SpecUtils::ireplace_all( val, "<", "&lt;" );
    SpecUtils::ireplace_all( val, ">", "&gt;" );
    SpecUtils::ireplace_all( val, "'", "&#39;" );
    SpecUtils::ireplace_all( val, "\"", "&quot;" );
  };
  
  results_html << "</div>\n";
  
  
  if( !m_warnings.empty() )
  {
    results_html << "<div class=\"warnings\">\n"
    << "<h3>Warnings</h3>\n";
    for( string warning : m_warnings )
    {
      html_sanitize( warning );
      
      results_html << "<div class=\"warningline\">" << warning << "</div>\n";
    }//for( string warning : warnings )
    
    results_html << "</div>\n";
  }//if( !warnings.empty() )
  
  
  time_t rawtime;
  struct tm *timeinfo;
  time( &rawtime );
  timeinfo = localtime (&rawtime);
  results_html << "<div class=\"anatime\">Analysis performed " << asctime(timeinfo)
  << " with " << spectrum_title << " compiled " __TIMESTAMP__
  << "</div>\n";
  
  
  //Write out the data JSON
  stringstream rel_eff_plot_values, add_rel_eff_plot_css;
  rel_eff_plot_values << "[";
  for( size_t index = 0; index < m_input.peaks.size(); ++index )
  {
    const GenericPeakInfo &peak = m_input.peaks[index];
    
    string isotopes_json;
    double src_counts = 0.0;
    for( const GenericLineInfo &line : peak.m_source_gammas )
    {
      const double rel_act = relative_activity( line.m_isotope );
      src_counts += rel_act * line.m_yield;
      
      //const double meas_rel_eff = info.m_counts / (info.m_source_gammas[i].m_yield * rel_act);
      
      snprintf( buffer, sizeof(buffer), "%s{\"nuc\": \"%s\", \"br\": %1.6G, \"rel_act\": %1.6G}",
               (isotopes_json.empty() ? "" : ", "), line.m_isotope.c_str(), line.m_yield, rel_act );
      
      isotopes_json += buffer;
    }//for( const RelEff::GammaLineInfo &line : peak.m_source_gammas )
    
    const double eff = peak.m_counts / src_counts;
    const double eff_uncert = peak.m_counts_uncert / src_counts;
    
    snprintf( buffer, sizeof(buffer),
             "%s"
             "{\"energy\": %.2f, \"counts\": %1.7g,"
             " \"counts_uncert\": %1.7g, \"eff\": %1.6g,"
             " \"eff_uncert\": %1.6g",
             (index ? ", " : ""), 
             peak.m_mean, peak.m_counts,
             peak.m_counts_uncert, eff,
             eff_uncert );
    
    rel_eff_plot_values << buffer;
    rel_eff_plot_values << ", \"nuc_info\": [" << isotopes_json << "]}";
  }//for( size_t index = 0; index < input_peaks.size(); ++index )
  
  rel_eff_plot_values << "]";
  
  
  set<const SandiaDecay::Nuclide *> nuclides_with_colors;
  for( const shared_ptr<const PeakDef> &p : display_peaks )
  {
    assert( p );
    const SandiaDecay::Nuclide * const nuc = p ? p->parentNuclide() : nullptr;
    if( nuc && !nuclides_with_colors.count(nuc) && !p->lineColor().isDefault() )
    {
      add_rel_eff_plot_css << "        .RelEffPlot circle." << nuc->symbol
                           << "{ fill: " << p->lineColor().cssText() << "; }\n";
      nuclides_with_colors.insert( nuc );
    }
  }//for( const shared_ptr<const PeakDef> &p : display_peaks )
  
  size_t unseen_nuc_index = 0;
  const vector<string> default_nuc_colors{ "#003f5c", "#ffa600", "#7a5195", "#ff764a", "#ef5675", "#374c80" };
  for( const IsotopeRelativeActivity &act : m_rel_activities )
  {
    const SandiaDecay::Nuclide * const nuc = db->nuclide( act.m_isotope );
    if( !nuclides_with_colors.count(nuc) )
    {
      string nucstr = act.m_isotope;
      if( nucstr.empty() )
        nucstr = "default";
      
      for( size_t i = 0; i < nucstr.size(); ++i )
        nucstr[i] = std::isalpha( static_cast<unsigned char>(nucstr[i]) ) ? nucstr[i] : '_';
      
      add_rel_eff_plot_css << "        .RelEffPlot circle." << nucstr << "{ fill: "
      << default_nuc_colors[unseen_nuc_index % default_nuc_colors.size()]
      << "; }\n";
      
      unseen_nuc_index += 1;
    }
  }//for( const IsotopeRelativeActivity &act : m_rel_activities )
  
  
  auto load_file_contents = []( string filename ) -> string {
    Wt::WApplication *app = Wt::WApplication::instance();
    string filepath = app ? app->docRoot() : string("");
    filepath = SpecUtils::append_path( filepath, "InterSpec_resources" );
    filepath = SpecUtils::append_path( filepath, filename );
    
    vector<char> file_data;
    try
    {
      SpecUtils::load_file_data( filepath.c_str(), file_data );
    }catch( std::exception & )
    {
      throw std::runtime_error( "Failed to read " + filename );
    }
    
    return string( begin( file_data ), end( file_data ) );
  };//load_file_contents(...)
  
  
  string html = load_file_contents( "static_text/manual_rel_act_report.tmplt.html" );
  const string d3_js = load_file_contents( "d3.v3.min.js" );
  
  SpecUtils::ireplace_all( html, "\\;", ";" );
  
  SpecUtils::ireplace_all( html, "${D3_SCRIPT}", d3_js.c_str() );
  
  SpecUtils::ireplace_all( html, "${TITLE}", spectrum_title.c_str() );
  
  SpecUtils::ireplace_all( html, "${REL_EFF_DATA_VALS}", rel_eff_plot_values.str().c_str() );
  
  string rel_eff_fcn;
  if( m_input.eqn_form != RelActCalc::RelEffEqnForm::FramPhysicalModel )
  {
    rel_eff_fcn = RelActCalc::rel_eff_eqn_js_function( m_input.eqn_form, m_rel_eff_eqn_coefficients );
  }else
  {
    const ManualGenericRelActFunctor::PhysModelRelEqnDef input
           = ManualGenericRelActFunctor::make_phys_eqn_input( m_input, m_rel_eff_eqn_coefficients );
    
    rel_eff_fcn = RelActCalc::physical_model_rel_eff_eqn_js_function( input.self_atten,
                                                                     input.external_attens,
                                                                     input.det.get(),
                                                                     input.hoerl_b,
                                                                     input.hoerl_c );
  }

  string unc_fcn = rel_eff_eqn_js_uncert_fcn();

  SpecUtils::ireplace_all( html, "${FIT_REL_EFF_EQUATION}", rel_eff_fcn.c_str() );
  SpecUtils::ireplace_all( html, "${FIT_REL_EFF_EQUATION_UNCERTAINTY}", unc_fcn.c_str() );
  SpecUtils::ireplace_all( html, "${RESULTS_TXT}", results_html.str().c_str() );
  
  
  const string rel_eff_plot_js = load_file_contents( "RelEffPlot.js" );
  const string rel_eff_plot_css = load_file_contents( "RelEffPlot.css" );
  SpecUtils::ireplace_all( html, "${REL_EFF_PLOT_JS}", rel_eff_plot_js.c_str() );
  SpecUtils::ireplace_all( html, "${REL_EFF_PLOT_CSS}", rel_eff_plot_css.c_str() );
  SpecUtils::ireplace_all( html, "${REL_EFF_PLOT_ADDITIONAL_CSS}", add_rel_eff_plot_css.str().c_str() );
  
  
  if( spectrum )
  {
    stringstream set_js_str;
    
    D3SpectrumExport::write_js_for_chart( set_js_str, "specchart", "", "Energy (keV)", "Counts"  );
    
    set_js_str <<
    "  let spec_observer = new ResizeObserver(entries => {\n"
    "    for (let entry of entries) {\n"
    "      if (entry.target && (entry.target.id === \"specchart\")) {\n"
    "        spec_chart_specchart.handleResize(false);\n"
    "      }\n"
    "    }\n"
    "  });\n"
    "  spec_observer.observe( document.getElementById(\"specchart\") );\n"
    ;
    
    D3SpectrumExport::D3SpectrumChartOptions chart_options;
    chart_options.m_useLogYAxis = true;
    chart_options.m_legendEnabled = false;
    chart_options.m_compactXAxis = true;
    chart_options.m_allowDragRoiExtent = false;
    write_set_options_for_chart( set_js_str, "specchart", chart_options );
    set_js_str << "  spec_chart_specchart.setShowLegend(false);\n";
    set_js_str << "  spec_chart_specchart.setXAxisRange("
               << spectrum->gamma_energy_min()
               << ", " << spectrum->gamma_energy_max() << ", false);\n";
    
    D3SpectrumExport::D3SpectrumOptions spec_options;
    spec_options.spectrum_type = SpecUtils::SpectrumType::Foreground;
    
    vector<shared_ptr<const PeakDef>> peaks;
    for( const auto &p : display_peaks )
      peaks.push_back( make_shared<PeakDef>(*p) );
    spec_options.peaks_json = PeakDef::peak_json( peaks, spectrum );
    
    
    vector<pair<const SpecUtils::Measurement *,D3SpectrumExport::D3SpectrumOptions> > meas_to_plot;
    
    const SpecUtils::Measurement * const meas_ptr = spectrum.get();
    meas_to_plot.emplace_back(meas_ptr, spec_options);
    
    if( background )
    {
      D3SpectrumExport::D3SpectrumOptions spec_options;
      spec_options.spectrum_type = SpecUtils::SpectrumType::Background;
      spec_options.line_color = "steelblue";
      spec_options.display_scale_factor = 1.0;
      
      if( (background_normalization <= 0.0f)
         || IsNan(background_normalization)
         || IsInf(background_normalization) )
      {
        float back_lt = background->live_time();
        if( (back_lt <= 0.0f) || IsNan(back_lt) || IsNan(back_lt) )
          back_lt = background->real_time();
        
        float fore_lt = spectrum->live_time();
        if( (fore_lt <= 0.0f) || IsNan(fore_lt) || IsNan(fore_lt) )
          fore_lt = spectrum->real_time();
        
        background_normalization = fore_lt / back_lt;
      }//if( background normalization wasnt provided )
      
      if( (background_normalization > 0.0f)
         && !IsNan(background_normalization)
         && !IsInf(background_normalization) )
      {
        spec_options.display_scale_factor = background_normalization;
      }
        
      spec_options.title = "Background";
      meas_to_plot.emplace_back(background.get(), spec_options);
    }//if( background )
    
    
    D3SpectrumExport::write_and_set_data_for_chart( set_js_str, "specchart", meas_to_plot );
    
    SpecUtils::ireplace_all( html, "${SPECTRUM_CHART_DIV}",
                            "<div id=\"specchart\" style=\"height: 30vw; flex: 1 2; overflow: hidden;\" class=\"SpecChart\"></div>" );
    SpecUtils::ireplace_all( html, "${SPECTRUM_CHART_INIT_JS}", set_js_str.str().c_str() );
    
    
    const string spectrum_chart_d3_js = load_file_contents( "SpectrumChartD3.js" );
    const string spectrum_chart_d3_css = load_file_contents( "SpectrumChartD3.css" );
    
    SpecUtils::ireplace_all( html, "${SPECTRUM_CHART_JS}", spectrum_chart_d3_js.c_str() );
    SpecUtils::ireplace_all( html, "${SPECTRUM_CHART_CSS}", spectrum_chart_d3_css.c_str() );
    
    SpecUtils::ireplace_all( html, "${CHART_SPACER_LEFT}", "" );
    SpecUtils::ireplace_all( html, "${CHART_SPACER_RIGHT}", "" );
  }else
  {
    SpecUtils::ireplace_all( html, "${SPECTRUM_CHART_DIV}", "" );
    SpecUtils::ireplace_all( html, "${SPECTRUM_CHART_JS}", "" );
    SpecUtils::ireplace_all( html, "${SPECTRUM_CHART_CSS}", "" );
    SpecUtils::ireplace_all( html, "${SPECTRUM_CHART_INIT_JS}", "" );
    SpecUtils::ireplace_all( html, "${CHART_SPACER_LEFT}", "<div style=\"width: 10%\"> </div>" );
    SpecUtils::ireplace_all( html, "${CHART_SPACER_RIGHT}", "<div style=\"width: 15%\"> </div>" );
  }//if( spectrum ) / else
  
  
  output_html_file << html;
}//void print_html_report( std::ostream &strm ) const


RelEffSolution solve_relative_efficiency( const RelEffInput &input_orig )
{
  // When fitting the AN using the Physical Model, we can easily get caught in a local-minimum, and also
  // we dont currently have great control over the step sizes for AN/AD, so here is 
  // a work-around, to get a decent starting point for AN.
  // Right now we are scanning on AN, but scanning on AD as well would be better.
  // I assume that we could avoid this with a proper implementation of DynamicCostFunction.
#define SCAN_AN_FOR_BEST_FIT 1


#if( SCAN_AN_FOR_BEST_FIT )
  RelEffInput input = input_orig; //tmp copy for trying hack
#else
  const RelEffInput &input = input_orig;
#endif

  input.check_nuclide_constraints();

  const std::vector<GenericPeakInfo> &peak_infos = input.peaks;
  const RelActCalc::RelEffEqnForm eqn_form = input.eqn_form;
  const size_t eqn_order = input.eqn_order;

  const auto start_time = std::chrono::high_resolution_clock::now();
  
  RelEffSolution solution;
  
  DoWorkOnDestruct setFinalTime( [&solution,start_time](){
    const auto end_time = std::chrono::high_resolution_clock::now();
    solution.m_num_microseconds_eval = std::chrono::duration<double, std::micro>(end_time - start_time).count();
  });
  
  solution.m_input = input;
  solution.m_status = ManualSolutionStatus::NotInitialized;

  solution.m_warnings.insert( begin(solution.m_warnings),
                      begin(input.prep_warnings), end(input.prep_warnings) );

#if( SCAN_AN_FOR_BEST_FIT )
  const bool scan_an_for_best_fit = (eqn_form == RelActCalc::RelEffEqnForm::FramPhysicalModel 
                                      && input.phys_model_self_atten
                                      && input.phys_model_self_atten->fit_atomic_number );
  if( scan_an_for_best_fit )
  {
    SpecUtilsAsync::ThreadPool threadpool;
    std::mutex best_chi2_mutex;
    double best_chi2 = std::numeric_limits<double>::max();
    double best_an = 0.0, best_ad = 0.0;
    
    const auto do_work = [&input, &best_chi2, &best_an, &best_ad, &best_chi2_mutex]( const double an ){
      RelEffInput new_input = input;
      auto new_self_atten = std::make_shared<RelActCalc::PhysicalModelShieldInput>(*input.phys_model_self_atten);
      new_self_atten->fit_atomic_number = false;
      new_self_atten->atomic_number = an;
      new_input.phys_model_self_atten = new_self_atten;
      RelEffSolution solution = solve_relative_efficiency( new_input );
      
      std::lock_guard<std::mutex> lock(best_chi2_mutex);
      
      if( (solution.m_status==ManualSolutionStatus::Success) && (solution.m_chi2 < best_chi2) )
      {
        best_chi2 = solution.m_chi2;
        best_an = an;
        assert( solution.m_phys_model_self_atten_shield );
        best_ad = solution.m_phys_model_self_atten_shield->m_areal_density / PhysicalUnits::g_per_cm2;
      }
    };//do_work

    double an_step = 5.0;
    double min_an = input.phys_model_self_atten->lower_fit_atomic_number;
    double max_an = input.phys_model_self_atten->upper_fit_atomic_number;
    
    for( double an = min_an; an <= max_an; an += an_step )
      threadpool.post( [&do_work, an](){ do_work(an); } );
    threadpool.join();

    if( best_chi2 != std::numeric_limits<double>::max() )
    {
      cout << "Initial best AN = " << best_an << " AD = " << best_ad << endl;
      best_chi2 = std::numeric_limits<double>::max();
      min_an = std::max( min_an, best_an - an_step );
      max_an = std::min( max_an, best_an + an_step );
      an_step = 1.0;
      for( double an = min_an; an <= max_an; an += an_step )
        threadpool.post( [&do_work, an](){ do_work(an); } );
      threadpool.join();
    }
    
    if( best_chi2 != std::numeric_limits<double>::max() )
    {
      cout << "Final best AN = " << best_an << " AD = " << best_ad << endl;
      auto new_self_atten = std::make_shared<RelActCalc::PhysicalModelShieldInput>(*input.phys_model_self_atten);
      //new_self_atten->fit_atomic_number = input.use_ceres_to_fit_eqn ? false : true;
      new_self_atten->atomic_number = best_an;
      new_self_atten->areal_density = best_ad * PhysicalUnits::g_per_cm2;
      input.phys_model_self_atten = new_self_atten;
      
      // // How many parameters, and how they are defined will change based on if we are fitting
      // //  atomic number - so we need to update the input stored in the solution to reflect what
      // //  we actually used.
      solution.m_input = input;
    }//if( best_chi2 != std::numeric_limits<double>::max() )
  }//if( scan_an_for_best_fit )
#endif //SCAN_AN_FOR_BEST_FIT

  try
  {
    if( eqn_form == RelActCalc::RelEffEqnForm::FramPhysicalModel )
    {  
      if( !input.phys_model_detector || !input.phys_model_detector->isValid() )
        throw runtime_error( "You must specify a detector for the Physical Model." );
      
      // TODO: instead look at number of nuclides, and number of fit parameters, and use that to decide
      //       if we are okay - because maybe we want to use a single peak to get a curve, but not
      //       actually fit anything
      if( peak_infos.size() < 2 )
        throw runtime_error( "You must specify at least two peaks for the Physical Model." );

      if( !input.use_ceres_to_fit_eqn )
        throw logic_error( "You must specify to use Ceres to fit Rel. Eff. equation for the Physical Model." );
      
      //if( input.use_ceres_to_fit_eqn && input.phys_model_self_atten && input.phys_model_self_atten->fit_atomic_number )
      //  throw logic_error( "You can not use Ceres to fit atomic number of Physical relative efficiency equation." );
      
      if( input.phys_model_self_atten && !input.phys_model_self_atten->material
         && ((input.phys_model_self_atten->atomic_number < 0.999) || (input.phys_model_self_atten->atomic_number > 98.001)) )
        throw logic_error( "A self-attenuator is specified, but with no material or atomic number." );
      
      // TODO: add checks for external attenuators
    }else
    {
      if( input.phys_model_self_atten || !input.phys_model_external_attens.empty() )
        throw runtime_error( "Attenuations can only be specified for FramPhysicalModel." );
    }//if( RelActCalc::RelEffEqnForm::FramPhysicalModel ) / else
  }catch( std::exception &e )
  {
    solution.m_status = ManualSolutionStatus::ErrorInitializing;
    solution.m_error_message = e.what();
    return solution;
  }//try / catch to check input


  ManualGenericRelActFunctor *cost_functor = nullptr;
  try
  {
    cost_functor = new ManualGenericRelActFunctor( input );
    solution.m_status = ManualSolutionStatus::ErrorFindingSolution;
    
    solution.m_warnings.insert( end(solution.m_warnings),
                               begin(cost_functor->m_setup_warnings),
                               end(cost_functor->m_setup_warnings) );
  }catch( std::exception &e )
  {
    solution.m_status = ManualSolutionStatus::ErrorInitializing;
    solution.m_error_message = e.what();
    
    return solution;
  }//try / catch to setup the problem
  
  const size_t num_peaks = cost_functor->m_input.peaks.size();
  const size_t num_nuclides = cost_functor->m_isotopes.size();
  const size_t num_parameters = cost_functor->num_parameters();

  solution.m_activity_norms = cost_functor->m_rel_act_norms;

  // Relative activities multiples start out as 1.0 because ManualGenericRelActFunctor constructor
  //   estimates the activities for a flat rel eff = 1.0; see
  //   #ManualGenericRelActFunctor::m_rel_act_norms.
  vector<double> parameters( num_parameters, 1.0 );
  double *pars = &parameters[0];


  ceres::CostFunction *cost_function = nullptr;

  // From a few example cases inspected by hand, it looks like auto and numerical differentiation
  //  get the same answers, but auto diff is faster, and requires a lot fewer evaluations, so
  //  we'll just always use auto differentiation.
  const bool use_auto_diff = true;
  if( use_auto_diff )
  {
    ceres::DynamicAutoDiffCostFunction<ManualGenericRelActFunctor> *dyn_auto_diff_cost_function
          = new ceres::DynamicAutoDiffCostFunction<ManualGenericRelActFunctor>( cost_functor,
                                                                          ceres::TAKE_OWNERSHIP );
    // The number of residuals is the number of peaks, unless USE_RESIDUAL_TO_BREAK_DEGENERACY then
    //  we add one more residual to clamp the relative efficiency curve to 1.0 at the lowest energy.
 
    dyn_auto_diff_cost_function->SetNumResiduals( static_cast<int>(cost_functor->number_residuals()) );
    dyn_auto_diff_cost_function->AddParameterBlock( static_cast<int>(num_parameters) );

    cost_function = dyn_auto_diff_cost_function;
  }else
  {
    ceres::NumericDiffOptions num_diff_options;

#if( SCAN_AN_FOR_BEST_FIT )
    if( scan_an_for_best_fit )
    {
      // TODO: need to more closely evaluate the step sizes
      num_diff_options.ridders_relative_initial_step_size = 0.1;
      num_diff_options.relative_step_size = 1.0E-3;
    }
#endif //SCAN_AN_FOR_BEST_FIT

    ceres::DynamicNumericDiffCostFunction<ManualGenericRelActFunctor> *dyn_num_diff_cost_function
          = new ceres::DynamicNumericDiffCostFunction<ManualGenericRelActFunctor>( cost_functor,
                                                        ceres::TAKE_OWNERSHIP, num_diff_options );
    dyn_num_diff_cost_function->SetNumResiduals( static_cast<int>(cost_functor->number_residuals()) );        
    dyn_num_diff_cost_function->AddParameterBlock( static_cast<int>(num_parameters) );     

    cost_function = dyn_num_diff_cost_function;
  }//if( use_auto_diff ) / else
    
  
  ceres::Problem problem;
  
  // TODO: investigate using a LossFunction - probably really need it
  //       The Huber and Cauchy functions dont seem to help a  ton on a single problem; probably need to define our own, probably based on Huber
  ceres::LossFunction *lossfcn = nullptr;
  //ceres::LossFunction *lossfcn = new ceres::HuberLoss(3.5);
  //ceres::LossFunction *lossfcn = new ceres::CauchyLoss(1.0);

  problem.AddResidualBlock( cost_function, lossfcn, pars );
  problem.AddParameterBlock( pars, static_cast<int>(num_parameters) );

  vector<int> constant_parameters;

  if( eqn_form == RelActCalc::RelEffEqnForm::FramPhysicalModel )
  {
    assert( input.use_ceres_to_fit_eqn );
    
    size_t par_num = num_nuclides;
    assert( par_num <= num_parameters );
    
    const auto &self_atten_opt = input.phys_model_self_atten;
    setup_physical_model_shield_par_manual( constant_parameters, pars, par_num, self_atten_opt );
    
    assert( par_num <= num_parameters );
    
    for( size_t ext_ind = 0; ext_ind < input.phys_model_external_attens.size(); ++ext_ind )
    {
      assert( par_num <= num_parameters );
      const auto &opt = input.phys_model_external_attens[ext_ind];
      setup_physical_model_shield_par_manual( constant_parameters, pars, par_num, opt );
    }//for( size_t ext_ind = 0; ext_ind < options.phys_model_external_atten.size(); ++ext_ind )

    assert( par_num <= num_parameters );
    
    if( input.phys_model_use_hoerl )
    {
      // set the b and c parameters for the relative efficiency equation
      pars[par_num] = 0.0;  //(energy/1000)^b
      par_num += 1;
      pars[par_num] = 1.0;  //c^(1000/energy)
      par_num += 1;
    }//if( input.phys_model_use_hoerl )
    
    assert( par_num == num_parameters );
    if( par_num != num_parameters )
      throw logic_error( "Num paramaters doesnt match expected" );
  }//if( eqn_form == RelActCalc::RelEffEqnForm::FramPhysicalModel )
  
  for( const ManualActRatioConstraint &constraint : input.act_ratio_constraints )
  {
    assert( num_nuclides == cost_functor->m_isotopes.size() );

    for( int i = 0; i < static_cast<int>(num_nuclides); ++i )
    {
      if( constraint.m_constrained_nuclide == cost_functor->m_isotopes[i] )
      {
        assert( std::find( begin(constant_parameters), end(constant_parameters), i ) == end(constant_parameters) );
        constant_parameters.push_back( i );
        pars[i] = -1.0; //so we can assert on this later to make sure things are reasonable
        break;
      }
    }//for( size_t i = 0; i < num_nuclides; ++i )
  }//for( const auto &constraint : input.act_ratio_constraints )
  
  if( !constant_parameters.empty() )
  {
    ceres::Manifold *subset_manifold = new ceres::SubsetManifold( static_cast<int>(num_parameters), constant_parameters );
    problem.SetManifold( pars, subset_manifold ); //Looks like it takes ownership of subset_manifold
  }

  // Set a lower bound on relative activities to be 0, unless it is constrained
  for( size_t i = 0; i < num_nuclides; ++i )
  {
    bool is_constrained = false;
    for( const auto &constraint : input.act_ratio_constraints )
    {
      if( constraint.m_constrained_nuclide == cost_functor->m_isotopes[i] )
        is_constrained = true;
    }
    if( is_constrained )
      pars[i] = -1.0; //so we can assert on this later to make sure things are reasonable
    else
      problem.SetParameterLowerBound( pars, static_cast<int>(i), 0.0 );
  }//for( size_t i = 0; i < num_nuclides; ++i )
  
  if( eqn_form == RelActCalc::RelEffEqnForm::FramPhysicalModel )
  {
    const auto set_bounds = [&problem, num_nuclides, pars]( const shared_ptr<const RelActCalc::PhysicalModelShieldInput> &opt, size_t &index ){
      if( !opt || (!opt->material && ((opt->atomic_number < 0.999) || (opt->atomic_number > 98.001))) )
        return;

      if( opt->fit_atomic_number )
      {
        double lower_an = opt->lower_fit_atomic_number;
        double upper_an = opt->upper_fit_atomic_number;
        if( (lower_an == upper_an) && (lower_an == 0.0) )
        {
          lower_an = 1.0;
          upper_an = 98.0;
        }

        problem.SetParameterLowerBound( pars, static_cast<int>(index), lower_an / RelActCalc::ns_an_ceres_mult );
        problem.SetParameterUpperBound( pars, static_cast<int>(index), upper_an / RelActCalc::ns_an_ceres_mult );
        index += 1; //Add parameter for AN, only if fitting it
      }
      
      if( opt->fit_areal_density )
      {
        double lower_ad = opt->lower_fit_areal_density / PhysicalUnits::g_per_cm2;
        double upper_ad = opt->upper_fit_areal_density / PhysicalUnits::g_per_cm2;
        if( (lower_ad == upper_ad) && (lower_ad == 0.0) )
        {
          lower_ad = 0.0;
          upper_ad = RelActCalc::PhysicalModelShieldInput::sm_upper_allowed_areal_density_in_g_per_cm2;
        }
        
        problem.SetParameterLowerBound( pars, static_cast<int>(index), lower_ad );
        problem.SetParameterUpperBound( pars, static_cast<int>(index), upper_ad );
      }
      
      index += 1; //Add parameter for AD, always
    };//set_bounds lambda

    size_t index = num_nuclides;
    set_bounds( input.phys_model_self_atten, index );
    for( size_t i = 0; i < input.phys_model_external_attens.size(); ++i )
      set_bounds( input.phys_model_external_attens[i], index );
    
    if( input.phys_model_use_hoerl )
    {
      assert( num_parameters > 2 );
      problem.SetParameterLowerBound( pars, static_cast<int>(index), 0.0 );
      problem.SetParameterUpperBound( pars, static_cast<int>(index), 2.0 );
      index += 1;
      assert( index < num_parameters );
      problem.SetParameterLowerBound( pars, static_cast<int>(index), 0.0 );
      problem.SetParameterUpperBound( pars, static_cast<int>(index), 3.0 );
      index += 1;
    }
    
    assert( index == num_parameters );
  }else if( input.use_ceres_to_fit_eqn )
  {
    try
    {
      vector<double> rel_activities( num_nuclides ), dummy_parameters( num_parameters, 1.0 );
      for( size_t i = 0; i < num_nuclides; ++i )
        rel_activities[i] = cost_functor->relative_activity( cost_functor->m_isotopes[i], parameters );

      vector<double> fit_pars;
      fit_rel_eff_eqn_lls( eqn_form, eqn_order, cost_functor->m_isotopes, rel_activities, peak_infos, fit_pars, nullptr );
      assert( fit_pars.size() == (eqn_order + 1) );
      assert( parameters.size() == (cost_functor->m_isotopes.size() + eqn_order + 1) );
      for( size_t i = 0; i < (eqn_order + 1); ++i )
        parameters[num_nuclides + i] = fit_pars[i];
    }catch( std::exception &e )
    {
      solution.m_status = ManualSolutionStatus::ErrorInitializing;
      solution.m_error_message = "Failed to fit initial relative efficiency equation: " + string(e.what());
      return solution;
    }
  }//if( eqn_form == RelActCalc::RelEffEqnForm::FramPhysicalModel ) / else if( input.use_ceres_to_fit_eqn )

  // Okay - we've set our problem up
  ceres::Solver::Options ceres_options;
  ceres_options.linear_solver_type = ceres::DENSE_QR;
  ceres_options.logging_type = ceres::SILENT;
  ceres_options.minimizer_progress_to_stdout = false; //true;
  ceres_options.max_num_iterations = 150;
  ceres_options.max_solver_time_in_seconds = 60.0;
  //ceres_options.min_trust_region_radius = 1e-10;
  
  //ceres_options.use_nonmonotonic_steps = true;
  //ceres_options.max_consecutive_nonmonotonic_steps = 5;
  // There are a lot more options that could be useful here!

  //parameter_tolerance = 1e-8;
  //double gradient_tolerance = 1e-10;
  //double function_tolerance = 1e-6;
  //int max_num_consecutive_invalid_steps = 5;
  
  // Setting ceres_options.num_threads >1 doesnt seem to do much (any?) good
  ceres_options.num_threads = std::thread::hardware_concurrency();
  assert( ceres_options.num_threads );
  if( !ceres_options.num_threads )
    ceres_options.num_threads = 4;
  
  //cout << "Starting parameter values: {";
  //for( size_t i = 0; i < num_parameters; ++i )
  //  cout << (i ? ", " : "") << parameters[i];
  //cout << "}\n";
  
  ceres::Solver::Summary summary;
  
  try
  {
    ceres::Solve(ceres_options, &problem, &summary);
    
    solution.m_num_function_eval_solution = static_cast<int>( cost_functor->m_ncalls );
    
    switch( summary.termination_type )
    {
      case ceres::CONVERGENCE:
      case ceres::USER_SUCCESS:
        // good deal, all is well with our little fit
        break;
        
      case ceres::NO_CONVERGENCE:
      case ceres::FAILURE:
      case ceres::USER_FAILURE:
        throw runtime_error( "The L-M solving failed." );
        break;
    }//switch( summary.termination_type )
  }catch( std::exception &e )
  {
    solution.m_status = ManualSolutionStatus::ErrorFindingSolution;
    solution.m_error_message += e.what();
    
    cerr << "RelActCalcManual::solve_relative_efficiency: Failed in solving solution: "
         << e.what() << endl;
    
    return solution;
  }//try / catch to fit the solution
  
  
  std::cout << summary.BriefReport() << "\n";
  //std::cout << summary.FullReport() << "\n";
  const auto nmicro = std::chrono::duration<double, std::micro>(std::chrono::high_resolution_clock::now() - start_time).count();
  cout << "Took " << solution.m_num_function_eval_solution << " calls and " << setprecision(6) << nmicro << " us to solve." << endl;
  cout << "Final parameter values: {";
  for( size_t i = 0; i < num_parameters; ++i )
    cout << (i ? ", " : "") << parameters[i];
  cout << "}\n";
  cout << "Chi2=" << summary.final_cost << " (from initial value " << summary.initial_cost << ")\n\n";
  

  solution.m_fit_parameters = parameters;

  try
  {
    ceres::Covariance::Options cov_options;
    //cov_options.algorithm_type = ceres::CovarianceAlgorithmType::SPARSE_QR; //faster, but not capable of computing the covariance if the Jacobian is rank deficient.
    cov_options.algorithm_type = ceres::CovarianceAlgorithmType::DENSE_SVD;
    cov_options.null_space_rank = -1;
    cov_options.num_threads = ceres_options.num_threads;
    
    vector<double> uncertainties( num_nuclides, 0.0 ), uncerts_squared( num_nuclides, 0.0 );
    
    ceres::Covariance covariance(cov_options);
    vector<const double*> parameter_blocks;
    vector<pair<const double*, const double*> > covariance_blocks;

    parameter_blocks.push_back( pars );
    covariance_blocks.push_back( {pars, pars} );
    
    solution.m_nonlin_covariance.clear();
    if( !covariance.Compute(covariance_blocks, &problem) )
    {
      cerr << "Failed to compute final covariances!" << endl;
      solution.m_warnings.push_back( "Failed to compute final covariances." );
    }else
    {
      // row-major order: the elements of the first row are consecutively given, followed by second
      //                  row contents, etc
      vector<double> row_major_covariance( num_parameters * num_parameters );
      
      const bool success = covariance.GetCovarianceMatrix( parameter_blocks, row_major_covariance.data() );
      assert( success );
      if( !success )
        throw runtime_error( "Failed to get covariance matrix - maybe didnt add all covariance blocks?" );
      
      solution.m_nonlin_covariance.resize( num_parameters, vector<double>(num_parameters,0.0) );
      for( size_t row = 0; row < num_parameters; ++row )
      {
        for( size_t col = 0; col < num_parameters; ++col )
          solution.m_nonlin_covariance[row][col] = row_major_covariance[row*num_parameters + col];
      }//for( size_t row = 0; row < num_nuclides; ++row )
    }//if( we failed to get covariance ) / else
    
    // Compute the Jacobian
    try
    {
      const size_t num_residuals = cost_functor->number_residuals();
      vector<double> residuals( num_residuals );
      vector<double> jacobian( num_parameters * num_residuals ); 

      const double * const parameters_ptr = parameters.data();
      double * const residuals_ptr = &(residuals[0]);
      double * jacobians_ptr = &(jacobian[0]);  //We only have a single paramater block; the pointer passed into Ceres expects first index to index into parameter block

      const bool success = cost_function->Evaluate( &parameters_ptr, residuals_ptr, &jacobians_ptr );
      if( !success )
        throw std::runtime_error( "Failed to evaluate the cost function." );

      solution.m_nonlin_jacobian.resize( num_residuals, vector<double>(num_parameters, 0.0) );
      for( size_t k = 0; k < num_residuals; ++k )
      {
        for( size_t i = 0; i < num_parameters; ++i )
          solution.m_nonlin_jacobian[k][i] = jacobian[k*num_parameters + i];
      }
    }catch(const std::exception& e)
    {
      cerr << "Failed to compute final Jacobian! - " << e.what() << endl;
      solution.m_warnings.push_back( "Failed to compute Jacobian: " + string(e.what()) );
    }//try / catch to compute Jacobian


    // Compute the relative activities
    vector<double> rel_activities( num_nuclides );
    
    for( size_t i = 0; i < num_nuclides; ++i )
      rel_activities[i] = cost_functor->relative_activity( cost_functor->m_isotopes[i], parameters );
    
    if( (eqn_form == RelActCalc::RelEffEqnForm::FramPhysicalModel) || input.use_ceres_to_fit_eqn )
    {
      solution.m_rel_eff_eqn_coefficients = {pars + num_nuclides, pars + num_parameters };

      if( !solution.m_nonlin_covariance.empty() )
      {
        // The covariance matrix for the relative efficiency equation is the lower-right
        //  submatrix of the full covariance matrix.
        const size_t num_rel_eff_params = num_parameters - num_nuclides;
        assert( solution.m_nonlin_covariance.size() == num_parameters );

        solution.m_rel_eff_eqn_covariance.resize( num_rel_eff_params, vector<double>(num_rel_eff_params, 0.0) );
        for( size_t i = num_nuclides; i < num_parameters; ++i )
        {
          assert( solution.m_nonlin_covariance[i].size() == num_parameters );
          for( size_t j = num_nuclides; j < num_parameters; ++j )
            solution.m_rel_eff_eqn_covariance[i-num_nuclides][j-num_nuclides] = solution.m_nonlin_covariance[i][j];
        }
      }//if( we have the covariance matrix )
    }else
    {
      fit_rel_eff_eqn_lls( eqn_form, eqn_order, cost_functor->m_isotopes, rel_activities, peak_infos,
                          solution.m_rel_eff_eqn_coefficients, &(solution.m_rel_eff_eqn_covariance) );
      assert( solution.m_rel_eff_eqn_coefficients.size() == (eqn_order + 1) );
    }
    
    for( size_t i = 0; i < cost_functor->m_isotopes.size(); ++i )
    {
      const string &iso = cost_functor->m_isotopes[i];
      
      IsotopeRelativeActivity rel_act;
      rel_act.m_isotope = iso;
      
      rel_act.m_rel_activity = cost_functor->relative_activity( iso, parameters );
      
      if( solution.m_nonlin_covariance.empty() )
      {
        rel_act.m_rel_activity_uncert = -1.0;
      }else
      {
        assert( i < solution.m_nonlin_covariance.size() );
        assert( i < solution.m_nonlin_covariance[i].size() );

        bool is_constrained = false;
        for( size_t j = 0; !is_constrained && (j < input.act_ratio_constraints.size()); ++j )  
          is_constrained = (input.act_ratio_constraints[j].m_constrained_nuclide == iso);
        
        if( !is_constrained )
        {
          const double rel_act_norm = cost_functor->m_rel_act_norms[i];
          rel_act.m_rel_activity_uncert = rel_act_norm * std::sqrt( solution.m_nonlin_covariance[i][i] );
        }else
        {
          assert( fabs(parameters[i] - -1.0) < 1.0E-6 );
          assert( parameters.size() == solution.m_nonlin_covariance.size() );

          vector<double> uncerts( parameters.size(), 0.0 );
          for( size_t j = 0; j < parameters.size(); ++j )
            uncerts[j] = std::sqrt( solution.m_nonlin_covariance[j][j] );

          rel_act.m_rel_activity_uncert = cost_functor->relative_activity( iso, uncerts );
        }//if( input.act_ratio_constraints.empty() ) / else
      }//if( input.act_ratio_constraints.empty() ) / else
      
      solution.m_rel_activities.push_back( std::move(rel_act) );
    }//for( loop over relative activities )
    
    if( eqn_form == RelActCalc::RelEffEqnForm::FramPhysicalModel )
    {
      const auto get_res = [num_nuclides, &parameters, &solution]( const RelActCalc::PhysicalModelShieldInput &orig_opt, 
                                                              size_t &shield_index ) -> unique_ptr<RelEffSolution::PhysModelShieldFit> {
        if( !orig_opt.material
           && ((orig_opt.atomic_number < 1.0) || (orig_opt.atomic_number > 98.0))
           && !orig_opt.fit_atomic_number )
        {
          return nullptr;
        }
        
        assert( solution.m_nonlin_covariance.empty()
                || (solution.m_nonlin_covariance.size() > shield_index) );

        auto shield_result = std::make_unique<RelEffSolution::PhysModelShieldFit>();
        shield_result->m_material = orig_opt.material;
        if( !shield_result->m_material )
        {
          if( orig_opt.fit_atomic_number )
          {
            shield_result->m_atomic_number = parameters[shield_index] * RelActCalc::ns_an_ceres_mult;
            
            if( !solution.m_nonlin_covariance.empty()  )
            {
              assert( shield_index < solution.m_nonlin_covariance.size() );
              assert( orig_opt.fit_atomic_number
                     || (solution.m_nonlin_covariance[shield_index][shield_index] == 0.0) );
              
              if( orig_opt.fit_atomic_number )
                shield_result->m_atomic_number_uncert = sqrt( solution.m_nonlin_covariance[shield_index][shield_index] ) * RelActCalc::ns_an_ceres_mult;
            }//if( !solution.m_nonlin_covariance.empty()  )
          
            shield_index += 1;
          }else
          {
            shield_result->m_atomic_number = orig_opt.atomic_number;
          }
        }//if( !shield_result->m_material )
        
        const double ad_g_cm2 = parameters[shield_index];
        shield_result->m_areal_density = ad_g_cm2 * PhysicalUnits::g_per_cm2;

        if( !solution.m_nonlin_covariance.empty()  )
        {
          //assert( orig_opt.fit_areal_density
          //        || (solution.m_nonlin_covariance[shield_index][shield_index] == 0.0) );
          
          if( orig_opt.fit_areal_density )
            shield_result->m_areal_density_uncert = sqrt( solution.m_nonlin_covariance[shield_index][shield_index] ) * PhysicalUnits::g_per_cm2;
        }//if( !solution.m_nonlin_covariance.empty()  )
        
        shield_index += 1; //increment for areal density
        
        return std::move(shield_result);
      };//get_res lamda

      size_t shield_index = num_nuclides;
      if( input.phys_model_self_atten )
        solution.m_phys_model_self_atten_shield = get_res( *input.phys_model_self_atten, shield_index );

      for( const shared_ptr<const RelActCalc::PhysicalModelShieldInput> &opt : input.phys_model_external_attens )
      {
        assert( opt );
        if( opt )
          solution.m_phys_model_external_atten_shields.push_back( get_res( *opt, shield_index ) );
      }//for( size_t i = 0; i < input.phys_model_external_attens.size(); ++i )
      
      assert( (shield_index + (solution.m_input.phys_model_use_hoerl ? 2 : 0)) == num_parameters );
    }//if( eqn_form == RelActCalc::RelEffEqnForm::FramPhysicalModel )
    
    // We'll manually compute the Chi2 here, so we only take into account statistical uncertainties,
    //  (i.e., we ignore #GenericPeakInfo::m_base_rel_eff_uncert)
    solution.m_chi2 = 0.0;
    
    // TODO: The DOF is probably off by one - need to think on this and come back to it
    //assert( cost_functor->m_peak_infos.size() >= ((eqn_order+1) + (cost_functor->m_isotopes.size() - 1)) );
    if( cost_functor->m_input.peaks.size() < ((eqn_order+1) + (cost_functor->m_isotopes.size() - 1)) )
      throw runtime_error( "There are only " + std::to_string(cost_functor->m_input.peaks.size())
                          + " peaks, but you are asking to fit " + std::to_string(eqn_order+1)
                          + " rel. eff. parameters, and "
                          + std::to_string(cost_functor->m_isotopes.size())
                          + " isotope rel. act."
                          );
    
    const int num_peaks = static_cast<int>(cost_functor->m_input.peaks.size());
    const int num_isotopes = static_cast<int>(cost_functor->m_isotopes.size());
    if( eqn_form == RelActCalc::RelEffEqnForm::FramPhysicalModel )
    {
      solution.m_dof = num_peaks - (num_isotopes - 1);
      if( input.phys_model_self_atten )
      {
        solution.m_dof -= static_cast<int>(input.phys_model_self_atten->fit_areal_density);
        if( !input.phys_model_self_atten->material )
          solution.m_dof -= static_cast<int>(input.phys_model_self_atten->fit_atomic_number);
      }

      for( const auto &opt : input.phys_model_external_attens )
      {
        solution.m_dof -= static_cast<int>(opt->fit_areal_density);
        if( !opt->material )
          solution.m_dof -= static_cast<int>(opt->fit_atomic_number);
      }

      solution.m_dof -= (input.phys_model_use_hoerl ? 2 : 1); // for b and c
    }else
    {
      solution.m_dof = static_cast<int>( num_peaks - (eqn_order + 1) - (num_isotopes - 1) );
    }

    
    const vector<double> &rel_eff_coefs = solution.m_rel_eff_eqn_coefficients;
    ManualGenericRelActFunctor::PhysModelRelEqnDef<double> phys_mode_rel_eqn_input;
    if( eqn_form == RelActCalc::RelEffEqnForm::FramPhysicalModel )
      phys_mode_rel_eqn_input = ManualGenericRelActFunctor::make_phys_eqn_input( input, rel_eff_coefs );
    
    bool used_unweighted = false, used_add_uncert = false;
    for( const GenericPeakInfo &peak : cost_functor->m_input.peaks )
    {
      double curve_val;
      if( eqn_form == RelActCalc::RelEffEqnForm::FramPhysicalModel )
      {
        curve_val = RelActCalc::eval_physical_model_eqn( peak.m_energy,
                                                  phys_mode_rel_eqn_input.self_atten,
                                                  phys_mode_rel_eqn_input.external_attens,
                                                  phys_mode_rel_eqn_input.det.get(),
                                                  phys_mode_rel_eqn_input.hoerl_b,
                                                  phys_mode_rel_eqn_input.hoerl_c );
      }else
      {
        curve_val = RelActCalc::eval_eqn( peak.m_energy, eqn_form, rel_eff_coefs );
      }
      
      used_add_uncert |= (peak.m_base_rel_eff_uncert > 1.0E-9);
      used_unweighted |= (peak.m_base_rel_eff_uncert < -1.0E-9);
      
      double expected_src_counts = 0.0;
      for( const GenericLineInfo &line : peak.m_source_gammas )
      {
        const double rel_activity = cost_functor->relative_activity( line.m_isotope, parameters );
        expected_src_counts += rel_activity * line.m_yield;
      }//for( const RelActCalc::GammaLineInfo &line : peak.m_source_gammas )
      
      const double expected_counts = expected_src_counts * curve_val;
      solution.m_chi2 += std::pow( (expected_counts - peak.m_counts) / peak.m_counts_uncert, 2.0 );
    }//for( loop over energies to evaluate at )
    
    if( used_add_uncert )
      solution.m_warnings.push_back( "Additional uncertainties were applied to peaks"
                                     " - the result uncertainties include these, so may not be"
                                     " reliable to interpret. The &chi;<sup>2</sup>/DOF does"
                                     " not include the add. uncerts." );
    
    if( used_unweighted )
      solution.m_warnings.push_back( "Fit to rel. eff. was unweighted, so uncertainties may not have much meaning." );
    
    
    solution.m_status = ManualSolutionStatus::Success;
    solution.m_num_function_eval_total = static_cast<int>( cost_functor->m_ncalls );
  }catch( std::exception &e )
  {
    solution.m_status = ManualSolutionStatus::ErrorGettingSolution;
    solution.m_error_message = e.what();
    cerr << "RelActCalcManual::solve_relative_efficiency: Failed to get solution after solving: "
         << e.what() << endl;
    
    return solution;
  }//try / catch to get the solution
  
  /*
  if( (solution.m_status == ManualSolutionStatus::Success)
     && !solution.m_nonlin_covariance.empty() && !solution.m_fit_parameters.empty() )
  {
    cout << "Covariance matrix:" << endl;
    cout << "  " << setw(10) << " " << " ";
    for( size_t row = 0; row < num_parameters; ++row )
      cout << setw(10) << solution.parameter_name(row) << " ";
    cout << endl;
    
    for( size_t row = 0; row < num_parameters; ++row )
    {
      cout << "  " << setw(10) << solution.parameter_name(row) << " ";
      for( size_t col = 0; col < num_parameters; ++col )
        cout << setw(10) << setprecision(2) << solution.m_nonlin_covariance[row][col] << " ";
      cout << endl;
    }//for( size_t row = 0; row < num_nuclides; ++row )
  }//if( we have the covariance matrix )
  */
  
  return solution;
}//solve_relative_efficiency(...)




namespace PeakCsvInput
{
NuclideInfo::NuclideInfo( const char *p, const char *nuc, bool opt, float kev, float br )
: parent(p), source_nuclide(nuc), energy(kev), yield(br), optional(opt)
{
}

const char *to_str( const NucDataSrc src )
{
  switch( src )
  {
    case NucDataSrc::Icrp107_U:        return "Icrp107_U";
    case NucDataSrc::Lanl_U:           return "Lanl_U";
    case NucDataSrc::IcrpLanlGadras_U: return "IcrpLanlGadras_U";
    case NucDataSrc::SandiaDecay:      return "SandiaDecay";
    case NucDataSrc::Undefined:        return "Undefined";
  }
  assert( 0 );
  return "";
}//to_str( NucDataSrc )



NucMatchResults fill_in_nuclide_info( const vector<RelActCalcManual::GenericPeakInfo> peaks,
                                     const NucDataSrc nuc_data_src,
                                     const vector<pair<float,float>> energy_ranges,
                                     std::vector<NucAndAge> isotopes,
                                     const float energy_tolerance_sigma,
                                     const vector<float> excluded_peak_energies,
                                     const float measurement_duration )
{
  const SandiaDecay::SandiaDecayDataBase *db = DecayDataBaseServer::database();
  assert( db );
  
  //https://journals.sagepub.com/doi/pdf/10.1177/ANIB_38_3
  // and more specifically the supplementary material at
  // https://journals.sagepub.com/doi/suppl/10.1177/ANIB_38_3
  const vector<NuclideInfo> icrp107{{//18 entries
    {"U235", "U235",         false, 143.76f,      0.11f},
    {"U235", "U235",         false, 163.33f,      0.0508f},
    {"U235", "U235",         false, 185.715f,     0.572f},
    {"U235", "U235",         true,  202.11f,      0.0108f},
    {"U235", "U235",         false, 205.311f,     0.0501f},
    
    {"U232", "Pb212",        false, 238.632f,     0.433f},
    {"U232", "Tl208",        false, 583.191f,     0.304f},
    {"U232", "Bi212",        false, 727.33f,      0.0658f},
    {"U232", "Tl208",        false, 860.564f,     0.0447f},
    
    {"U238", "Pa234m",       false, 258.26f,      0.000726833f},
    {"U238", "Pa234",        true,  569.3173913f, 0.00018952f},
    {"U238", "Pa234/Pa234m", true,  742.81f,      0.000831678f},
    {"U238", "Pa234m",       false, 766.36f,      0.002935286f},
    {"U238", "Pa234/Pa234m", true,  880.5742495f, 0.000204387f},
    {"U238", "Pa234/Pa234m", true,  883.24f,      0.000188208f},
    {"U238", "Pa234/Pa234m", true,  945.9684295f, 0.000313081f},
    {"U238", "Pa234m",       false, 1001.03f,     0.008356588f},
    
    {"U234", "U234",         false, 120.9f,       0.000397362f},
  }};//icrp107
  
  
  const vector<NuclideInfo> lanl{{ //17 entries
    {"U235", "U235",          false, 143.76f,  0.11f},
    {"U235", "U235",          false, 163.36f,  0.0505f},
    {"U235", "U235",          false, 185.715f, 0.57f},
    {"U235", "U235",          true,  202.11f,  0.01098f},
    {"U235", "U235",          false, 205.311f, 0.0503f},
    
    {"U232", "Pb212",         false, 238.625f, 0.48f},
    {"U232", "Tl208",         false, 583.187f, 0.306f},
    {"U232", "Bi212",         false, 727.3f,   0.0676f},
    {"U232", "Tl208",         false, 860.56f,  0.046f},
    
    {"U238", "Pa234m",        false, 258.26f,  0.000754f},
    {"U238", "Pa234/Pa234m",  true,  742.83f,  0.000907f},
    {"U238", "Pa234m",        false, 766.4f,   0.003074f},
    {"U238", "Pa234/Pa234m",  true,  880.47f,  0.000213f},
    {"U238", "Pa234/Pa234m",  true,  883.24f,  0.000213f},
    {"U238", "Pa234/Pa234m",  true,  945.95f,  0.000347f},
    {"U238", "Pa234m",        false, 1001.03f, 0.008371f},
    
    {"U234", "U234",          false, 120.905f, 0.00035f}
  }};
  
  
  const vector<NuclideInfo> lanl_icrp_gad{{ //21 entries
    {"U235", "U235",          false, 143.76f,      0.11f},
    {"U235", "U235",          false, 163.36f,      0.0505f},
    {"U235", "U235",          false, 185.715f,     0.57f},
    {"U235", "U235",          true,  202.11f,      0.01098f},
    {"U235", "U235",          false, 205.311f,     0.0503f},
    {"U235", "U235",          true,  221.38f,      0.0012f},
    {"U235", "U235",          true,  246.84f,      0.00053f},
    {"U235", "U235",          true,  345.9f,       0.0003f},
    
    {"U232", "Pb212",         false, 238.625f,     0.48f},
    {"U232", "Tl208",         false, 583.187f,     0.306f},
    {"U232", "Bi212",         false, 727.3f,       0.0676f},
    {"U232", "Tl208",         false, 860.56f,      0.046f},
    
    {"U238", "Pa234m",        false, 258.26f,      0.000754f},
    {"U238", "Pa234",         true,  569.3173913f, 0.00018952f},
    {"U238", "Pa234/Pa-234m", true,  742.83f,      0.000907f},
    {"U238", "Pa234m",        false, 766.4f,       0.003074f},
    {"U238", "Pa234/Pa-234m", true,  880.47f,      0.000213f},
    {"U238", "Pa234/Pa-234m", true,  883.24f,      0.000213f},
    {"U238", "Pa234/Pa-234m", true,  945.95f,      0.000347f},
    {"U238", "Pa234m",        false, 1001.03f,     0.008371f},
    
    {"U234", "U234",          false, 120.905f,     0.00035f}
  }};
  
  // Check isotopes are valid, and normalize their name, and if there is an age, get it.
  if( isotopes.empty() )
  {
    if( (nuc_data_src == NucDataSrc::SandiaDecay) || (nuc_data_src == NucDataSrc::Undefined) )
      throw runtime_error( "fill_in_nuclide_info: No nuclides, or specialized nuclear data sources specified." );
       
    vector<NuclideInfo> specialize_src;
    switch( nuc_data_src )
    {
      case NucDataSrc::Icrp107_U:
        specialize_src = icrp107;
        break;
        
      case NucDataSrc::Lanl_U:
        specialize_src = lanl;
        break;
        
      case NucDataSrc::IcrpLanlGadras_U:
        specialize_src = lanl_icrp_gad;
        break;
        
      case NucDataSrc::SandiaDecay:
      case NucDataSrc::Undefined:
        assert( 0 );
        break;
    }//switch( nuc_data_src )
    
    
    for( const auto &info : specialize_src )
    {
      bool has_iso = false;
      for( const auto &iso : isotopes )
        has_iso |= (iso.nuclide == info.parent);
      
      if( !has_iso )
      {
        const SandiaDecay::Nuclide *nuc = db->nuclide(info.parent);
        assert( nuc );
        if( !nuc )
          throw runtime_error( "Some how '" + info.parent + "' isnt a valid nuclide." );
        
        isotopes.emplace_back( nuc->symbol, -1.0, false );
      }//
    }//for( const auto &info : specialize_src )
  }//if( isotopes.empty() )
  
  
  // We will put raw source info into 'initial_nucs_info', and then filter this down to the
  //  nuclides and energy ranges we will actually use
  //  If we are correcting activities for nuclides decay during the measurement, then we will
  //  place the uncorrected info into `non_decay_corr_initial_nucs_info` (that is,
  //  `non_decay_corr_initial_nucs_info` will not have any entries if we arent decay correcting)
  vector<NuclideInfo> initial_nucs_info, non_decay_corr_initial_nucs_info;
  for( size_t i = 0; i < isotopes.size(); ++i )
  {
    string &iso = isotopes[i].nuclide;
    double &age = isotopes[i].age;
    
    const ReactionGamma::Reaction *rctn = nullptr;
    const SandiaDecay::Nuclide *nuc = db->nuclide( iso );
    const SandiaDecay::Element *element = !nuc ? db->element( iso ) : nullptr;
    if( !nuc && !element )
    {
      const ReactionGamma *reactiondb = ReactionGammaServer::database();
      
      try
      {
        vector<ReactionGamma::ReactionPhotopeak> reactions;
        reactiondb->gammas( iso, reactions );
        if( reactions.empty() )
          throw runtime_error( "unknown reaction" );
        
        // TODO: currently just using first possible reaction; need to implement retrieving reactions by name from ReactionGamma.
        rctn = reactions[0].reaction;
      }catch( std::exception &e )
      {
        cerr << "Invalid reaction ("<< iso << "): " << e.what() << endl;
      }
    }//if( !nuc )
    
    if( !nuc && !rctn && !element )
      throw runtime_error( "Invalid nuclide '" + iso + "' specified." );
    
    iso = nuc ? nuc->symbol : (element ? element->symbol : rctn->name());
    
    // Make sure we try to use a U-data source, only for U, and the nuclides of it we have,
    //  otherwise we'll default back to using SandiaDecay
    NucDataSrc src = nuc_data_src;
    if( (nuc && (nuc->atomicNumber != 92)) || rctn || element )
    {
      src = NucDataSrc::SandiaDecay;
    }else if( nuc->atomicNumber == 92 )
    {
      auto has_U_nuc = [db]( const SandiaDecay::Nuclide *nuc, const vector<NuclideInfo> &input ) -> bool {
        for( const NuclideInfo &inputnuc : input )
        {
          const SandiaDecay::Nuclide *inputnuc_ptr = db->nuclide( inputnuc.parent );
          assert( inputnuc_ptr );
          if( inputnuc_ptr == nuc )
            return true;
        }//for( const NuclideInfo &inputnuc : input )
        return false;
      };//filter_for_nuc(...)
      
      // TODO: we should probably give a warning that we are using SandiaDecay data if the
      //       uranium dataset doesn't have this nuclide.
      switch( src )
      {
        case NucDataSrc::Icrp107_U:
          if( !has_U_nuc(nuc, icrp107) )
            src = NucDataSrc::SandiaDecay;
        break;
          
        case NucDataSrc::Lanl_U:
          if( !has_U_nuc(nuc, lanl) )
            src = NucDataSrc::SandiaDecay;
        break;
          
        case NucDataSrc::IcrpLanlGadras_U:
          if( !has_U_nuc(nuc, lanl_icrp_gad) )
            src = NucDataSrc::SandiaDecay;
        break;
          
        case NucDataSrc::SandiaDecay:
        case NucDataSrc::Undefined:
          break;
      }//switch( src )
    }//if( non-U nuclide ) / else
    
    
    switch( src )
    {
      case NucDataSrc::Icrp107_U:
      case NucDataSrc::Lanl_U:
      case NucDataSrc::IcrpLanlGadras_U:
      case NucDataSrc::Undefined:
        age = -1.0;
        break;
        
      case NucDataSrc::SandiaDecay:
        if( nuc && (age < 0.0) )
          age = PeakDef::defaultDecayTime(nuc, nullptr);
        break;
    }//switch( nucdatasrc )
    
    
    auto filter_for_nuc = [db]( const SandiaDecay::Nuclide *nuc, const vector<NuclideInfo> &input ) -> vector<NuclideInfo> {
      vector<NuclideInfo> results;
      
      for( const NuclideInfo &inputnuc : input )
      {
        const SandiaDecay::Nuclide *inputnuc_ptr = db->nuclide( inputnuc.parent );
        assert( inputnuc_ptr );
        if( inputnuc_ptr == nuc )
          results.push_back( inputnuc );
      }//for( const NuclideInfo &inputnuc : input )
      
      return results;
    };//filter_for_nuc(...)
    
    
    switch( src )
    {
      case NucDataSrc::Icrp107_U:
      {
        const auto these_infos = filter_for_nuc( nuc, icrp107 );
        initial_nucs_info.insert( end(initial_nucs_info), begin(these_infos), end(these_infos) );
        break;
      }
        
      case NucDataSrc::Lanl_U:
      {
        const auto these_infos = filter_for_nuc( nuc, lanl );
        initial_nucs_info.insert( end(initial_nucs_info), begin(these_infos), end(these_infos) );
        break;
      }
        
      case NucDataSrc::IcrpLanlGadras_U:
      {
        const auto these_infos = filter_for_nuc( nuc, lanl_icrp_gad );
        initial_nucs_info.insert( end(initial_nucs_info), begin(these_infos), end(these_infos) );
        break;
      }
        
      case NucDataSrc::SandiaDecay:
      {
        if( isotopes.empty() )
          throw runtime_error( "You must specify the isotopes to use when using SandiaDecay as your source data." );
        
        if( rctn )
        {
          for( const auto &g : rctn->gammas )
          {
            if( g.abundance > std::numeric_limits<float>::min() )
              initial_nucs_info.emplace_back( rctn->name().c_str(), "", true, g.energy, g.abundance );
          }
        }else if( nuc )
        {
          assert( nuc );
          const double ref_act = 1.0*SandiaDecay::MBq;
          const double decrease_factor = std::exp( -age * nuc->decayConstant() );
          const double initial_activity = ref_act / decrease_factor;
          SandiaDecay::NuclideMixture mix;
          mix.addNuclideByActivity( nuc, initial_activity );
          
          assert( fabs(ref_act - mix.activity(age, nuc)) < 0.001*ref_act );
          
          vector<SandiaDecay::EnergyRatePair> un_decay_corrected_photons;
          vector<SandiaDecay::EnergyRatePair> photons = mix.photons( age, SandiaDecay::NuclideMixture::HowToOrder::OrderByEnergy );
          
          if( isotopes[i].decay_during_measurement )
          {
            vector<SandiaDecay::EnergyRatePair> corr_photons
                  = GammaInteractionCalc::decay_during_meas_corrected_gammas( mix, age, measurement_duration );
            
            // See what the decay correction is here, and note to then include in the results.
            assert( corr_photons.size() == photons.size() );
            assert( std::is_sorted(begin(corr_photons), end(corr_photons),
                   []( const SandiaDecay::EnergyRatePair &lhs, const SandiaDecay::EnergyRatePair &rhs ){
              return lhs.energy < rhs.energy;
            }) );
            assert( std::is_sorted(begin(photons), end(photons),
                   []( const SandiaDecay::EnergyRatePair &lhs, const SandiaDecay::EnergyRatePair &rhs ){
              return lhs.energy < rhs.energy;
            }) );
            //for( size_t i = 0; i < std::min(photons.size(),corr_photons.size()); ++i ){
            //  assert( fabs(photons[i].energy - corr_photons[i].energy) < 0.001 );
            //}
            
            un_decay_corrected_photons = std::move(photons);
            photons = std::move(corr_photons);
          }//if( isotopes[i].decay_during_measurement ) / else
          
          for( size_t info_index = 0; info_index < photons.size(); ++info_index )
          {
            const SandiaDecay::EnergyRatePair &rate_info = photons[info_index];
              
            const char * const parent = nuc->symbol.c_str();
            const char * const resp_nuc = ""; //TODO: bother to get the nuclide thats actually giving off this gamma; see decay_gammas(...) in RelActCalcAuto.cpp
            const bool optional_use = true;
            const float energy = rate_info.energy;
            const float br = static_cast<float>( rate_info.numPerSecond / ref_act );
            
            if( br > std::numeric_limits<float>::min() )
            {
              initial_nucs_info.emplace_back( parent, resp_nuc, optional_use, energy, br );
              
              if( info_index < un_decay_corrected_photons.size() )
              {
                assert( un_decay_corrected_photons.size() == photons.size() );
                const SandiaDecay::EnergyRatePair &noncorr_rate_info = un_decay_corrected_photons[info_index];
                assert( fabs(noncorr_rate_info.energy - energy) < 0.001 );
                
                const float non_corr_br = static_cast<float>( noncorr_rate_info.numPerSecond / ref_act );
                non_decay_corr_initial_nucs_info.emplace_back( parent, resp_nuc, optional_use, energy, non_corr_br );
              }//if( decay correct nuclides )
            }//if( br > std::numeric_limits<float>::min() )
          }//for( const SandiaDecay::EnergyRatePair info : photons )
        }else if( element )
        {
          for( const SandiaDecay::EnergyIntensityPair &g : element->xrays )
          {
            if( g.intensity > std::numeric_limits<float>::min() )
              initial_nucs_info.emplace_back( element->symbol.c_str(), "", true, g.energy, g.intensity );
          }
        }else
        {
          assert( 0 );
        }//if( rctn ) / else( nuc )
        
        
        break;
      }//case NucDataSrc::SandiaDecay:
        
      case NucDataSrc::Undefined:
        assert(0);
        throw std::logic_error( "shouldnt be here" );
        break;
    }//switch( nucdatasrc )
  }//for( size_t i = 0; i < isotopes.size(); ++i )
  
  
  std::sort( begin(initial_nucs_info), end(initial_nucs_info), []( const NuclideInfo &lhs, const NuclideInfo &rhs ){
    return lhs.energy < rhs.energy;
  });

  std::sort( begin(non_decay_corr_initial_nucs_info), end(non_decay_corr_initial_nucs_info),
            []( const NuclideInfo &lhs, const NuclideInfo &rhs ){
    return lhs.energy < rhs.energy;
  });
  
  
  // Now we'll put the entries from 'initial_nucs_info' we *might* actually use, into
  //  'candidate_nucs_info'.  Note that we're doing this in stages to provide warnings to the
  //  user about peaks not used, or matched, or whatever.
  vector<NuclideInfo> candidate_nucs_info;
  for( const auto &info : initial_nucs_info )
  {
    // Check if isotope is wanted
    bool nuc_wanted = false;
    for( const auto &n : isotopes )
      nuc_wanted |= (n.nuclide == info.parent);
    
    if( !nuc_wanted )
      continue;
    
    // Check if in energy range  (energy_ranges)
    bool in_energy_range = energy_ranges.empty();
    for( const pair<float,float> &r : energy_ranges )
      in_energy_range |= ((info.energy >= r.first) && (info.energy <= r.second));
    
    if( !in_energy_range )
      continue;
    
    candidate_nucs_info.push_back( info );
  }//for( const auto &info : initial_nucs_info )
  
  // Now go through and actually match up the info
  vector<RelActCalcManual::GenericPeakInfo> matched_peaks = peaks;
  vector<bool> used_isotope( isotopes.size(), false );
  vector<bool> used_peak( matched_peaks.size(), false );
  vector<bool> peak_was_excluded( matched_peaks.size(), false );
  vector<bool> used_candidate_nucs_info( candidate_nucs_info.size(), false );
  
  // Lets keep track of peaks with gammas that have received decay-during-measurement
  //  corrections; following variable will only have un-corrected values for peaks that
  //  received corrections and only entries in #GenericPeakInfo::m_source_gammas that
  //  have been corrected.
  vector<RelActCalcManual::GenericPeakInfo> un_corrected_peaks;
  
  for( size_t peak_index = 0; peak_index < matched_peaks.size(); ++peak_index )
  {
    RelActCalcManual::GenericPeakInfo &peak = matched_peaks[peak_index];
    
    const double peak_sigma = (peak.m_fwhm > 0.0) ? (peak.m_fwhm / 2.35482) : 1.0;
    
    // Check if this peak is specifically excluded via the 'exclude-peak' command line argument
    bool exclude = false;
    for( size_t i = 0; !exclude && (i < excluded_peak_energies.size()); ++i )
      exclude = (fabs(excluded_peak_energies[i] - peak.m_energy) <= (peak_sigma * energy_tolerance_sigma) );
    peak_was_excluded[peak_index] = exclude;
    if( exclude )
      continue;
    
    RelActCalcManual::GenericPeakInfo un_decay_corr_peak = peak;
    assert( un_decay_corr_peak.m_source_gammas.empty() );
    un_decay_corr_peak.m_source_gammas.clear();
    
    // Try to match this peak to a source gamma line
    for( size_t nuc_index = 0; nuc_index < candidate_nucs_info.size(); ++nuc_index )
    {
      NuclideInfo &nuc = candidate_nucs_info[nuc_index];
      
      const double peak_sigma = (peak.m_fwhm > 0.0) ? (peak.m_fwhm / 2.35482) : 1.0;
      
      if( fabs(nuc.energy - peak.m_energy) <= (peak_sigma * energy_tolerance_sigma) )
      {
        used_peak[peak_index] = true;
        used_candidate_nucs_info[nuc_index] = true;
        
        size_t iso_pos = isotopes.size();
        for( size_t i = 0; i < isotopes.size(); ++i )
        {
          if( isotopes[i].nuclide == nuc.parent )
          {
            iso_pos = i;
            break;
          }
        }

        assert( iso_pos != isotopes.size() );
        if( iso_pos == isotopes.size() )//Shouldnt ever happen
          throw std::logic_error( "Failed to find source nuclide in isotopes to use, after filtering" );
        
        used_isotope[iso_pos] = true;
        
        bool nuc_already_used = false;
        for( RelActCalcManual::GenericLineInfo &gamma : peak.m_source_gammas )
        {
          if( gamma.m_isotope == nuc.parent )
          {
            nuc_already_used = true;
            gamma.m_yield += nuc.yield;
            break;
          }
        }//for( loop over existing source gammas for `peak` )
        
        if( !nuc_already_used )
          peak.m_source_gammas.emplace_back( nuc.yield, nuc.parent );
        
        
        //look through `non_decay_corr_initial_nucs_info` and try to match to `isotopes[i]`
        //  TODO: `non_decay_corr_initial_nucs_info` is sorted by energy, so we could be much
        //         smarter here
        for( const NuclideInfo &un_corr_nuc : non_decay_corr_initial_nucs_info )
        {
          if( (nuc.parent == un_corr_nuc.parent)
             && (nuc.source_nuclide == un_corr_nuc.source_nuclide)
             && (fabs(nuc.energy - un_corr_nuc.energy) < 0.001) )
          {
            bool uncorr_nuc_already_used = false;
            for( RelActCalcManual::GenericLineInfo &gamma : un_decay_corr_peak.m_source_gammas )
            {
              if( gamma.m_isotope == nuc.parent )
              {
                uncorr_nuc_already_used = true;
                gamma.m_yield += un_corr_nuc.yield;
                break;
              }
            }//for( loop over existing source gammas for `peak` )
            
            if( !uncorr_nuc_already_used )
              un_decay_corr_peak.m_source_gammas.emplace_back( un_corr_nuc.yield, un_corr_nuc.parent );
          }//if( we found un-corrected line corresponding to `nuc` )
          
          if( un_corr_nuc.energy > nuc.energy )
            break;
        }//for( loop over non_decay_corr_initial_nucs_info )
      }//if( peak matched source data within tolerance )
    }//for( size_t nuc_index = 0; nuc_index < candidate_nucs_info.size(); ++candidate_nucs_info )
    
    if( !un_decay_corr_peak.m_source_gammas.empty() )
      un_corrected_peaks.push_back( un_decay_corr_peak );
  }//for( size_t peak_index = 0; peak_index < matched_peaks.size(); ++peak_index )
  
  
  NucMatchResults results;
  results.data_source = nuc_data_src;
  
  results.match_sigma_tolerance = energy_tolerance_sigma;
  results.energy_ranges = energy_ranges;
  results.not_decay_corrected_peaks = un_corrected_peaks;
  
  for( size_t peak_index = 0; peak_index < matched_peaks.size(); ++peak_index )
  {
    if( peak_was_excluded[peak_index] )
    {
      results.peaks_excluded.push_back( matched_peaks[peak_index] );
    }else
    {
      auto &place = used_peak[peak_index] ? results.peaks_matched : results.peaks_not_matched;
      place.push_back( matched_peaks[peak_index] );
    }
  }//for( size_t peak_index = 0; peak_index < matched_peaks.size(); ++peak_index )
  
  
  assert( used_isotope.size() == isotopes.size() );
  for( size_t index = 0; index < used_isotope.size(); ++index )
  {
    if( used_isotope[index] )
    {
      results.used_isotopes.push_back( isotopes[index].nuclide );
      results.used_isotope_ages.push_back( isotopes[index].age );
    }else
    {
      results.unused_isotopes.push_back( isotopes[index].nuclide );
    }
  }//for( size_t index = 0; index < used_isotope.size(); ++index )
  
  
  assert( used_candidate_nucs_info.size() == candidate_nucs_info.size() );
  for( size_t index = 0; index < candidate_nucs_info.size(); ++index )
  {
    auto &place = used_candidate_nucs_info[index] ? results.source_gammas_used : results.source_gammas_not_used;
    place.push_back( candidate_nucs_info[index] );
  }//for( size_t index = 0; index < candidate_nucs_info.size(); ++index )
  
  
  return results;
}//fill_in_nuclide_info(...)



vector<RelActCalcManual::GenericPeakInfo> peak_csv_to_peaks( istream &csv )
{
  //Gadras: "Energy(keV),sigma,Rate(cps),sigma,FWHM(keV),sigma,Leakage(1/s),Centroid,FileName,RecordIdx,Title,DateTime"
  //PeakEasy: "Centroid,  Net_Area,   Net_Area,      Peak, FWHM,   FWHM,Reduced, ROI_Total,ROI"
  //          "keV,    Counts,Uncertainty,       CPS,  keV,Percent,Chi_Sqr,    Counts,ID#,  File, LiveTime, Date, Time"
  
  enum class PeakCsvFormat{ PeakEasy, Gadras, Unknown };
  
  // If the CSV file is from InterSpec, and there are any nuclides provided, we will use them.
  bool contained_nuc_ids = false;
  PeakCsvFormat csv_format = PeakCsvFormat::Unknown;
  
  
  auto split_and_trim = []( vector<string> &fields, const string &line ){
    SpecUtils::split_no_delim_compress( fields, line, "," );
    for( string &s : fields )
      SpecUtils::trim( s );
  };
  
  string line;
  while( std::getline( csv, line ) )
  {
    SpecUtils::trim( line );
    if( line.empty() || line[0] == '#' )
      continue;
    
    // Line should either be "Energy(keV),sigma,Rate(cps)...", or "Centroid,  Net_Area,   Net_Area"
    vector<string> fields;
    split_and_trim( fields, line );
    if( fields.empty() )
      continue;
    
    if( fields.size() < 9 )
      throw runtime_error( "Invalid Peak CSV header line: '" + line + "'" );
    
    if( (fields[0] == "Energy(keV)") && (fields[1] == "sigma")
       && (fields[2] == "Rate(cps)") && (fields[3] == "sigma") )
    {
      csv_format = PeakCsvFormat::Gadras;
      break;
    }else if( (fields[0] == "Centroid") && (fields[1] == "Net_Area")
             && (fields[2] == "Net_Area") && (fields[3] == "Peak") )
    {
      if( !std::getline( csv, line ) )
        throw runtime_error( "Failed to get second line of PeakEasy CSV" );
      
      split_and_trim( fields, line );
      
      if( (fields.size() < 9) || (fields[0] != "keV") || (fields[1] != "Counts")
         || (fields[2] != "Uncertainty") || (fields[3] != "CPS") )
      {
        throw runtime_error( "Second line of PeakEasy CSV file is not correct: '" + line + "'" );
      }
      
      csv_format = PeakCsvFormat::PeakEasy;
      break;
    }else
    {
      throw runtime_error( "Invalid peak CSV line: '" + line + "'" );
    }
  }//while( std::getline( csv, line ) )
  
  
  size_t energy_index, amplitude_index, amplitude_sigma_index, nuclide_index, nuclide_energy_index, fwhm_kev_index;
  
  switch( csv_format )
  {
    case PeakCsvFormat::PeakEasy:
      energy_index = 0;
      amplitude_index= 1;
      amplitude_sigma_index = 2;
      nuclide_index = 13;
      nuclide_energy_index = 14;
      fwhm_kev_index = 4;
      //const size_t peak_cps_index = 3, fwhm_percent_index = 5;
      //const size_t roi_total_counts_index = 6, roi_id_index = 7, filename_index = 8;
      //const size_t live_time_index = 9, date_index = 10, time_index = 11;
      break;
      
    case PeakCsvFormat::Gadras:
      energy_index = 0;
      amplitude_index = 2;
      amplitude_sigma_index = 3;
      nuclide_index = nuclide_energy_index = 0;
      
      //const size_t sigma_index = 1; //uncert in energy
      fwhm_kev_index = 4;//, fwhm_sigma_index = 5, leakage_per_second_index = 6;
      //const size_t centroid_index = 7, filename_index = 8, record_idx_index = 9;
      //const size_t title_index = 10, date_time_index = 11;
      break;
      
    case PeakCsvFormat::Unknown:
      throw runtime_error( "Not a peak CSV file." );
  }//switch( csv_format )
  
  
  vector<RelActCalcManual::GenericPeakInfo> answer;
  
  while( std::getline(csv, line) )
  {
    SpecUtils::trim(line);
    if( line.empty() || line[0]=='#' || (!isdigit(line[0]) && line[0]!='+' && line[0]!='-') )
      continue;
    
    vector<string> fields;
    split_and_trim( fields, line );
    
    const size_t nfields = fields.size();
    if( nfields == 0 )
      continue;
    
    if( nfields < 9 )
      throw runtime_error( "Encountered line in GADRAS CSV file with only "
                          + std::to_string(nfields) + " fields.\n\tLine: \"" + line + "\"" );
    
    try
    {
      RelActCalcManual::GenericPeakInfo info;
      info.m_mean = info.m_energy = std::stod( fields[energy_index] );
      info.m_fwhm = stod( fields[fwhm_kev_index] );
      info.m_counts = std::stod( fields[amplitude_index] );
      info.m_counts_uncert = std::stod( fields[amplitude_sigma_index] );
      
      //cout << "Found peak at " << info.m_energy << " keV"
      //     << ", with Amp=" << info.m_counts << " +- " << info.m_counts_uncert
      //     << endl;
      
      if( nuclide_index
         && nuclide_energy_index
         && (fields.size() > nuclide_energy_index)
         && !fields[nuclide_index].empty()
         && !fields[nuclide_energy_index].empty() )
      {
        contained_nuc_ids = true;
        
        const SandiaDecay::SandiaDecayDataBase *db = DecayDataBaseServer::database();
        
        const SandiaDecay::Nuclide *nuc = db->nuclide( fields[nuclide_index] );
        if( !nuc )
          throw runtime_error( "Invalid Nuclide ID: " + fields[nuclide_index] );
        
        const double nuc_energy = stod( fields[nuclide_energy_index] );
        info.m_energy = nuc_energy;
        
        const double age = PeakDef::defaultDecayTime( nuc, nullptr );
        
        const double fwhm = info.m_fwhm;
        
        //size_t transition_index = 0;
        //const SandiaDecay::Transition *transition = nullptr;
        //PeakDef::SourceGammaType sourceGammaType;
        //PeakDef::findNearestPhotopeak( nuc, nuc_energy, -1.0, false, -1.0,
        //                               transition, transition_index, sourceGammaType );
        
        SandiaDecay::NuclideMixture mix;
        mix.addAgedNuclideByActivity( nuc, 1.0, age);
        const vector<SandiaDecay::EnergyRatePair> gammas = mix.gammas(0, SandiaDecay::NuclideMixture::HowToOrder::OrderByEnergy, false);
        double yield = 0.0;
        for( const auto &erp : gammas )
        {
          // We'll sum all gammas within 1 FWHM of the specified gamma energy; not perfect, but good enough for now.
          if( fabs(erp.energy - nuc_energy) < fwhm )
            yield += erp.numPerSecond;
        }
        
        info.m_source_gammas.push_back( {yield, nuc->symbol} );
      }//if( we have nuclide ID from file )
      
      answer.push_back( info );
    }catch( std::exception &e )
    {
      throw runtime_error( "Invalid value on line '" + line + "', " + string(e.what()) );
    }//try / catch to parse a line into a peak
  }//while( SpecUtils::safe_get_line(csv, line, 2048) )
  
  if( answer.empty() )
    throw runtime_error( "No peak rows found in file." );
  
  return answer;
}//vector<GenericPeakInfo> peak_csv_to_peaks( istream &csv )

}//namespace PeakCsvInput

}//namespace RelActCalcManual<|MERGE_RESOLUTION|>--- conflicted
+++ resolved
@@ -3712,18 +3712,12 @@
   get_mass_fraction_table( results_html );
   get_mass_ratio_table( results_html );
   
-<<<<<<< HEAD
   const bool has_decay_corr = !m_input_peaks_before_decay_corr.empty();
 
   bool any_peak_has_multiple_srcs = false;
   for( const GenericPeakInfo &info : m_input_peak )
     any_peak_has_multiple_srcs |= (info.m_source_gammas.size() > 1);
 
-=======
-  
-  const bool has_decay_corr = !m_input.peaks_before_decay_correction.empty();
-  
->>>>>>> b2c9d786
   // Make table giving info on each of the _used_ peaks
   results_html << "<table class=\"peaktable resulttable\">\n";
   results_html << "  <caption>Peaks used for analysis.</caption>\n";
