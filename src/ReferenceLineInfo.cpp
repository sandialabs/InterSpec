/* InterSpec: an application to analyze spectral gamma radiation data.
 
 Copyright 2018 National Technology & Engineering Solutions of Sandia, LLC
 (NTESS). Under the terms of Contract DE-NA0003525 with NTESS, the U.S.
 Government retains certain rights in this software.
 For questions contact William Johnson via email at wcjohns@sandia.gov, or
 alternative emails of interspec@sandia.gov.
 
 This library is free software; you can redistribute it and/or
 modify it under the terms of the GNU Lesser General Public
 License as published by the Free Software Foundation; either
 version 2.1 of the License, or (at your option) any later version.
 
 This library is distributed in the hope that it will be useful,
 but WITHOUT ANY WARRANTY; without even the implied warranty of
 MERCHANTABILITY or FITNESS FOR A PARTICULAR PURPOSE.  See the GNU
 Lesser General Public License for more details.
 
 You should have received a copy of the GNU Lesser General Public
 License along with this library; if not, write to the Free Software
 Foundation, Inc., 51 Franklin Street, Fifth Floor, Boston, MA  02110-1301  USA
 */

#include "InterSpec_config.h"

#include <deque>
#include <mutex>
#include <tuple>
#include <vector>
#include <string>
#include <stdexcept>

#include <Wt/WLocale>
#include <Wt/WWebWidget>  //For quoting strings only

#include "rapidxml/rapidxml.hpp"
#include "rapidxml/rapidxml_utils.hpp"
#include "rapidxml/rapidxml_print.hpp"

#include "SandiaDecay/SandiaDecay.h"

#include "SpecUtils/DateTime.h" //only for debug timing
#include "SpecUtils/Filesystem.h"
#include "SpecUtils/ParseUtils.h"
#include "SpecUtils/StringAlgo.h"
#include "SpecUtils/SpecUtilsAsync.h"
#include "SpecUtils/RapidXmlUtils.hpp"

#include "InterSpec/PeakDef.h"
#include "InterSpec/Integrate.h"
#include "InterSpec/InterSpec.h"
#include "InterSpec/MaterialDB.h"
#include "InterSpec/ReactionGamma.h"
#include "InterSpec/PhysicalUnits.h"
#include "InterSpec/ReferenceLineInfo.h"
#include "InterSpec/DecayDataBaseServer.h"
#include "InterSpec/MassAttenuationTool.h"
#include "InterSpec/GammaInteractionCalc.h"
#include "InterSpec/PhysicalUnitsLocalized.h"


using namespace std;

/**
 version 0 and 1: serialized the ReferenceLineInfo struct.
 version 2: implemented 20221220 serializes just RefLineInput - you can then use this to generate ReferenceLineInfo
 */
const int RefLineInput::sm_xmlSerializationVersion = 2;


namespace
{
std::string jsQuote( const std::string &str )
{
  return Wt::WWebWidget::jsStringLiteral(str,'\"');
}


struct NucMixComp
{
  /** An age offset, relative to the rest of the nuclides (i.e., t=0).
   
   A negative value will increase the age of the nuclide, and positive value reduce it.
   
   If a positive value is used, and it is larger than the requested mixture age in the
   "Reference Photopeak" tool, than an age of 0 will be used.
   
   This value corresponds to the "age-offset" attribute of the <Nuc /> element.
   
   TODO: as of 20240217, the use of "age-offset" is not well tested
   */
  double m_age_offset;
  
  /** The relative activity for this nuclide - the total activity fractions dont need to add up to 1, they will be normalized. */
  double m_rel_act;
  
  /** The nuclide - must not be nullptr. */
  const SandiaDecay::Nuclide *m_nuclide;
  
  /** Optional color specified in `add_ref_line.xml` for this nuclide; will override user selection if specified. */
  Wt::WColor m_color;
};//struct NucMixComp

struct NucMix
{
  std::string m_name;
  double m_default_age;
  std::string m_default_age_str;
  
  /** If the activity fractions are fixed, at whatever time is specified (e.g., no matter the age, the relative
   activity fractions of the parent nuclides will always be the same).
   
   If the XML provides a "reference-age", then this will be false, and changing the age will change the relative
   ratio of the activities.
   
   TODO: as of 20240217, the use of "reference-age" is not well tested
   */
  bool m_fixed_act_fractions;
  
  std::vector<NucMixComp> m_components;
};//struct NucMix

std::mutex sm_nuc_mix_mutex;
bool sm_have_tried_init = false;
/** Protected by `sm_nuc_mix_mutex`; is only read in once, and never freed or changed until end of program. */
std::shared_ptr<const std::map<std::string,NucMix>> sm_nuc_mixes;


struct CustomLine
{
  float m_energy;
  float m_branch_ratio;
  std::string m_info;
  Wt::WColor m_color;
  
  /** The nuclide the user may have specified.
   If user specifies the nuclide, than the transition will be picked out, assuming a weighting window of 0.25 keV (i.e., if nuclide
   is valid, so will transition), and that gamma was intended.
   */
  const SandiaDecay::Nuclide *m_nuclide;
  const SandiaDecay::Transition *m_transition;
  
  /** If detector efficiency and/or shielding apply to this line, for line height display purposes only. */
  bool m_atten_applies;
  
  CustomLine( float ener, float br, std::string &&inf,
             const SandiaDecay::Nuclide *nuc, const SandiaDecay::Transition *trans,
             const bool atten, Wt::WColor &&color )
  : m_energy(ener),
  m_branch_ratio(br),
  m_info( std::move(inf) ),
  m_color( std::move(color) ),
  m_nuclide( nuc ),
  m_transition( trans ),
  m_atten_applies( atten )
  {
  }
};//struct CustomLine

struct CustomSrcLines
{
  string m_name;
  float m_max_branch_ratio;
  std::vector<CustomLine> m_lines;
};//struct CustomSrcLines

/** Also protected by `sm_nuc_mix_mutex`; is only created once, and never freed or changed until program termination. */
std::shared_ptr<const std::map<std::string,CustomSrcLines>> sm_custom_lines;

/** RIght now we will only hold info about fission files in memory - we wont hold fission data in memory.
 Maybe once things are working fully, and useful, could it be useful to do this.
 */
struct FissionDataSrcFile
{
  const SandiaDecay::Nuclide *nuclide;
  std::string filepath;
};//struct FissionDataSrcFile

/** Also protected by `sm_nuc_mix_mutex`; is only created once, and never freed or changed until program termination. */
std::shared_ptr<std::vector<FissionDataSrcFile>> sm_fission_products;

void sanitize_label_str( string &label )
{
  SpecUtils::trim( label );
  SpecUtils::ireplace_all( label, " ", "" );
  SpecUtils::to_lower_ascii( label );
}//void sanitize_label_str( string &label )


void load_custom_nuc_mixes()
{
  // Takes about 2ms to run this function in Debug mode on M1 mac
  //const double start_time = SpecUtils::get_wall_time();
  
  typedef rapidxml::xml_node<char>      XmlNode;
  typedef rapidxml::xml_attribute<char> XmlAttribute;
  
  sm_have_tried_init = true;
  
  auto load_ref_line_file = []( const string filepath, map<string,NucMix> &nuc_mixes, map<string,CustomSrcLines> &custom_lines ){
    
    try
    {
      const SandiaDecay::SandiaDecayDataBase *db = DecayDataBaseServer::database();
      assert( db );
      if( !db )
        throw std::logic_error( "invalid SandiaDecayDataBase" );
      
      std::vector<char> data;
      SpecUtils::load_file_data( filepath.c_str(), data );
      
      rapidxml::xml_document<char> doc;
      const int flags = rapidxml::parse_normalize_whitespace | rapidxml::parse_trim_whitespace;
      doc.parse<flags>( &data.front() );
      
      const XmlNode *ref_lines = doc.first_node( "RefLineDefinitions" );
      if( !ref_lines )
        throw runtime_error( "No RefLineDefinitions node." );
      
      XML_FOREACH_CHILD( nuc_mix, ref_lines, "NucMixture" )
      {
        const XmlAttribute *mix_name = XML_FIRST_ATTRIB( nuc_mix, "name" );
        const XmlAttribute *def_age = XML_FIRST_ATTRIB( nuc_mix, "default-age" );
        
        string mix_name_str = SpecUtils::xml_value_str( mix_name );
        if( mix_name_str.empty() )
          throw runtime_error( "No mixture name" );
        
        NucMix mix;
        mix.m_name = mix_name_str;
        mix.m_default_age = 0.0;
        mix.m_default_age_str = "";
        mix.m_fixed_act_fractions = true;
        if( def_age )
        {
          mix.m_default_age_str = SpecUtils::xml_value_str( def_age );
          mix.m_default_age = PhysicalUnits::stringToTimeDuration( mix.m_default_age_str );
        }
        
        const XmlAttribute *ref_age_attrib = XML_FIRST_ATTRIB( nuc_mix, "reference-age" );
        const string ref_age_str = SpecUtils::xml_value_str( ref_age_attrib );
        double ref_age = -1.0;
        if( !ref_age_str.empty() )
        {
          mix.m_fixed_act_fractions = false;
          ref_age = PhysicalUnits::stringToTimeDuration( ref_age_str );
        }//if( !ref_age_str.empty() )
        
        
        XML_FOREACH_CHILD( nuc, nuc_mix, "Nuc" )
        {
          const XmlAttribute *nuc_name = XML_FIRST_ATTRIB( nuc, "name" );
          const XmlAttribute *nuc_act_frac = XML_FIRST_ATTRIB( nuc, "act-frac" );
          const XmlAttribute *age_offset = XML_FIRST_ATTRIB( nuc, "age-offset" );
          const XmlAttribute *color = XML_FIRST_ATTRIB( nuc, "color" );
          
          if( !nuc_name || !nuc_name->value_size() )
            throw runtime_error( "No nuclide name" );
          
          const string nuc_name_str = SpecUtils::xml_value_str( nuc_name );
          
          if( !nuc_act_frac || !nuc_act_frac->value_size() )
            throw runtime_error( "No activity fraction for " + nuc_name_str
                                + " in " + mix_name_str );
          
          NucMixComp comp;
          comp.m_age_offset = 0.0;
          comp.m_nuclide = db->nuclide( nuc_name_str );
          if( !comp.m_nuclide )
            throw runtime_error( "Invalid nuclide: " + nuc_name_str );
          
          if( !SpecUtils::parse_double( nuc_act_frac->value(), nuc_act_frac->value_size(),
                                       comp.m_rel_act )
             || (comp.m_rel_act < 0.0) )
            throw runtime_error( "Invalid activity fraction: " + nuc_name_str );
          
          if( age_offset && age_offset->value_size() )
          {
            const string age_offset_str = SpecUtils::xml_value_str( age_offset );
            comp.m_age_offset = PhysicalUnits::stringToTimeDuration( age_offset_str );
          }//if( age_offset && age_offset->value_size() )
          
          if( color && color->value_size() )
          {
            const string color_str = SpecUtils::xml_value_str(color);
            comp.m_color = Wt::WColor( color_str );
            if( comp.m_color.isDefault() )
            {
              const string msg = "NucMixture named '" + mix_name_str + "'"
              " has invalid color value for '" + nuc_name_str + "': "
              "'" + color_str + "' - not CSS color string.";
              cerr << msg << endl;
              //throw runtime_error( msg ); // we wont disregard the whole file over a single color
            }//if( parsing of color failed )
          }//if( user specified color )
          
          mix.m_components.push_back( std::move(comp) );
        }//XML_FOREACH_CHILD( nuc, nuc_mix, "Nuc" )
        
        assert( mix.m_fixed_act_fractions == (ref_age < 0.0) );
        if( !mix.m_fixed_act_fractions && (ref_age > 0.0) )
        {
          // Figure out activities at t=0:
          //  specified_act = A_0 * exp( -ref_age * nuc->decayConstant() );
          //  A_0 = specified_act / exp( -ref_age * nuc->decayConstant() );
          
          for( NucMixComp &m : mix.m_components )
          {
            const double given_act = m.m_rel_act;
            const SandiaDecay::Nuclide *nuc = m.m_nuclide;
            m.m_rel_act = given_act / exp( -ref_age * nuc->decayConstant() );
            
#if( PERFORM_DEVELOPER_CHECKS )
            SandiaDecay::NuclideMixture decay_mix;
            decay_mix.addNuclideByActivity( nuc, m.m_rel_act );
            const double ref_act = decay_mix.activity(ref_age, nuc);
            if( (given_act > 0.0)
               && (fabs(ref_act - given_act) > 1.0E-5*std::max(ref_act,given_act)) ) //1.0E-5 arbitrary
            {
              log_developer_error( __func__, "Decay correction calculation has failed." );
              assert( fabs(ref_act - given_act) < 1.0E-5*std::max(ref_act,given_act) );
            }
#endif
          }//for( NucMixComp &m : mix.m_components )
        }//if( mix.m_fixed_act_fractions )
        
        double act_fraction_sum = 0.0;
        for( const NucMixComp &m : mix.m_components )
          act_fraction_sum += m.m_rel_act;
        
        if( (act_fraction_sum <= 0.0) || IsNan(act_fraction_sum) || IsInf(act_fraction_sum) )
          throw runtime_error( "Invalid activity fraction sum" );
        
        for( NucMixComp &m : mix.m_components )
          m.m_rel_act /= act_fraction_sum;
        
        sanitize_label_str( mix_name_str );
        nuc_mixes[mix_name_str] = std::move(mix);
      }//XML_FOREACH_CHILD( nuc_mix, ref_lines, "NucMixture" )
      
      
      XML_FOREACH_CHILD( source, ref_lines, "SourceLines" )
      {
        const XmlAttribute *src_name = XML_FIRST_ATTRIB( source, "name" );
        string src_name_str = SpecUtils::xml_value_str( src_name );
        SpecUtils::trim( src_name_str );
        
        if( src_name_str.empty() )
          throw runtime_error( "No name specified for a SourceLines element" );
        
        CustomSrcLines src_lines;
        src_lines.m_name = src_name_str;
        src_lines.m_max_branch_ratio = 0.0;
        XML_FOREACH_CHILD( line, source, "Line" )
        {
          const XmlAttribute *info = XML_FIRST_ATTRIB( line, "info" );
          string info_str = SpecUtils::xml_value_str( info );
          SpecUtils::trim( info_str );
          
          const string values_str = SpecUtils::xml_value_str( line );
          
          vector<float> values;
          SpecUtils::split_to_floats( values_str, values );
          if( values.size() != 2 )
            throw runtime_error( "SourceLines named '" + src_name_str + "' provided "
                                + std::to_string(values.size()) + " values (expected two numbers)" );
          
          const float energy = values[0];
          const float br = values[1];
          
          if( (energy <= 0.f) || (br < 0.0f) )
            throw runtime_error( "SourceLines named '" + src_name_str + "' has a negative value." );
          
          src_lines.m_max_branch_ratio = std::max( src_lines.m_max_branch_ratio, br );
          
          const SandiaDecay::Nuclide *nuc = nullptr;
          const SandiaDecay::Transition *trans = nullptr;
          const XmlAttribute *nuclide = XML_FIRST_ATTRIB( line, "nuc" );
          if( nuclide && nuclide->value_size() )
          {
            const string nuc_name = SpecUtils::xml_value_str(nuclide);
            nuc = db->nuclide( nuc_name );
            if( !nuc )
              throw runtime_error( "SourceLines named '" + src_name_str + "' has an invalid nuclide ('" + nuc_name + "')." );
            
<<<<<<< HEAD
            size_t transition_index = 0;
            PeakDef::SourceGammaType nearestGammaType;
            PeakDef::findNearestPhotopeak( nuc, energy, 0.25, false,
                                          trans, transition_index, nearestGammaType );
            if( !trans )
              throw runtime_error( "SourceLines named '" + src_name_str + "' with nuclide '"
                                  + nuc_name + "', couldnt be matched to source data for energy "
                                  + std::to_string(energy) + " keV." );
          }//if( nuclide && nuclide->value_size() )
          
          bool atten_applies = true;
          const XmlAttribute *atten = XML_FIRST_ATTRIB( line, "atten" );
          if( atten && atten->value_size() )
          {
            const string atten_str = SpecUtils::xml_value_str(atten);
            if( SpecUtils::iequals_ascii(atten_str, "0")
               || SpecUtils::iequals_ascii(atten_str, "false")
               || SpecUtils::iequals_ascii(atten_str, "no") )
=======
            if( (energy <= 0.f) || (br < 0.0f) )
              throw runtime_error( "SourceLines named '" + src_name_str + "' has a negative value." );
            
            src_lines.m_max_branch_ratio = std::max( src_lines.m_max_branch_ratio, br );
            
            const SandiaDecay::Nuclide *nuc = nullptr;
            const SandiaDecay::Transition *trans = nullptr;
            const XmlAttribute *nuclide = XML_FIRST_ATTRIB( line, "nuc" );
            if( nuclide && nuclide->value_size() )
            {
              const string nuc_name = SpecUtils::xml_value_str(nuclide);
              nuc = db->nuclide( nuc_name );
              if( !nuc )
                throw runtime_error( "SourceLines named '" + src_name_str + "' has an invalid nuclide ('" + nuc_name + "')." );
              
              size_t transition_index = 0;
              PeakDef::SourceGammaType nearestGammaType;
              PeakDef::findNearestPhotopeak( nuc, energy, 0.25, false, -1.0,
                                            trans, transition_index, nearestGammaType );
              if( !trans )
                throw runtime_error( "SourceLines named '" + src_name_str + "' with nuclide '"
                                    + nuc_name + "', couldnt be matched to source data for energy "
                                    + std::to_string(energy) + " keV." );
            }//if( nuclide && nuclide->value_size() )
            
            bool atten_applies = true;
            const XmlAttribute *atten = XML_FIRST_ATTRIB( line, "atten" );
            if( atten && atten->value_size() )
>>>>>>> 6303961b
            {
              atten_applies = false;
            }else if( !SpecUtils::iequals_ascii(atten_str, "1")
                     && !SpecUtils::iequals_ascii(atten_str, "true")
                     && !SpecUtils::iequals_ascii(atten_str, "yes") )
            {
              throw runtime_error( "SourceLines named '" + src_name_str + "' has invalid value "
                                  " for the 'atten' attribute ('" + atten_str + "')" );
            }
          }//if( atten && atten->value_size() )
          
          Wt::WColor color;
          const XmlAttribute *color_attrib = XML_FIRST_ATTRIB( line, "color" );
          if( color_attrib && color_attrib->value_size() )
          {
            const string color_str = SpecUtils::xml_value_str(color_attrib);
            color = Wt::WColor( color_str );
            if( color.isDefault() )
            {
              // Parsing of color failed
              const string msg =  "SourceLines named '" + src_name_str + "' has invalid value "
              " for color attribute ('" + color_str
              + "') - could not parse as CSS color.";
              cerr << msg << endl;
              //throw runtime_error( msg ); //We wont disregard the whole file over an invalid file
            }
          }//if( color_attrib && color_attrib->value_size() )
          
          src_lines.m_lines.emplace_back( energy, br, std::move(info_str), nuc,
                                         trans, atten_applies, std::move(color) );
        }//XML_FOREACH_CHILD( line, source, "Line" )
        
        if( src_lines.m_lines.empty() )
          throw runtime_error( "No lines specified for SourceLines named '" + src_name_str + "'" );
        
        if( src_lines.m_max_branch_ratio <= 0.0f )
          throw runtime_error( "Lines specified for SourceLines named '" + src_name_str + "' were all zero amplitude." );
        
        sanitize_label_str( src_name_str );
        custom_lines[std::move(src_name_str)] = std::move(src_lines);
      }//XML_FOREACH_CHILD( source, ref_lines, "SourceLines" )
    }catch( std::exception &e )
    {
      cerr << "Failed to load '" << filepath << "' as custom ref lines: "
      << e.what() << endl;
    }//try / catch to load XML data
  };//auto load_ref_line_file lambda
  
  
  const string data_dir = InterSpec::staticDataDirectory();
  const string add_lines_path = SpecUtils::append_path( data_dir, "add_ref_line.xml" );
  
  auto nuc_mixes = make_shared<map<string,NucMix>>();
  auto custom_lines = make_shared<map<string,CustomSrcLines>>();
  
  load_ref_line_file( add_lines_path, *nuc_mixes, *custom_lines );
  
#if( BUILD_AS_ELECTRON_APP || IOS || ANDROID || BUILD_AS_OSX_APP || BUILD_AS_LOCAL_SERVER || BUILD_AS_WX_WIDGETS_APP || BUILD_AS_UNIT_TEST_SUITE )
  
  string user_data_dir;
  
  // `InterSpec::writableDataDirectory()` will throw if it hasnt been set.
  //  - e.g., in testing or batch mode
  try
  {
    user_data_dir = InterSpec::writableDataDirectory();
  }catch( std::exception & )
  {
  }//try / catch
  
  if( !user_data_dir.empty() )
  {
    const string custom_lines_path = SpecUtils::append_path( user_data_dir, "add_ref_line.xml" );
    
    // Any duplicate names, will overwrite what comes with InterSpec
    if( SpecUtils::is_file( custom_lines_path ) )
      load_ref_line_file( custom_lines_path, *nuc_mixes, *custom_lines );
  }//if( !user_data_dir.empty() )
#endif
  
  // Look for fission data
  auto fission_products = make_shared<vector<FissionDataSrcFile>>();
  try
  {
    const SandiaDecay::SandiaDecayDataBase *db = DecayDataBaseServer::database();
    assert( db );
    if( !db )
      throw runtime_error( "couldnt open DecayDataBaseServer" );
    
    const std::string fission_dir = SpecUtils::append_path( data_dir, "fission_yields" );
    const vector<string> data_files = SpecUtils::recursive_ls( fission_dir, "_independent_fy.csv" );
    for( const string &name_path : data_files )
    {
      string nuclide = SpecUtils::filename( name_path );
      auto underscore_pos = nuclide.find("_");
      
      assert( underscore_pos != std::string::npos );
      if( underscore_pos == std::string::npos )
        continue;
      nuclide = nuclide.substr( 0, underscore_pos );
      
      const SandiaDecay::Nuclide * const nuc = db->nuclide( nuclide );
      assert( nuc ); //Not a coding problem necassarily, but perhaps an eroneously named file?
      if( nuc )
      {
        FissionDataSrcFile d;
        d.nuclide = nuc;
        d.filepath = name_path;
        fission_products->push_back( std::move(d) );
      }else
      {
        cerr << "Fission file '" << name_path << "' doesnt appear to be for a nuclide." << endl;
      }
    }//for( const string &name_path : data_files )
    
    std::sort( begin(*fission_products), end(*fission_products),
      []( const FissionDataSrcFile &lhs, const FissionDataSrcFile &rhs ) {
        return SandiaDecay::Nuclide::lessThanForOrdering(lhs.nuclide, rhs.nuclide);
    });
  }catch( std::exception &e )
  {
    cerr << "Failed to interpret fission data file name: " << e.what() << endl;
  }
  
  sm_nuc_mixes = nuc_mixes;
  sm_custom_lines = custom_lines;
  sm_fission_products = fission_products;
  
  //const double end_time = SpecUtils::get_wall_time();
  //cout << "load_custom_nuc_mixes(): took " << (end_time - start_time) << " s" << endl;
}//void load_custom_nuc_mixes()


const NucMix *get_custom_nuc_mix( std::string label )
{
  sanitize_label_str( label );
  
  std::lock_guard<std::mutex> lock( sm_nuc_mix_mutex );
  
  if( !sm_have_tried_init )
    load_custom_nuc_mixes();
  
  if( !sm_nuc_mixes )
    return nullptr;
  
  const auto pos = sm_nuc_mixes->find( label );
  if( pos == end(*sm_nuc_mixes) )
    return nullptr;
  
  return &(pos->second);
}//const NucMix *get_custom_nuc_mix( std::string label )


const CustomSrcLines *get_custom_src_lines( std::string label )
{
  sanitize_label_str( label );
  
  std::lock_guard<std::mutex> lock( sm_nuc_mix_mutex );
  
  if( !sm_have_tried_init )
    load_custom_nuc_mixes();
  
  if( !sm_custom_lines )
    return nullptr;
  
  const auto pos = sm_custom_lines->find( label );
  if( pos == end(*sm_custom_lines) )
    return nullptr;
  
  return &(pos->second);
}//const NucMix *get_custom_nuc_mix( std::string label )


//The efficiency of S.E. and D.E. peaks, relative to F.E. peak, for the 20% Generic GADRAS DRF
//  included in InterSpec, is given pretty well by the following (energy in keV):
double ns_single_escape_sf( const double x )
{
  return std::max( 0.0, (1.8768E-11 *x*x*x) - (9.1467E-08 *x*x) + (2.1565E-04 *x) - 0.16367 );
};

double ns_double_escape_sf( const double x )
{
  return std::max( 0.0, (1.8575E-11 *x*x*x) - (9.0329E-08 *x*x) + (2.1302E-04 *x) - 0.16176 );
};



/** Struct to hold info from each line of `data/fission_yields/u235_independent_fy.csv` and simial */
struct NuclideYield
{
  const SandiaDecay::Nuclide *nuclide = nullptr;
  double thermal_yield = 0.0;
  double fast_yield = 0.0;
  double fourteen_MeV_yield = 0.0;
};//struct NuclideYield

shared_ptr<const vector<NuclideYield>> fission_nuclide_info( const SandiaDecay::Nuclide *nuclide )
{
  const SandiaDecay::SandiaDecayDataBase *db = DecayDataBaseServer::database();
  if( !db )
    throw runtime_error( "Couldnt open decay database" );
  
  if( !nuclide )
    throw runtime_error( "No nuclide specified to get fission product info for." );
  
  static std::mutex s_cached_yields_mutex;
  static std::map<const SandiaDecay::Nuclide *,shared_ptr<const vector<NuclideYield>>> s_cached_yields;
  
  {// Begin lock on `s_cached_yields_mutex`
    std::lock_guard<std::mutex> lock( s_cached_yields_mutex );
    
    auto pos = s_cached_yields.find( nuclide );
    if( (pos != end(s_cached_yields)) && pos->second )
      return pos->second;
  }// End lock on `s_cached_yields_mutex`
  
  
  // Now find the filename for the datafile, from where we had cached this in memory
  string filename;
  {// begin lock on sm_nuc_mix_mutex
    std::lock_guard<std::mutex> lock( sm_nuc_mix_mutex );
    
    if( !sm_have_tried_init ) // If we havent cahced to memory yet, do it now
      load_custom_nuc_mixes();
    
    assert( sm_fission_products );
    
    if( !sm_fission_products )
      throw runtime_error( "Fission products not initialized" ); //shouldnt happen
    
    for( const FissionDataSrcFile &src : *sm_fission_products )
    {
      if( src.nuclide == nuclide )
        filename = src.filepath;
    }
  }// end lock on sm_nuc_mix_mutex
  
  if( filename.empty() )
    throw runtime_error( "Could not find fission product data for " + nuclide->symbol + "." );
  
#ifdef _WIN32
  const std::wstring wfilename = SpecUtils::convert_from_utf8_to_utf16(filename);
  ifstream input( filename.c_str() );
#else
  ifstream input( filename.c_str() );
#endif
  
  if( !input.is_open() )
    throw runtime_error( "Unable to open fission yield file '" + filename + "'" );
  
  auto fission_yields = make_shared<vector<NuclideYield>>();
  
  try
  {
    string line;
    int line_num = 0;
    int progeny_el_index = -1, progeny_A_index = -1, progeny_level_index = -1;
    int fy_thermal_index = -1, fy_fast_index = -1, fy_14MeV_index = -1;
    
    
    const double min_halflife = 60*SandiaDecay::second;
    
    while( SpecUtils::safe_get_line(input, line, 16384) )
    {
      if( line.size() > 16380 )
      {
        throw runtime_error( "Line " + std::to_string(line_num)
                            + " is longer than max allowed length of 16380 characters;"
                            " not reading in file." );
      }
      
      ++line_num;
      
      SpecUtils::trim( line );
      if( line.empty() || line[0]=='#' )
        continue;
      
      vector<string> fields;
      SpecUtils::split_no_delim_compress( fields, line, "," );
      
      if( fields.size() < 2 )
        continue;
      
      for( string &field : fields )
      {
        SpecUtils::trim( field );
        SpecUtils::to_lower_ascii( field );
        SpecUtils::ireplace_all( field, "_", " " );
      }
      
      if( progeny_el_index < 0 )
      {
        auto index_of_field = [&fields,&line]( string val ) -> int {
          auto pos = std::find( begin(fields), end(fields), val );
          if( pos == end(fields) )
            throw runtime_error( "Failed to find header value '" + val + "', in line '" + line + "'" );
          
          return static_cast<int>( pos - begin(fields) );
        };//index_of_field(...)
        
        progeny_el_index = index_of_field( "element daughter" );
        progeny_A_index = index_of_field( "a daughter" );
        progeny_level_index = index_of_field( "daughter level idx" );
        fy_thermal_index = index_of_field( "independent thermal fy" );
        fy_fast_index = index_of_field( "independent fast fy" );
        fy_14MeV_index = index_of_field( "independent 14mev fy" );
        
        continue;
      }//if( progeny_el_index < 0 )
      
      
      if( (fields.size() < progeny_el_index) || (fields.size() < progeny_A_index)
         || (fields.size() < progeny_level_index) || (fields.size() < fy_thermal_index)
         || (fields.size() < fy_fast_index) || (fields.size() < fy_14MeV_index) )
      {
        throw runtime_error( "Fewer fields (" + std::to_string(fields.size()) + ")"
                            " than expected on line " + std::to_string(line_num) );
      }
      
      string label = fields[progeny_el_index] + fields[progeny_A_index];
      int level = 0;
      if( !(stringstream(fields[progeny_level_index]) >> level) )
      {
        cout << "Failed to convert level '" << fields[progeny_level_index] << "' to int." << endl;
      }
      
      // TODO: figure out exactly what level corresponded to, in terms of meta-stable state.
      if( level > 0 )
      {
        label += "m";
        if( level > 1 )
          cout << label << " has level=" << level << endl;
      }//if( level > 0 )
      
      const SandiaDecay::Nuclide * const nuc = db->nuclide(label);
      if( !nuc )
      {
        cerr << "Failed to get nuc '" << label << "' from decay database - skipping." << endl;
        continue;
      }
      
      if( nuc->isStable() )
        continue;
      
      const vector<const SandiaDecay::Nuclide *> kids = nuc->descendants();
      double max_hl = nuc->halfLife;
      for( const SandiaDecay::Nuclide *kid : kids )
      {
        if( !kid->isStable() )
          max_hl = std::max( max_hl, kid->halfLife );
      }
      
      if( max_hl < min_halflife )
        continue;
      
      NuclideYield yield;
      yield.nuclide = nuc;
      
      auto get_yield = [&line_num]( const string &strval, double &val ){
        if( !strval.empty() && !SpecUtils::parse_double(strval.c_str(), strval.size(), val ) )
          throw runtime_error( "Failed to convert '" + strval
                              + "' to fission yield; line " + std::to_string(line_num) );
      };//get_yield lambda
      
      get_yield( fields[fy_thermal_index], yield.thermal_yield );
      get_yield( fields[fy_fast_index], yield.fast_yield );
      get_yield( fields[fy_14MeV_index], yield.fourteen_MeV_yield );
      
      const double max_yield = std::max( yield.fourteen_MeV_yield,
                                        std::max(yield.thermal_yield, yield.fast_yield) );
      if( max_yield <= 0.0 )
        continue;
      
      fission_yields->emplace_back( std::move(yield) );
    }//while( SpecUtils::safe_get_line(input, line) )
  }catch( std::exception &e )
  {
    throw runtime_error( "Failed to parse fission file '" + filename + "': " + string(e.what()) );
  }//try / catch to parse file
  
  std::sort( begin(*fission_yields), end(*fission_yields),
            []( const NuclideYield &lhs, const NuclideYield &rhs ) -> bool {
    return lhs.fast_yield > rhs.fast_yield;
  } );
  
  
  // Update our cache with these results.
  {
    std::lock_guard<std::mutex> lock( s_cached_yields_mutex );
    s_cached_yields[nuclide] = fission_yields;
  }
  
  return fission_yields;
}//vector<NuclideYield> fission_nuclide_info( const SandiaDecay::Nuclide *nuclide )


/** Holds information for a sinlge gamma/x-ray line, resulting from the fission decay chain. */
struct FissionLine
{
  const SandiaDecay::Nuclide *parent = nullptr;
  const SandiaDecay::Transition * transition = nullptr;
  SandiaDecay::ProductType particle_type;
  double energy;
  double relative_amplitude;
};//struct FissionLine


enum class FissionType
{
  Thermal,
  FourteenMeV,
  Fast
};

std::shared_ptr<const vector<FissionLine>> fission_photons( const SandiaDecay::Nuclide *nuc, const FissionType type,
                                const double irradiation_time_seconds, const double cool_off_time )
{
  const size_t max_cache_photons = 5; //arbitrary - lets speed things a little for the most recent uses, but not waste too much memory
  static std::mutex s_cache_photons_mutex;
  static std::deque<pair<tuple<const SandiaDecay::Nuclide *,int,double,double>,std::shared_ptr<const vector<FissionLine>>>> s_cache_photons;
  
  const std::tuple<const SandiaDecay::Nuclide *,int,double,double> index{nuc,
    static_cast<int>(type), irradiation_time_seconds, cool_off_time
  };
  
  
  {// Begin lock on `s_cache_photons_mutex` to see if we've already computed this
    std::lock_guard<std::mutex> lock( s_cache_photons_mutex );
    
    for( const auto &index_value : s_cache_photons )
    {
      if( index_value.first == index )
        return index_value.second;
    }
  }// End lock on `s_cache_photons_mutex`
  
  
  shared_ptr<const vector<NuclideYield>> fission_yields = fission_nuclide_info( nuc );
  assert( fission_yields );
  if( !fission_yields )
    throw std::logic_error( "fission_nuclide_info returned nullptr." );
  
  // We will have the max-buildup nuclide, buildup by ~1 uCi per second (about 86mCi per day,
  //  or 31 Ci per year)
  double num_atoms_mult_cs137 = std::numeric_limits<double>::max();
  double num_atoms_mult_all = std::numeric_limits<double>::max();
  
  const SandiaDecay::SandiaDecayDataBase *db = DecayDataBaseServer::database();
  const SandiaDecay::Nuclide *cs137 = db->nuclide( "Cs137" );
  assert( cs137 );
  
  size_t num_nucs_with_yield = 0.0;
  for( const NuclideYield &n : *fission_yields )
  {
    double yield = 0.0;
    switch( type )
    {
      case FissionType::Thermal:     yield = n.thermal_yield;      break;
      case FissionType::FourteenMeV: yield = n.fourteen_MeV_yield; break;
      case FissionType::Fast:        yield = n.fast_yield;         break;
    }
    
    assert( yield >= 0.0 );
    assert( !IsInf(yield) && !IsNan(yield) );
    
    if( (yield <= 0) || IsInf(yield) || IsNan(yield) )
      continue;
    
    if( n.nuclide && (n.nuclide == cs137) )
    {
      const double num_atoms_in_uCi = n.nuclide->activityToNumAtoms( 1.0E-6*SandiaDecay::Ci );
      num_atoms_mult_cs137 = num_atoms_in_uCi / yield;
    }
    
    if( n.nuclide->halfLife > 60*SandiaDecay::second )
    {
      const double num_atoms_in_uCi = n.nuclide->activityToNumAtoms( 1.0E-6*SandiaDecay::Ci );
      num_atoms_mult_all = std::min( num_atoms_mult_all, num_atoms_in_uCi / yield );
    }
    
    num_nucs_with_yield += 1;
  }//for( const NuclideYield &n : fission_yields )
  
  
  if( !num_nucs_with_yield )
  {
    string error_msg = nuc->symbol + " does not have any ";
    switch( type )
    {
      case FissionType::Thermal:     error_msg += "thermal"; break;
      case FissionType::FourteenMeV: error_msg += "14 MeV";  break;
      case FissionType::Fast:        error_msg += "fast";    break;
    }
    error_msg += " fission yields.";
    throw runtime_error( error_msg );
  }//if( !num_nucs_with_yield )
  
  
  assert( num_atoms_mult_all != std::numeric_limits<double>::max() );
  assert( num_atoms_mult_cs137 != std::numeric_limits<double>::max() );
  assert( num_atoms_mult_all > 0.0 );
  assert( num_atoms_mult_cs137 > 0.0 );
  if( (num_atoms_mult_cs137 == std::numeric_limits<double>::max())
     || (num_atoms_mult_cs137 <= 0.0)
     || IsInf(num_atoms_mult_cs137)
     || IsNan(num_atoms_mult_cs137) )
  {
    num_atoms_mult_cs137 = num_atoms_mult_all;
  }
  
  SandiaDecay::NuclideMixture ager;
  for( const auto &n : *fission_yields )
  {
    double yield = 0.0;
    switch( type )
    {
      case FissionType::Thermal:     yield = n.thermal_yield;      break;
      case FissionType::FourteenMeV: yield = n.fourteen_MeV_yield; break;
      case FissionType::Fast:        yield = n.fast_yield;         break;
    }
    
    ager.addAgedNuclideByNumAtoms(n.nuclide, yield*num_atoms_mult_cs137, 0.0 );
  }//for( const auto &n : *fission_yields )
  
  // Now we will crate a mixture that will represent, for its t=0, the end of
  //  build up, and after the looping over all the time steps, it will have
  //  all the information we want.
  SandiaDecay::NuclideMixture mixture;
  
  // This integration is very niave, and could be greatly improved.
  //  However, informal checks show for irradiation time of months, and common
  //  neutron activation products in metals, accuracy and numeric error didn't
  //  become notable issues (checked smaller time deltas, as well as using 128 bit,
  //  instead of 64 bit internal precisions in SandiaDecay, as well as exact
  //  expectations).
  auto do_integrate = [&mixture, &ager, irradiation_time_seconds]( double start_time,
                                            const double end_integration_time, const double dt ) {
    for( ; start_time < end_integration_time; start_time += dt )
    {
      const double end_time = std::min( start_time + dt, end_integration_time );
      const double this_dt = end_time - start_time;
      const double mid_time = 0.5*(start_time + end_time);
      const double time_until_irad_end = irradiation_time_seconds - mid_time;
      
      // Get the number of atoms, for all activation products, and their progeny, we expect
      //  at the end of buildup time.
      const vector<SandiaDecay::NuclideNumAtomsPair> num_atoms = ager.numAtoms( time_until_irad_end );
      for( size_t index = 0; index < num_atoms.size(); ++index )
      {
        const SandiaDecay::NuclideNumAtomsPair &nuc_num = num_atoms[index];
        mixture.addNuclideByAbundance( nuc_num.nuclide, (this_dt / irradiation_time_seconds)*nuc_num.numAtoms );
      }
    }//for( loop over buildup time )
  };//do_integrate lambda
  
  // Define how many seconds each time-step should be.
  //  A smaller time step should be more accurate, but you should take into account the
  //  half-lives of the nuclides you care about are.
  const int num_irad_steps = 200; //chosen arbitrarily
  const double time_delta = irradiation_time_seconds / num_irad_steps;
  
  // We do a very niave integration at the half-poin of each time integral - but if that
  //  half-timestep is compible to the half-lives we care about, as indicated by cool off time,
  //  then we can do a finer-stepped integration the last little bit of the integral, so the
  //  answer will be more accurate, especially for short-lived isotope
  //  TODO: this is only a very niave decision of what interval to use for finer integration - should revist
  double initial_end_time = irradiation_time_seconds;
  if( cool_off_time > 0.0 && cool_off_time < time_delta )
    initial_end_time -= cool_off_time;
  else if( cool_off_time < 5*time_delta )
    initial_end_time -= 5*time_delta;
  
  do_integrate( 0.0, initial_end_time, time_delta );
  if( initial_end_time != irradiation_time_seconds )
  {
    const double fine_time_delta = (irradiation_time_seconds - initial_end_time) / num_irad_steps;
    do_integrate( initial_end_time, irradiation_time_seconds, fine_time_delta );
  }
  
  
  /*
  vector<SandiaDecay::NuclideActivityPair> irrad_end_activities = mixture.activity( cool_off_time );
  std::sort( begin(irrad_end_activities), end(irrad_end_activities),
    []( const SandiaDecay::NuclideActivityPair &lhs, const SandiaDecay::NuclideActivityPair &rhs ) -> bool {
    return lhs.activity > rhs.activity;
  });
  
  cout << "At the end of irradiation, the activities are:\n";
  for( size_t index = 0; index < irrad_end_activities.size() && (index < 100); ++index )
    cout << "\t" << irrad_end_activities[index].nuclide->symbol
          << ": " << irrad_end_activities[index].activity << " bq" << endl;
  
  vector<SandiaDecay::NuclideActivityPair> after_cool_off_activities = mixture.activity( cool_off_time );
  std::sort( begin(after_cool_off_activities), end(after_cool_off_activities),
    []( const SandiaDecay::NuclideActivityPair &lhs, const SandiaDecay::NuclideActivityPair &rhs ) -> bool {
    return lhs.activity > rhs.activity;
  });
  
  // Get the Cs137 activity
  double cs137_act = 0.0;
  const auto cs137 = db->nuclide( "Cs137" );
  for( const SandiaDecay::NuclideActivityPair &nap : after_cool_off_activities )
  {
    if( nap.nuclide == cs137 )
    {
      cs137_act = nap.activity;
      break;
    }
  }
  assert( cs137_act != 0.0 );
  
  cout << "\n\nAfter cooling off for " << cool_off_time << " seconds the activities, relative to Cs137 are:\n";
  for( size_t index = 0; index < after_cool_off_activities.size() && (index < 100); ++index )
  {
    cout << "\t" << after_cool_off_activities[index].nuclide->symbol
    << ": " << after_cool_off_activities[index].activity/cs137_act << endl;
  }
   */
  
  // We expect A = A_0 * (1 - exp(-lamda * t_activation), so lets check things, but
  //  please note that this is only a valid check if no other activation products
  //  decay through the activation nuclide of interest.
  /*
  cout << endl << endl;
  for( size_t index = 0; index < irrad_end_activities.size() && (index < 100); ++index )
  {
    const SandiaDecay::Nuclide * const output_nuc = irrad_end_activities[index].nuclide;
    const double out_act = irrad_end_activities[index].activity;
    for( size_t input_index = 0; input_index < nuclides_rates.size(); ++input_index )
    {
      const SandiaDecay::Nuclide * const input_nuc = nuclides_rates[input_index].first;
      const double input_rate = nuclides_rates[input_index].second;
      if( input_nuc != output_nuc )
        continue;
      
      const double lambda = input_nuc->decayConstant();
      const double expected_act = input_rate * (1.0 - exp( -lambda * irradiation_time_seconds) );
      cout << "For " << input_nuc->symbol << " analytically expected " << expected_act
            << " bq; our calculation is " << out_act << " bq" << endl;
    }//for( loop over input nuclides )
  }//for( loop over output nuclides )
  */
  
  const vector<SandiaDecay::NuclideActivityPair> after_cool_off_activities
                                                                = mixture.activity( cool_off_time );
  
  double max_rel_amp = 0.0;
  vector<FissionLine> all_lines;
  
  for( const auto &nap : after_cool_off_activities )
  {
    const SandiaDecay::Nuclide * const nuc = nap.nuclide;
    assert( nuc );
    for( const SandiaDecay::Transition * const trans : nuc->decaysToChildren )
    {
      for( const SandiaDecay::RadParticle &part : trans->products )
      {
        switch( part.type )
        {
          case SandiaDecay::BetaParticle:
          case SandiaDecay::AlphaParticle:
          case SandiaDecay::CaptureElectronParticle:
            break;
            
          case SandiaDecay::XrayParticle:
          case SandiaDecay::GammaParticle:
          case SandiaDecay::PositronParticle:
          {
            FissionLine line;
            line.parent = nuc;
            line.transition = trans;
            line.particle_type = part.type;
            line.energy = part.energy;
            line.relative_amplitude = part.intensity * trans->branchRatio * nap.activity;
            if( part.type == SandiaDecay::PositronParticle )
              line.relative_amplitude *= 2.0;
            
            max_rel_amp = std::max( max_rel_amp, line.relative_amplitude );
            all_lines.push_back( std::move(line) );
            break;
          }
        }//switch( part.type )
      }//for( const SandiaDecay::RadParticle &part : trans->products )
    }//for( const SandiaDecay::Transition * const trans : nuc->decaysToChildren )
  }//for( const auto &nap : after_cool_off_activities )
  
  // If lines are all pretty much the same energy, we will sum thier amplitude, and keep them all
  vector<pair<double,size_t>> amp_to_index;
  amp_to_index.reserve( all_lines.size() );
  for( size_t i = 0; i < all_lines.size(); /* i incrememted in inner loop */ )
  {
    double rel_amp = 0.0;
    const FissionLine &line = all_lines[i];
    
    size_t end_run = i;
    for( ; (end_run < all_lines.size())
        && (fabs(all_lines[end_run].energy - line.energy) < 0.01);
        ++end_run )
    {
      rel_amp += all_lines[end_run].relative_amplitude;
    }//for( size_t j = i + 1; j < all_lines.size(); ++j, ++i )
    
    assert( end_run > i );
    
    for( size_t j = i; j < end_run; ++j, ++i )
      amp_to_index.emplace_back( rel_amp, j );
  }//for( size_t i = 0; i < all_lines.size(); ++i )
  
  assert( amp_to_index.size() == all_lines.size() );
  
  // Now sort from biggest to smallest amplitude.
  std::sort( begin(amp_to_index), end(amp_to_index),
    []( const pair<double,size_t> &lhs, const pair<double,size_t> &rhs ) -> bool {
    return lhs.first > rhs.first;
  } );
  
  
  const size_t max_lines = 2200; //arbitrary
  auto keeper_lines = make_shared<vector<FissionLine>>();
  for( size_t i = 0; i < amp_to_index.size() && i < max_lines; ++i )
  {
    keeper_lines->push_back(all_lines[amp_to_index[i].second] );
  }//for( size_t i = 0; i < answer.size(); ++i )
    
                      
  // Sort all lines by energy
  std::sort( begin(*keeper_lines), end(*keeper_lines),
    []( const FissionLine &lhs, const FissionLine &rhs ) -> bool {
      if( lhs.energy == rhs.energy ) // If same energy, put larger amplitude to left
        return rhs.relative_amplitude < lhs.relative_amplitude;
      return lhs.energy < rhs.energy;
  } );

  
  {// Begin lock on `s_cache_photons_mutex` to see if we've already computed this
    std::lock_guard<std::mutex> lock( s_cache_photons_mutex );
    s_cache_photons.emplace_front( index, keeper_lines );
    if( s_cache_photons.size() > max_cache_photons )
      s_cache_photons.resize( max_cache_photons );
  }// End lock on `s_cache_photons_mutex`
  

  return keeper_lines;
}//shared_ptr<vector<FissionLine>> fission_photons(...)
}//namespace


/** Computes background lines by aging K40, Th232, U235, U238, and Ra226, and then transporting,
 as a trace source, through a 1m radius soil sphere.
 
 Since this computation takes ~0.15 seconds, the results are cached and returned on subsequent calls.
 
 
 TODO: Return #ReferenceLineInfo::RefLine instead, and completely get rid of #OtherRefLine, since it is no longer needed.
 */
const vector<OtherRefLine> &getBackgroundRefLines()
{
  using namespace GammaInteractionCalc;
  
  const float lower_photon_energy = 10.0f;
  
  static std::mutex answer_mutex;
  static bool have_computed = false;
  static vector<OtherRefLine> answer;
  
  std::lock_guard<std::mutex> lock( answer_mutex );
  if( have_computed )
    return answer;
  
  have_computed = true;
  
  try
  {
    const SandiaDecay::SandiaDecayDataBase *db = DecayDataBaseServer::database();
    assert( db );
    if( !db )
      return answer;
    
    // The threshold, relative to most intense line, to not include intensities below.
    //  1.0E-17 gives 2064 lines
    //  1.0E-16 gives 1927 lines
    //  1.0E-15 gives 1851 lines
    const double rel_threshold = 1.0E-17;
    
    const char *soil_chem_formula = "H0.022019C0.009009O0.593577Al0.066067Si0.272289K0.01001Fe0.027029 d=1.6";
    
    const Material soilobj = MaterialDB::materialFromChemicalFormula( soil_chem_formula, db );
    const Material * const soil = &soilobj;
    
    assert( soilobj.elements.size() == 7 );
    assert( fabs(soilobj.density - 1.6*PhysicalUnits::g/PhysicalUnits::cm3) < 0.001*soilobj.density );
    
    vector<OtherRefLine> prelim_answer;
    prelim_answer.resize( 3000 ); //we actually need 2890
    answer.reserve( 2100 ); //we actaully need 2062, when rel_threshold==1.0E-17;
    
    
// Pre-computing transport just prints out `integral_energies` and `integral_values` to stdout
//  Only used for development purposes to get the aformentioned arrays.
#define PRE_COMPUTE_BACKGROUND_TRANSPORT 0
    
#define USE_PRE_COMPUTED_BACKGROUND_LINE_TRANSPORT 1
    
    //const double start_wall = SpecUtils::get_wall_time();
    //const double start_cpu = SpecUtils::get_cpu_time();
    
#if( PRE_COMPUTE_BACKGROUND_TRANSPORT || !USE_PRE_COMPUTED_BACKGROUND_LINE_TRANSPORT )
    // Computation timings on M1 macbook, for integrating each background line:
    // - Single threaded, epsrel = 1e-5: wall=0.789006, cpu=0.787189
    // - Single threaded, epsrel = 1e-4: wall=0.593146, cpu=0.59266
    // - Single threaded, epsrel = 1e-3: wall=0.465307, cpu=0.464454
    // - Multithreaded (nthreads=10, batching in groups of 10), epsrel = 1e-4: wall=0.131257, cpu=0.669642
    // - Multithreaded (nthreads=10, batching in groups of 100), epsrel = 1e-4: wall=0.087524, cpu=0.72624
    // - Multithreaded (nthreads=10, no batching), epsrel = 1e-4: wall=0.09096, cpu=0.710744
    //
    // - Using precomputed transport, and single thread: wall=0.010582, cpu=0.009713
    
    DistributedSrcCalc soil_sphere;
    soil_sphere.m_geometry = GeometryType::Spherical;
    soil_sphere.m_materialIndex = 0;
    soil_sphere.m_attenuateForAir = false;
    soil_sphere.m_airTransLenCoef = 0.0;
    soil_sphere.m_isInSituExponential = false;
    soil_sphere.m_inSituRelaxationLength = 0.0;
    soil_sphere.m_detectorRadius  = 5.0 * PhysicalUnits::cm;
    soil_sphere.m_observationDist = 200.0 * PhysicalUnits::cm;
    
    const double sphereRad = 100.0 * PhysicalUnits::cm;
    soil_sphere.m_dimensionsTransLenAndType.push_back( {
      {sphereRad,0.0,0.0},
      0.0,
      DistributedSrcCalc::ShellType::Material
    } );
#endif // !USE_PRE_COMPUTED_BACKGROUND_LINE_TRANSPORT
  
#if( USE_PRE_COMPUTED_BACKGROUND_LINE_TRANSPORT )
    const array<double, 220> integral_energies{
           0,        5,        6,        7,        8,        9,       10,       11,       12,       13,       14,       15,       16,       17,
          18,       19,       20,       21,       22,       23,       24,       25,       26,       27,       28,       29,       30,       31,       32,
          33,       34,       35,       36,       37,       38,       39,       40,       41,       42,       43,       44,       45,       46,       47,
          48,       49,       50,       51,       52,       53,       54,       55,       56,       57,       58,       59,       60,       61,       62,
          63,       64,       65,       66,       67,       68,       69,       70,       71,       72,       73,       74,       75,       77,       79,
          81,       83,       85,       87,       89,       91,       93,       95,       97,       99,      102,      105,      108,      111,      114,
         117,      120,      124,      128,      132,      136,      140,      144,      149,      154,      159,      164,      169,      174,      180,
         186,      192,      198,      205,      215,      225,      235,      245,      255,      265,      275,      285,      295,      305,      315,
         325,      335,      345,      355,      365,      375,      385,      400,      410,      425,      440,      455,      470,      485,      500,
         515,      530,      545,      560,      575,      590,      605,      620,      635,      650,      665,      680,      700,      720,      740,
         760,      780,      800,      820,      840,      860,      880,      900,      920,      940,      965,      990,     1015,     1040,     1065,
        1090,     1115,     1140,     1165,     1190,     1215,     1240,     1270,     1295,     1325,     1355,     1385,     1415,     1445,     1475,
        1505,     1540,     1575,     1610,     1645,     1680,     1715,     1750,     1785,     1825,     1865,     1905,     1945,     1985,     2025,
        2065,     2110,     2155,     2200,     2245,     2290,     2340,     2390,     2440,     2490,     2540,     2595,     2650,     2705,     2760,
        2820,     2880,     2940,     3005,     3070,     3135,     3200,     3270,     3340,     3415,     3490};
    
    const array<double, 220> integral_values{
            0, 14.134587, 37.955691, 61.053456, 81.553097, 106.44044, 146.33149, 195.13829, 253.84184, 323.29028, 404.16482, 497.45935, 603.72919, 723.53085,
    857.62272, 1006.3214, 1169.7335, 1348.316, 1542.3132, 1751.454, 1975.4162, 2213.6208, 2466.3235, 2733.6567, 3014.2296, 3306.6471, 3610.0513, 3923.602, 4246.7122,
    4579.8723, 4921.6507, 5269.3928, 5621.8764, 5977.892, 6336.2679, 6696.0448, 7057.1923, 7420.2084, 7783.9253, 8146.2877, 8505.9111, 8861.7795, 9213.1772, 9559.4574,
    9900.0845, 10234.865, 10563.582, 10888.434, 11209.571, 11524.162, 11831.569, 12131.616, 12424.397, 12710.119, 12988.515, 13259.309, 13522.553, 13778.266, 14026.609,
    14267.881, 14505.645, 14740.374, 14968.793, 15190.695, 15406.222, 15615.472, 15818.601, 16015.768, 16207.127, 16392.842, 16573.098, 16748.05, 16999.027, 17319.145,
    17627.432, 17927.34, 18213.695,  18485.5, 18743.677, 18989.13, 19222.717, 19445.229, 19657.408, 19859.946, 20106.772, 20397.573, 20675.541, 20938.468, 21187.707,
    21424.455, 21649.762, 21898.576, 22175.379, 22450.301, 22717.998, 22973.563, 23218.067, 23480.578, 23759.766, 24027.788, 24297.555, 24568.681, 24830.316, 25107.653,
    25399.905,    25682, 25954.813, 26251.616, 26642.112, 27088.381, 27516.833, 27929.463, 28333.777, 28740.83, 29145.616, 29539.17, 29922.264, 30295.645, 30660.013,
    31027.158, 31399.069, 31764.893, 32123.481, 32475.234,  32820.5, 33159.572, 33576.174, 33995.696,  34418.2, 34915.801, 35402.684, 35879.466, 36346.686, 36804.84,
    37266.512, 37733.084, 38192.789, 38644.971, 39089.931, 39527.976, 39959.416, 40384.528, 40806.642, 41234.388, 41664.859, 42089.819, 42578.421, 43128.911, 43670.708,
    44204.202, 44729.725, 45251.585, 45780.138, 46311.632, 46836.248, 47354.257, 47865.884, 48371.341, 48870.845, 49425.509, 50034.01, 50643.808, 51261.626, 51877.974,
    52486.515, 53087.301, 53680.377, 54265.847, 54843.807, 55414.404, 55977.748, 56595.304, 57219.765, 57846.156, 58520.698, 59185.681, 59841.292, 60487.865, 61125.588,
    61754.475, 62425.916, 63138.406, 63852.858, 64575.719, 65293.349, 65999.372, 66695.524, 67382.016, 68106.916, 68868.824, 69617.361, 70354.821, 71080.753, 71808.509,
    72545.04, 73321.576, 74129.992, 74926.528, 75712.654, 76485.167, 77284.546, 78111.513, 78928.337, 79733.538, 80534.094, 81378.643, 82254.629, 83120.668, 83977.388,
    84854.37, 85750.145, 86625.844, 87517.263, 88433.815, 89339.424, 90237.042, 91169.853, 92123.699, 93086.383, 94066.595
    };

    /* const array<double, 220> integral_differences{
           0,        1,  0.40664,   0.3602,  0.15993,  0.28653,  0.26234,  0.24083,  0.22383,  0.20768,    0.194,  0.18226,  0.17085,  0.16116,
     0.15228,   0.1439,  0.13607,  0.12929,   0.1227,   0.1165,   0.1106,  0.10494,  0.10024, 0.095584, 0.090808, 0.086263, 0.082007, 0.077984, 0.074327,
    0.071275, 0.067737, 0.064361, 0.061138, 0.058065, 0.055137, 0.052396, 0.050014, 0.047884, 0.045622, 0.043391, 0.041213, 0.039143, 0.037176, 0.035306,
    0.033537, 0.031909, 0.030351, 0.029333, 0.027983, 0.026632, 0.025348, 0.024132, 0.023011,  0.02196, 0.020919, 0.019937, 0.019006,  0.01812, 0.017297,
     0.01653, 0.016255, 0.015599, 0.014926, 0.014294, 0.013689, 0.013115, 0.012571, 0.012054, 0.011563, 0.011098, 0.010657, 0.010237, 0.019204, 0.017776,
    0.017207, 0.016259, 0.015194, 0.014221, 0.013333, 0.012524, 0.011784, 0.011106, 0.010485, 0.0099147, 0.014602, 0.013916, 0.012979, 0.012141, 0.011391,
    0.010714, 0.010103, 0.012605, 0.012361, 0.012132, 0.011439, 0.010813, 0.010251, 0.012097, 0.011408, 0.010904, 0.011299, 0.010775, 0.010301, 0.011782,
    0.011233, 0.010738, 0.010287, 0.012313, 0.016961, 0.015995, 0.015152, 0.014401,  0.01414, 0.014186, 0.013595, 0.013054, 0.012555, 0.012097, 0.011673,
    0.011991,   0.0117, 0.011335, 0.010993, 0.010672, 0.010369, 0.010083, 0.014698, 0.010006, 0.014512, 0.013995, 0.013514, 0.013066, 0.012646, 0.012253,
    0.012522,  0.01221, 0.011865, 0.011539, 0.011229, 0.010936, 0.010659, 0.010396, 0.010293, 0.010453, 0.010212, 0.0099823, 0.012949, 0.012581, 0.012234,
    0.011906, 0.011594, 0.011472, 0.011618, 0.011336, 0.011067, 0.010812, 0.010567, 0.010333,  0.01011, 0.012321, 0.012004, 0.012077, 0.012028, 0.011736,
    0.011454, 0.011181, 0.010917, 0.010662, 0.010416, 0.010179, 0.0099493, 0.011863, 0.0099733, 0.011674, 0.011381, 0.011092, 0.010821, 0.010558, 0.010309,
     0.01006, 0.011444, 0.011127,  0.01125, 0.011138, 0.010845, 0.010551, 0.010325, 0.010052, 0.011228,   0.0109, 0.010606, 0.010359, 0.010068, 0.010201,
    0.010105, 0.011071, 0.010741, 0.010522, 0.010246, 0.009956, 0.010727, 0.010449,  0.01025, 0.0099488, 0.0099325, 0.010819, 0.010482, 0.010356, 0.010049,
    0.010619, 0.010276, 0.0099437, 0.010425, 0.010304, 0.009971, 0.0099239, 0.010536, 0.010174, 0.010508, 0.010334
    };
    */
#endif

    
#if( PRE_COMPUTE_BACKGROUND_TRANSPORT )
#warning "You probably dont mean to have PRE_COMPUTE_BACKGROUND_TRANSPORT enabled"
    
    // Pre-compute the transport through soil sphere, defining energy bounds so that the
    //  difference between lower and upper energy bounds, is 1% (arbitrarily chosen);
    //  For energies, below about 75 keV our error is larger due to stepping size
    const double allowed_error_fraction = 0.01;
    double prev_integral = 0.0, prev_energy = 0.0;
    vector<double> energies(1,0.0), integrals(1,0.0), errors(1,0.0);
    for( double energy = 5; energy < 3500; energy += (energy < 200 ? 1 : 5) )
    {
      DistributedSrcCalc sphere = soil_sphere;
      double transLenCoef = GammaInteractionCalc::transmition_length_coefficient( soil, energy );
      get<1>( sphere.m_dimensionsTransLenAndType[0] ) = transLenCoef;
      
      int nregions, neval, fail;
      double integral, error, prob;
      void *userdata = (void *)&sphere;
      
      const int ndim = 2;  //the number of dimensions of the integral.
      const double epsrel = 1e-8, epsabs = -1.0; //the requested relative and absolute accuracies
      const int mineval = 0, maxeval = 5000000;   //the min and (approx) max number of integrand evaluations allowed.
      
      
      Integrate::CuhreIntegrate( ndim, DistributedSrcCalc_integrand_spherical, userdata, epsrel, epsabs,
                                Integrate::LastImportanceFcnt, mineval, maxeval, nregions, neval,
                                fail, integral, error, prob );
      
      if( fabs(integral - prev_integral) > allowed_error_fraction*prev_integral )
      {
        energies.push_back( energy );
        integrals.push_back( 0.5*(prev_integral + integral) );
        errors.push_back( fabs(integral - prev_integral)/integral );
        //cout << interval_num << ": energy=" << energy << "] keV" << ", diff="
        //     << (100*fabs(integral - prev_integral)/integral) << endl;
        prev_energy = energy;
        prev_integral = integral;
      }//if( integral at `energy` is more than `allowed_error_fraction` different from previous )
    }//for( loop over energies )
    
    cout << "const std::array<double, " << energies.size() << "> integral_energies{\n";
    for( size_t i = 0; i < energies.size(); ++i )
      cout << (i ? ", " : " ") << ((((i+1) % 15) == 0) ? "\n" : "")
           << std::setw(8) << std::setprecision(6) << energies[i];
    cout << "};" << endl;
    
    cout << "const std::array<double, " << energies.size() << "> integral_values{\n";
    for( size_t i = 0; i < integrals.size(); ++i )
      cout << (i ? ", " : " ") << ((((i+1) % 15) == 0) ? "\n" : "")
           << std::setw(8) << std::setprecision(8) << integrals[i];
    cout << "\n};\n" << endl;
    
    cout << "/* const std::array<double, " << energies.size() << "> integral_differences{\n";
    for( size_t i = 0; i < errors.size(); ++i )
      cout << (i ? ", " : " ") << ((((i+1) % 15) == 0) ? "\n" : "")
           << std::setw(8) << std::setprecision(5) << errors[i];
    cout << "\n};\n*/" << endl;
#endif //PRE_COMPUTE_BACKGROUND_TRANSPORT
    
    
    // The rel-activities below were just adjusted to match a representative background
    //  and are otherwise arbitrary.
    const SandiaDecay::Nuclide * const u238 = db->nuclide( "U238" );
    const SandiaDecay::Nuclide * const ra226 = db->nuclide( "Ra226" );
    const SandiaDecay::Nuclide * const u235 = db->nuclide( "U235" );
    const SandiaDecay::Nuclide * const th232 = db->nuclide( "Th232" );
    const SandiaDecay::Nuclide * const k40 = db->nuclide( "K40" );
    
    assert( u238 && ra226 && u235 && th232 && k40 );
    
    // All the denominators below were for observation distance of 200cm, 5cm detector radius, and
    //  a 1 m radius sphere
    // TODO: figure out the constants so components can be set as PPM, or % of soil, so it can be changed by looking up in a DB easily for a given location
    const vector<tuple<const SandiaDecay::Nuclide *,double,OtherRefLineType, double>> nuc_activity{
      //make the 1001 keV have amp 0.0004653, before norm; the denom is integral at 1001 keV times BR of 1001.
      { u238,   0.0004653/410.2892, OtherRefLineType::U238Series, 5.0*u238->promptEquilibriumHalfLife() },
      
      //make 609 keV have amp 0.02515, before norm
      { ra226,  0.02515/17990.5430, OtherRefLineType::Ra226Series, 5.0*ra226->promptEquilibriumHalfLife() },
      
      //make 185 keV have amp 0.001482, before norm
      { u235,   0.001482/14603.0156, OtherRefLineType::U235Series, 5.0*u235->promptEquilibriumHalfLife() },
      
      //make 2614 keV have amp 0.02038, before norm
      { th232,  0.02038/27897.2617, OtherRefLineType::Th232Series, 5.0*th232->secularEquilibriumHalfLife() },
      
      //make 1460 keV have amp 0.1066, before norm
      { k40,    0.1066/6523.8994, OtherRefLineType::K40Background, 0.0 }
    };//nuc_activity
    
    
    SandiaDecay::NuclideMixture mixture;
    for( const auto &src : nuc_activity )
    {
      const SandiaDecay::Nuclide * const nuc = get<0>(src);
      const double parent_activity = get<1>(src);
      const double age = get<3>(src);
      
      mixture.addAgedNuclideByActivity( nuc, parent_activity, age );
    }//for( const auto &src : nuc_activity )
    
    
    const vector<SandiaDecay::NuclideActivityPair> activities = mixture.activity( 0.0 );
    
    size_t calc_index = 0;
#if( !USE_PRE_COMPUTED_BACKGROUND_LINE_TRANSPORT )
    SpecUtilsAsync::ThreadPool pool;
#endif
    
    for( const SandiaDecay::NuclideActivityPair &nap : activities )
    {
      const SandiaDecay::Nuclide *nuclide = nap.nuclide;
      const double activity = nap.activity;
      
      for( const SandiaDecay::Transition *transition : nuclide->decaysToChildren )
      {
        for( const SandiaDecay::RadParticle &particle : transition->products )
        {
          // For the moment we'll keep gammas and x-rays only - but should
          switch( particle.type )
          {
            case SandiaDecay::BetaParticle:
            case SandiaDecay::AlphaParticle:
            case SandiaDecay::CaptureElectronParticle:
            case SandiaDecay::PositronParticle: //Posititrons are super-small, and not worth adding in here
              continue;
              break;
              
            case SandiaDecay::GammaParticle:
            case SandiaDecay::XrayParticle:
              if( particle.energy < lower_photon_energy )
                continue;
              break;
          };//switch( particle.type )
          
          
          const double br = activity * particle.intensity * transition->branchRatio;
          const double energy = particle.energy;
          const SandiaDecay::ProductType part_type = particle.type;
          
#if( !USE_PRE_COMPUTED_BACKGROUND_LINE_TRANSPORT )
          // Creating a `DistributedSrcCalc` here doesnt seem any slower than trying to share them
          //  between threads and such; so we'll just make a copy for each thread.
          DistributedSrcCalc sphere = soil_sphere;
          const double transLenCoef = GammaInteractionCalc::transmition_length_coefficient( soil, energy );
          get<1>( sphere.m_dimensionsTransLenAndType[0] ) = transLenCoef;
#endif
          
          auto do_calc = [soil, energy, calc_index, transition, part_type, br,
#if( USE_PRE_COMPUTED_BACKGROUND_LINE_TRANSPORT )
                          &integral_energies, &integral_values,
#else
                          sphere,
#endif
                          k40, ra226, th232, u238, u235, &prelim_answer]() {
            
#if( USE_PRE_COMPUTED_BACKGROUND_LINE_TRANSPORT )
            auto pos = std::lower_bound( begin(integral_energies), end(integral_energies), energy );
            const auto index = pos - begin(integral_energies);
            const double integral = (pos == end(integral_energies)) ? integral_values.back() : integral_values[index];

//            cout << "Energy=" << energy << " is in bucket ["
//            << (index ? integral_energies[index-1] : integral_energies[index]) << " to "
//            << (index >= integral_energies.size() ? integral_energies[index-1] : integral_energies[index])
//            << "] keV, with value integral=" << integral << endl;
#else
            int nregions, neval, fail;
            double integral, error, prob;
            void *userdata = (void *)&sphere;
            
            // Some constants for integration
            const int ndim = 2;  //the number of dimensions of the integral.
            const double epsrel = 1e-4, epsabs = -1.0; //the requested relative and absolute accuracies
            const int mineval = 0, maxeval = 500000;   //the min and (approx) max number of integrand evaluations allowed.
            
            Integrate::CuhreIntegrate( ndim, DistributedSrcCalc_integrand_spherical, userdata, epsrel, epsabs,
                                      Integrate::LastImportanceFcnt, mineval, maxeval, nregions, neval,
                                      fail, integral, error, prob );
            //printf("%s: %.1f keV -> br=%.4f.\n", nuc->symbol.c_str(), energy, br*integral );
#endif // USE_PRE_COMPUTED_BACKGROUND_LINE_TRANSPORT / else
            
            string desc;
            if( transition->parent )
              desc = transition->parent->symbol;
            if( part_type == SandiaDecay::XrayParticle )
              desc += " x-ray";
            
            OtherRefLineType type = OtherRefLineType::BackgroundXRay;
            if( part_type == SandiaDecay::XrayParticle )
            {
              type = OtherRefLineType::BackgroundXRay;
            }else if( transition->parent )
            {
              if( k40->branchRatioToDecendant(transition->parent) > 0 )
                type = OtherRefLineType::K40Background;
              else if( ra226->branchRatioToDecendant(transition->parent) > 0 )
                type = OtherRefLineType::Ra226Series;
              else if( th232->branchRatioToDecendant(transition->parent) > 0 )
                type = OtherRefLineType::Th232Series;
              else if( u238->branchRatioToDecendant(transition->parent) > 0 )
                type = OtherRefLineType::U238Series;
              else if( u235->branchRatioToDecendant(transition->parent) > 0 )
                type = OtherRefLineType::U235Series;
              else{ assert( 0 ); }
            }
            
            const float amplitude = static_cast<float>( br * integral );
             
            prelim_answer[calc_index] = { static_cast<float>(energy), amplitude, desc, type, "" };
          };//do_calc
                    
#if( USE_PRE_COMPUTED_BACKGROUND_LINE_TRANSPORT )
          do_calc();
#else
          // We dont want to bog the thread pool down with ~2k jobs, so we'll batch things in
          //  groups of an arbitrarily selected number of 100
          const size_t batch_size = 100;
          if( (calc_index % batch_size) == 0 )
          {
            pool.join();
          
            assert( prelim_answer.size() > calc_index );
            if( prelim_answer.size() < (calc_index + batch_size) )
              prelim_answer.resize( calc_index + batch_size );
          }//if( (calc_index % 100) == 0 )
          
          pool.post( do_calc );
#endif //USE_PRE_COMPUTED_BACKGROUND_LINE_TRANSPORT / else
          
          calc_index += 1;
        }//for( const SandiaDecay::RadParticle &particle : transition->products )
      }//for( const SandiaDecay::Transition *transition : nuclide->decaysToChildren )
    }//for( const SandiaDecay::NuclideActivityPair &nap : activities )
    
#if( !USE_PRE_COMPUTED_BACKGROUND_LINE_TRANSPORT )
    pool.join();
#endif
    
    assert( prelim_answer.size() >= calc_index );
    prelim_answer.resize( calc_index );
    
    //const double end_wall = SpecUtils::get_wall_time();
    //const double end_cpu = SpecUtils::get_cpu_time();
    
    //cout << "Background line computation took: wall=" << (end_wall - start_wall) << ", cpu=" << (end_cpu - start_cpu) << endl;
    //cout << "prelim_answer.size=" << prelim_answer.size() << endl;
    
    float max_br = 0.0f;
    for( const auto &i : prelim_answer )
    {
      //printf("prenorm %s: %.1f keV -> br=%.4f.\n", get<2>(i).c_str(), get<0>(i), get<1>(i) );
      max_br = std::max( max_br, get<1>(i) );
    }
    
    // Lets grab the amplitude of the 2614.5330 keV Th232 line
    double th232_2614_amp = 0;
    
    for( auto &i : prelim_answer )
    {
      get<1>(i) /= max_br;
      if( get<1>(i) > rel_threshold )
        answer.push_back( i );
      
      if( (get<0>(i) > 2614.52)
         && (get<0>(i) < 2614.55)
         && (get<3>(i) == OtherRefLineType::Th232Series) )
      {
        th232_2614_amp += get<1>(i);
      }
      
      // printf("%s: %.1f keV -> br=%.4f.\n", get<2>(i).c_str(), get<0>(i), get<1>(i) );
    }//for( auto &i : prelim_answer )
    
    // th232_2614_amp should be 0.19118185341358185 );
    assert( (th232_2614_amp > 0.05) && (th232_2614_amp < 0.5) );
    
    // Use S.E. and D.E. numbers from a 40% HPGe detector
    answer.emplace_back( 2614.533f - 510.9989f,      0.144*th232_2614_amp,
                         "Th232 S.E. 2614 keV", OtherRefLineType::OtherBackground, "" );
    answer.emplace_back( 2614.533f - 2.0f*510.9989f, 0.082*th232_2614_amp,
                        "Th232 D.E. 2614 keV", OtherRefLineType::OtherBackground, "" );
    
    // Now take care of annihilation; for a single background spectrum I looked at, it was about 5%
    //  the amplitude of the K40 line; didnt correct for DRF
    answer.emplace_back( 510.9989f, 0.052f, "",
                        OtherRefLineType::OtherBackground, "Annihilation radiation (beta+)" );
    
    // TODO: Do we want to add in extra x-rays or anything?
    // TODO: Do we group lines together later on, or should we do it now.
    
    std::sort( begin(answer), end(answer), []( const OtherRefLine &lhs, const OtherRefLine &rhs ) -> bool {
      return get<0>(lhs) < get<0>(rhs);
    });
    
    //cout << "answer.size=" << answer.size() << endl;
    //size_t nbelow = 0, nabove = 0;
    //for( auto &i : answer )
    //  (get<1>(i) > rel_threshold ? nabove : nbelow) += 1;
    //cout << "Got nabove=" << nabove << ", nbelow=" << nbelow << endl;
    //for 1.-E17, get: "Got nabove=2062, nbelow=829"
  }catch( std::exception &e )
  {
    assert( 0 );
    answer.clear();
  }//try / catc
  
  return answer;
}//vector<OtherRefLine> getBackgroundRefLines()


const char *to_str( const OtherRefLineType type )
{
  switch( type )
  {
    case OtherRefLineType::U238Series: return "U238Series";
    case OtherRefLineType::U235Series: return "U235Series";
    case OtherRefLineType::Th232Series: return "Th232Series";
    case OtherRefLineType::Ra226Series: return "Ra226Series";
    case OtherRefLineType::K40Background: return "K40Background";
    case OtherRefLineType::BackgroundXRay: return "BackgroundXRay";
    case OtherRefLineType::BackgroundReaction: return "BackgroundReaction";
    case OtherRefLineType::OtherBackground: return "Other";
  }//switch( type )

  return "InvalidOtherRefLineType";
}//to_str(...)


OtherRefLineType other_ref_line_type_from_str( const std::string &str )
{
  for( auto type = OtherRefLineType(0);
    type != OtherRefLineType::OtherBackground;
    type = OtherRefLineType( static_cast<int>(type) + 1) )
  {
    if( str == to_str( type ) )
      return type;
  }

  return OtherRefLineType::OtherBackground;
}



RefLineInput::RefLineInput()
  : m_input_txt(),
  m_age(),
  m_color(),
  m_lower_br_cutt_off( 0.0 ),
  m_promptLinesOnly( false ),
  m_showGammas( false ),
  m_showXrays( false ),
  m_showAlphas( false ),
  m_showBetas( false ),
  m_showCascades( false ),
  m_showEscapes( false ),
  m_detector_name(),
  m_det_intrinsic_eff(),
  m_shielding_name(),
  m_shielding_thickness(),
  m_shielding_an(),
  m_shielding_ad(),
  m_shielding_att()
{
}

void RefLineInput::reset()
{
  *this = RefLineInput{};
}


bool RefLineInput::operator==(const RefLineInput &rhs) const
{
  return ((m_input_txt == rhs.m_input_txt)
  && (m_age == rhs.m_age)
  && (m_color == rhs.m_color)
  && (m_lower_br_cutt_off == rhs.m_lower_br_cutt_off)
  && (m_promptLinesOnly == rhs.m_promptLinesOnly)
  && (m_showGammas == rhs.m_showGammas)
  && (m_showXrays == rhs.m_showXrays)
  && (m_showAlphas == rhs.m_showAlphas)
  && (m_showBetas == rhs.m_showBetas)
  && (m_showCascades == rhs.m_showCascades)
  && (m_showEscapes == rhs.m_showEscapes)
  && (m_detector_name == rhs.m_detector_name)
  //&& (m_det_intrinsic_eff == rhs.)
  && (m_shielding_name == rhs.m_shielding_name)
  && (m_shielding_thickness == rhs.m_shielding_thickness)
  && (m_shielding_an == rhs.m_shielding_an)
  && (m_shielding_ad == rhs.m_shielding_ad)
  //&& (m_shielding_att == rhs.m_shielding_att)
  );
}//bool operator==(const RefLineInput &rhs) const


ReferenceLineInfo::RefLine::RefLine()
  : m_energy( 0.0 ),
  m_normalized_intensity( 0.0 ),
  m_drf_factor( 1.0f ),
  m_shield_atten( 1.0f ),
  m_particle_sf_applied( 1.0f ),
  m_decaystr(),
  m_color(),
  m_decay_intensity( 0.0 ),
  m_particle_type( ReferenceLineInfo::RefLine::Particle::Gamma ),
  m_parent_nuclide( nullptr ),
  m_transition( nullptr ),
  m_source_type( ReferenceLineInfo::RefLine::RefGammaType::Normal ),
  m_attenuation_applies( true ),
  m_element( nullptr ),
  m_reaction( nullptr )
{
}


const std::string &ReferenceLineInfo::RefLine::particlestr() const
{
  static const string cascade_sum = "cascade-sum";
  static const string gamma_sum = "sum-gamma";
  static const string single_escape = "S.E.";
  static const string double_escape = "D.E.";
  
  static const string alpha = "alpha";
  static const string beta = "beta";
  static const string gamma = "gamma";
  static const string xray = "xray";
  static const string other = "invalid";
  
  
  switch( m_source_type )
  {
    case RefGammaType::Normal:
    case RefGammaType::Annihilation:
      break;
      
    case RefGammaType::SingleEscape:        return single_escape;
    case RefGammaType::DoubleEscape:        return double_escape;
    case RefGammaType::CoincidenceSumPeak:  return cascade_sum;
    case RefGammaType::SumGammaPeak:        return gamma_sum;
  }//switch( m_source_type )
  
  
  switch( m_particle_type )
  {
    case ReferenceLineInfo::RefLine::Particle::Alpha: return alpha;
    case ReferenceLineInfo::RefLine::Particle::Beta:  return beta;
    case ReferenceLineInfo::RefLine::Particle::Gamma: return gamma;
    case ReferenceLineInfo::RefLine::Particle::Xray:  return xray;
  }//switch( line.m_particle_type )
  
  assert( 0 );
  return other;
}//particlestr(...)

ReferenceLineInfo::ReferenceLineInfo()
{
  reset();
}

void ReferenceLineInfo::reset()
{
  m_ref_lines.clear();
  m_input_warnings.clear();
  m_validity = InputValidity::Blank;
  m_has_coincidences = false;
  m_input = RefLineInput();
  m_source_type = ReferenceLineInfo::SourceType::None;

  m_nuclide = nullptr;
  m_element = nullptr;
  m_reactions.clear();
}//void ReferenceLineInfo::reset()	  


bool ReferenceLineInfo::operator==(const ReferenceLineInfo &rhs) const
{
  return ((m_validity == rhs.m_validity)
          && (m_has_coincidences == rhs.m_has_coincidences)
          && (m_input == rhs.m_input)
          && (m_source_type == rhs.m_source_type)
          && (m_nuclide == rhs.m_nuclide)
          && (m_element == rhs.m_element)
          && (m_reactions == rhs.m_reactions));
}//bool operator==(const ReferenceLineInfo &rhs) const

void ReferenceLineInfo::toJson( string &json ) const
{
  // For reference, for Th232, the JSON returned is about 32 kb, and U238 is 70.5 kb (just gamma and xray).
  //  TODO: The "decay" for each line could be specified in a separate map, so like 'Ba133 to Cs133 via Electron Capture' isnt included in the JSON a bunch of times.  could also change "particle" to "p", "decay" to "d", and particle values from "gamma", "xray", etc, to "g", "x", etc.
  
  std::stringstream jsons;
  
  // We will put individual lines descriptions in a separate array, and give the index into
  //  the array that line should go; this is because decays like U238 have many gammas for
  //  many of the transitions, so we can save a decent about of space.
  //  For {U238,Th232,Ba133}, the JSON size goes from {71, 37, 1} kb, to {52,27,1} kb
  vector<string> decay_strs;
  map<string,size_t> decay_str_indexs;
  
  jsons << "{\"color\":\"" << (m_input.m_color.isDefault() ? "#0000FF" : m_input.m_color.cssText(false)) << "\","
  << "\"parent\":\"" << m_input.m_input_txt << "\",";
  
  if( m_input.m_promptLinesOnly )
    jsons << "\"prompt\":true,";
  if( m_source_type == ReferenceLineInfo::SourceType::Background )
    jsons << "\"age\":\"Primordial\",";
  else if( !m_input.m_age.empty() )
    jsons << "\"age\":" << jsQuote( m_input.m_age ) << ",";
  
  if( !m_input.m_detector_name.empty() )
    jsons << "\"detector\":" << jsQuote( m_input.m_detector_name ) << ",";
  
  if( !m_input.m_shielding_name.empty() && !m_input.m_shielding_thickness.empty() )
  {
    assert( m_input.m_shielding_an.empty() );
    assert( m_input.m_shielding_ad.empty() );
#ifndef NDEBUG
    PhysicalUnits::stringToDistance(m_input.m_shielding_thickness);
#endif

    jsons << "\"shielding\":" << jsQuote( m_input.m_shielding_name ) << ",";
    jsons << "\"shieldingThickness\":" << jsQuote( m_input.m_shielding_thickness ) << ",";
  }else if( !m_input.m_shielding_an.empty() && !m_input.m_shielding_ad.empty() )
  {
    assert( m_input.m_shielding_name.empty() );
    assert( m_input.m_shielding_thickness.empty() );
#ifndef NDEBUG
    double dummy;
    assert( (stringstream(m_input.m_shielding_an) >> dummy) );
    assert( (stringstream(m_input.m_shielding_ad) >> dummy) );
#endif
    
    const string shield = "AN=" + m_input.m_shielding_an + ", AD=" + m_input.m_shielding_ad + " g/cm2";
    jsons << "\"shielding\":" << jsQuote( shield ) << ",";
  }

  
  jsons << "\"lines\":[";
  
  bool printed = false;
  char intensity_buffer[32] = { '\0' };
  
  // Round to the nearest 10 eV; probably the extent to which any data useful, or even good to
  const auto round_energy = []( const double e ) -> double { return std::round(100.0*e)/100.0; };
  
  for( size_t index = 0; index < m_ref_lines.size(); ++index )
  {
    const RefLine &line = m_ref_lines[index];
    if( line.m_normalized_intensity <= std::numeric_limits<float>::min() )  //numeric_limits<float>::min()==1.17549e-38
      continue;
    
    const double energy = round_energy( line.m_energy );
    
    // There are situations where two lines have either the exact same energies, or super-close
    //  energies, and the spectrum chart is not particularly smart about this, so we effectively
    //  lose some amplitude, so we'll combine them here.
    // However, this additional munging has a overhead for a rare edge-case, so we'll split
    //  the code-paths, even though this adds code...
    // For U238, there are 39 pairs of lines that get combined, and 1 triplet of lines combined.
    
    // We will assume entries are sorted by energy, which is only guaranteed when
    //  ReferencePhotopeakDisplay::updateDisplayChange() sets the data - but also, I think this
    //  is the only place that sets the data!
    
    // TODO: This current way of doing things will sum a Cascade sum with a gamma (e.g., the 387.8
    //       keV of U235), which is probably not the right thing to do because it then shows up as
    //       giant gamma on the chart, which is deceptive
    const bool next_gamma_close = (((index+1) < m_ref_lines.size())
                                   && (round_energy(m_ref_lines[index+1].m_energy) == energy)
                                   //&& (m_ref_lines[index+1].m_source_type == line.m_source_type)
                                   //&& (m_ref_lines[index+1].m_particle_type == line.m_particle_type)
                                   //&& (m_ref_lines[index+1].m_particle_type == RefLine::Particle::Gamma)
                                   );
    
    if( next_gamma_close )
    {
      double intensity = 0.0;
      size_t num_combined = 0;
      map<const SandiaDecay::Nuclide *,double> nuc_to_frac;
      // TODO: be a little more efficient than allocating strings in these sets...
      set<string> particles, decays;
      vector<pair<string,double>> decay_fractions;
      
      for( size_t inner_index = index; inner_index < m_ref_lines.size(); ++inner_index )
      {
        const RefLine &inner_line = m_ref_lines[inner_index];
        
        const double this_energy = round_energy(inner_line.m_energy);
        if( this_energy != energy )
          break;
        
        if( inner_line.m_normalized_intensity <= 0.0 )
        {
          num_combined += 1;
          continue;
        }
        
        intensity += inner_line.m_normalized_intensity;
        particles.insert( inner_line.particlestr() );
        if( !inner_line.m_decaystr.empty() )
        {
          decays.insert( inner_line.m_decaystr );
          
          auto pos = std::lower_bound( begin(decay_fractions), end(decay_fractions),
                                      inner_line.m_decaystr,
                                      []( const pair<string,double> &el, const string &val) -> bool {
            return el.first < val;
          });
          
          if( (pos != end(decay_fractions)) && (inner_line.m_decaystr == pos->first) )
            pos->second += inner_line.m_normalized_intensity;
          else
            decay_fractions.insert( pos, {inner_line.m_decaystr, inner_line.m_normalized_intensity} );
          
          assert( decays.size() == decay_fractions.size() );
        }
        
        auto pos = nuc_to_frac.find(inner_line.m_parent_nuclide);
        if( pos == end(nuc_to_frac) )
          pos = nuc_to_frac.insert( {inner_line.m_parent_nuclide, 0.0} ).first;
        assert( pos != end(nuc_to_frac) );
        pos->second += inner_line.m_normalized_intensity;
        
        num_combined += 1;
      }//for( loop over inner_index to find all energies to cluster together )
      
      assert( num_combined != 0 ); //could tighten this up to (num_combined > 1)
      
      if( IsNan(intensity) || IsInf(intensity) )
        snprintf( intensity_buffer, sizeof(intensity_buffer), "0" );
      else
        snprintf( intensity_buffer, sizeof(intensity_buffer), "%.3g", intensity );
      
      auto combine_particle_strs = []( const set<string> &strs ) -> string {
        string answer;
        for( const auto &s : strs )
          answer += (answer.empty() ? "" : ", ") + s;
        return answer;
      };//combine_particle_strs lambda
      
      jsons << (printed ? "," : "") << "{\"e\":" << energy << ",\"h\":" << intensity_buffer;
      if( !particles.empty() )
        jsons << ",\"particle\":" << jsQuote(combine_particle_strs(particles));
      
      assert( decays.size() == decay_fractions.size() );
      
      if( !decay_fractions.empty() )
      {
        auto combine_decays = []( const vector<pair<string,double>> &fracs ) -> string {
          if( fracs.size() == 1 )
            return fracs[0].first;
          
          double sum = 0.0;
          for( const auto &i : fracs )
            sum += i.second;
          
          string answer;
          for( const auto &i : fracs )
          {
            answer += (answer.empty() ? "" : ", ") + i.first
                      + " (" + SpecUtils::printCompact( 100.0*i.second/sum, 4 ) + "%)";
          }
          return answer;
        };//combine_particle_strs lambda
        
        const string decay_str = combine_decays( decay_fractions );
        auto decay_str_iter = decay_str_indexs.find(decay_str);
        if( decay_str_iter == end(decay_str_indexs) )
        {
          decay_str_iter = decay_str_indexs.insert( {decay_str, decay_strs.size()} ).first;
          decay_strs.push_back(decay_str);
        }
        
        jsons << ",\"desc_ind\":" << decay_str_iter->second;
      }
      
      // For Nuclide Mixtures, need to add a special label to lines to indicate ultimate parent,
      //  to show when you mouse-over a line.
      if( (m_source_type == ReferenceLineInfo::SourceType::NuclideMixture) && line.m_parent_nuclide )
      {
        //Now need to make 'src_label'
        vector<pair<const SandiaDecay::Nuclide *,double>> srcs( begin(nuc_to_frac), end(nuc_to_frac) );
        std::sort( begin(srcs), end(srcs),
                  []( const pair<const SandiaDecay::Nuclide *,double> &lhs,
                      const pair<const SandiaDecay::Nuclide *,double> &rhs) -> bool
                  { return lhs.second > rhs.second; }
        );
        
        string src_label;
        if( srcs.size() <= 1 )
        {
          src_label = line.m_parent_nuclide->symbol;
        }else
        {
          // List the leading 3 sources, at most, putting their relative fraction in parenthesis
          int nsrcs = 0;
          for( const auto &src : srcs )
          {
            if( nsrcs++ >= 3 )
            {
              src_label += ",...";
              break;
            }
            
            src_label += (src_label.empty() ? "" : ", ")
                      + (src.first ? src.first->symbol : string("null"))
                      + " (" + SpecUtils::printCompact(src.second/intensity, 3) + ")";
          }//for( const auto &src : srcs )
        }//if( srcs.size() <= 1 ) / else
        
        jsons << ",\"src_label\":\"" << src_label << "\"";
      }//if( ReferenceLineInfo::SourceType::NuclideMixture )
      
      // Now increment 'i' so we'll skip over these lines we've already covered.
      index += (num_combined >= 1) ? (num_combined - 1) : size_t(0);
    }else  //if( next_gamma_close )
    {
      if( IsNan(line.m_normalized_intensity) || IsInf(line.m_normalized_intensity) )
        snprintf( intensity_buffer, sizeof(intensity_buffer), "0" );
      else
        snprintf( intensity_buffer, sizeof(intensity_buffer), "%.3g", line.m_normalized_intensity );
      
      jsons << (printed ? "," : "") << "{\"e\":" << energy << ",\"h\":" << intensity_buffer;
      jsons << ",\"particle\":" << jsQuote( line.particlestr() );
      
      if( !line.m_decaystr.empty() )
      {
        auto decay_str_iter = decay_str_indexs.find(line.m_decaystr);
        if( decay_str_iter == end(decay_str_indexs) )
        {
          decay_str_iter = decay_str_indexs.insert( {line.m_decaystr, decay_strs.size()} ).first;
          decay_strs.push_back(line.m_decaystr);
        }
        
        jsons << ",\"desc_ind\":" << decay_str_iter->second;
      }//if( !line.m_decaystr.empty() )
      
      // For Nuclide Mixtures, need to add a special label to lines to indicate ultimate parent,
      //  to show when you mouse-over a line.
      if( (m_source_type == ReferenceLineInfo::SourceType::NuclideMixture) && line.m_parent_nuclide )
        jsons << ",\"src_label\":\"" << line.m_parent_nuclide->symbol << "\"";
    }//if( next gamma line is close ) / else
    
    if( !line.m_color.isDefault() )
      jsons << ",\"color\":\"" << line.m_color.cssText(false) << "\"";
    
    jsons << "}";
    
    printed = true;
  }//for( size_t index = 0; index < m_ref_lines.size(); ++index )
  jsons <<"]";

  
  jsons <<", \"desc_strs\":[";
  for( size_t i = 0; i < decay_strs.size(); ++i )
    jsons << (i ? "," : "") << jsQuote( decay_strs[i] );
  jsons <<"]}";
  
  json += jsons.str();
}//std::string toJson( const ReferenceLineInfo &displnuc )


void ReferenceLineInfo::sortByEnergy()
{
  std::sort( begin( m_ref_lines ), end( m_ref_lines ), 
    []( const RefLine &lhs, const RefLine &rhs ) -> bool {
    if( lhs.m_energy == rhs.m_energy )
      return lhs.m_normalized_intensity < rhs.m_normalized_intensity;
    return lhs.m_energy < rhs.m_energy;
    } );
}//void sortByEnergy()


void RefLineInput::deSerialize( const rapidxml::xml_node<char> *base_node )
{
  // The schema used was for #ReferenceLineInfo, before 20221220, so its
  //  not exactly what you would write from scratch, but good-enough
  //  considering it gives us backward compatibility, mostly.
  // <DisplayedSource> is for pre-20221220, and <RefLineInput> is
  // post-20221220 (so that old-code wont even try to deserialize the stuff).
  
  if( !base_node
     || ((base_node->name() != string("DisplayedSource"))
         && (base_node->name() != string("RefLineInput"))) )
    throw runtime_error( "Invalid base node for DisplayedSource" );
  
  static_assert( sm_xmlSerializationVersion == 2, "You need to update xml serialization" );
  
  int version;
  const rapidxml::xml_attribute<char> * const version_attr = base_node->first_attribute( "version", 7 );
  if( !version_attr || !version_attr->value()
     || !(stringstream(version_attr->value()) >> version)
     || (version != 0 && version != 1 && version != 2) )
    throw runtime_error( "Missing or invalid DisplayedSource version" );
 
  reset();
  RefLineInput &input = *this;
  
  const rapidxml::xml_node<char> *node = base_node->first_node( "Nuclide", 7 );
  if( node && node->value_size() )
    input.m_input_txt = node->value();
  
  node = base_node->first_node( "Element", 7 );
  if( node && node->value_size() && input.m_input_txt.empty() )
    input.m_input_txt = node->value();
  
  node = base_node->first_node( "LineColor", 9 );
  if( node && node->value_size() )
    try{ input.m_color = Wt::WColor( node->value() ); }catch(...){ }
  
  //node = base_node->first_node( "DisplayLines", 12 );
  //if( node && node->value_size() )
  //  displayLines = (node->value()[0] == '1');
  
  node = base_node->first_node( "ShowGammas", 10 );
  if( node && node->value_size() )
    input.m_showGammas = (node->value()[0] == '1');
  
  node = base_node->first_node( "ShowXrays", 9 );
  if( node && node->value_size() )
    input.m_showXrays = (node->value()[0] == '1');
  
  node = base_node->first_node( "ShowAlphas", 10 );
  if( node && node->value_size() )
    input.m_showAlphas = (node->value()[0] == '1');
  
  node = base_node->first_node( "ShowBetas", 9 );
  if( node && node->value_size() )
    input.m_showBetas = (node->value()[0] == '1');
  
  node = base_node->first_node("ShowCascades", 12);
  if( node && node->value_size() )
    input.m_showCascades = (node->value()[0] == '1');
  
  node = base_node->first_node("ShowEscapes", 11);
  input.m_showEscapes = node && node->value_size() && (node->value()[0] == '1');
  
  //node = base_node->first_node( "ShowLines", 9 );
  //if( node && node->value_size() )
  //  showLines = (node->value()[0] == '1');
  
  node = base_node->first_node( "PromptLinesOnly", 15 );
  if( node && node->value_size() )
    input.m_promptLinesOnly = (node->value()[0] == '1');
  
  //node = base_node->first_node( "IsBackground", 12 );
  //if( node && node->value_size() )
  //  isOtherRef = (node->value()[0] == '1');
  
  //node = base_node->first_node( "IsReaction", 10 );
  //if( node && node->value_size() )
  //  isReaction = (node->value()[0] == '1');
  
  node = base_node->first_node( "Age", 3 );
  if( node && node->value_size() )
    input.m_age = node->value();
  
  node = base_node->first_node( "LowestBranchRatio", 17 );
  if( node && node->value_size() && !(stringstream(node->value()) >> input.m_lower_br_cutt_off) )
    throw runtime_error( "Invalid LowerBrCuttoff parameter" );
  
  node = base_node->first_node( "ShieldingName", 13 );
  if( node && node->value_size() )
  {
    input.m_shielding_name = node->value();
    
    // Pre 20221220, generic shielding would look like "26, 12.1 g/cm2", so we'll convert
    //  this to AN and AD.
    if( (version < 2) && SpecUtils::icontains(input.m_shielding_name, "g/cm2") )
    {
      vector<string> parts;
      SpecUtils::split( parts, input.m_shielding_name, "," );
      if( parts.size() == 2 )
      {
        input.m_shielding_an = SpecUtils::trim_copy(parts[0]);
        input.m_shielding_ad = SpecUtils::trim_copy(parts[1]);
        double dummy;
        if( !(stringstream(input.m_shielding_an) >> dummy)
           || !(stringstream(input.m_shielding_ad) >> dummy) )
        {
          input.m_shielding_an = input.m_shielding_ad = "";
          cerr << "Old RefLineInput Shielding '" << input.m_shielding_name << "' was not valid AD, AN." << endl;
        }else
        {
          input.m_shielding_name = "";
        }
      }else
      {
        cerr << "\n\ninput.m_shielding_name_='" << input.m_shielding_name << "', isnt formed as expected" << endl;
      }
    }
    
    node = base_node->first_node( "ShieldingThickness", 18 );
    
    if( node && node->value_size() )
    {
      input.m_shielding_thickness = node->value();
      try
      {
        // Make sure a proper distance
        PhysicalUnits::stringToDistance(input.m_shielding_thickness);
      }catch( std::exception &e )
      {
        input.m_shielding_thickness = "";
        cerr << "Unexpected invalid shielding thickness when deserializing: " << e.what() << endl;
      }
    }//if( node && node->value_size() )
  }//if( node && node->value_size() && node->value_size() )
  
  node = base_node->first_node( "ShieldingAN", 11 );
  if( node && node->value_size() )
  {
    input.m_shielding_an = node->value();
  
    double dummy;
    if( !(stringstream(input.m_shielding_an) >> dummy) )
    {
      cerr << "Unexpected invalid AN (" << input.m_shielding_an << ")" << endl;
      input.m_shielding_an = input.m_shielding_ad = "";
    }else
    {
      assert( input.m_shielding_name.empty() );
      assert( input.m_shielding_thickness.empty() );
      
      input.m_shielding_name = input.m_shielding_thickness = "";
    }//
  }//if( node && node->value_size() )
  
  
  node = base_node->first_node( "ShieldingAD", 11 );
  if( node && node->value_size() )
  {
    input.m_shielding_ad = node->value();
    double dummy;
    if( !(stringstream(input.m_shielding_ad) >> dummy) )
    {
        cerr << "Unexpected invalid AD (" << input.m_shielding_ad << ")" << endl;
        input.m_shielding_an = input.m_shielding_ad = "";
    }else
    {
      assert( input.m_shielding_name.empty() );
      assert( input.m_shielding_thickness.empty() );
      input.m_shielding_name = input.m_shielding_thickness = "";
    }//
  }//if( node && node->value_size() )
  
  
  if( !input.m_shielding_an.empty() || !input.m_shielding_ad.empty() )
  {
    assert( input.m_shielding_name.empty() );
    assert( input.m_shielding_thickness.empty() );
    input.m_shielding_name.clear();
    input.m_shielding_thickness.clear();
  }
  
  if( !input.m_shielding_name.empty() || !input.m_shielding_thickness.empty() )
  {
    assert( input.m_shielding_an.empty() );
    assert( input.m_shielding_ad.empty() );
    input.m_shielding_an.clear();
    input.m_shielding_ad.clear();
  }
  
  node = base_node->first_node( "DetectorName", 12 );
  if( node && node->value_size() )
    input.m_detector_name = node->value();
}//void deSerialize( const rapidxml::xml_node<char> *node );


void RefLineInput::serialize( rapidxml::xml_node<char> *parent_node ) const
{
  // See notes at top of #RefLineInput::deSerialize for history of the function.
  
  rapidxml::xml_document<char> *doc = parent_node->document();
  
  char buffer[64];
  
  const char *name, *value;
  rapidxml::xml_node<char> *base_node, *node, *lines_node, *sf_node,
  *part_sf_node, *energy_node, *br_node, *str_node;
  rapidxml::xml_attribute<char> *attr;
  
  name = "RefLineInput";
  base_node = doc->allocate_node( rapidxml::node_element, name );
  parent_node->append_node( base_node );
  
  static_assert( sm_xmlSerializationVersion == 2, "You need to update xml serialization" );
  
  //If you change the available options or formatting or whatever, increment the
  //  version field of the XML!
  snprintf( buffer, sizeof(buffer), "%i", sm_xmlSerializationVersion );
  value = doc->allocate_string( buffer );
  attr = doc->allocate_attribute( "version", value );
  base_node->append_attribute( attr );
  
  name = "Nuclide";
  value = doc->allocate_string( m_input_txt.c_str() );
  node = doc->allocate_node( rapidxml::node_element, name, value );
  base_node->append_node( node );
  
  if( !m_color.isDefault() )
  {
    name = "LineColor";
    value = doc->allocate_string( m_color.cssText(false).c_str() );
    node = doc->allocate_node( rapidxml::node_element, name, value );
    base_node->append_node( node );
  }
  
  if( !m_age.empty() )
  {
    name = "Age";

    string age_str = m_age;
    
    {// begin scope to convert age into English
      const SandiaDecay::SandiaDecayDataBase *db = DecayDataBaseServer::database();
      const SandiaDecay::Nuclide *nuc = db->nuclide( m_input_txt );
      const double hl = nuc ? nuc->halfLife : -1.0;
      
      try
      {
        // If we can convert from text to duration, using non-localized function, we probably
        //  dont need to convert things
        PhysicalUnits::stringToTimeDurationPossibleHalfLife( age_str, hl );
      }catch( std::exception &e )
      {
        const Wt::WLocale &locale = Wt::WLocale::currentLocale();
        if( !locale.name().empty() && !SpecUtils::istarts_with(locale.name(), "en" ) )
        {
          try
          {
            const double duration = PhysicalUnitsLocalized::stringToTimeDurationPossibleHalfLife( age_str, hl );
            age_str = PhysicalUnits::printToBestTimeUnits( duration );
          }catch( std::exception &e )
          {
            cerr << "Error converting age ('" << age_str << "') to English time-span: " << e.what() << endl;
          }
        }//if( we are in a non-English locale )
      }//try / catch - see if we can read it in
    }// End scope to convert age into English
    
    value = doc->allocate_string( age_str.c_str() );
    node = doc->allocate_node( rapidxml::node_element, name, value );
    base_node->append_node( node );
  }//if( age >= 0.0 )
  
  name = "LowestBranchRatio";
  snprintf( buffer, sizeof(buffer), "%g", m_lower_br_cutt_off );
  value = doc->allocate_string( buffer );
  node = doc->allocate_node( rapidxml::node_element, name, value );
  base_node->append_node( node );
  
  //name = "DisplayLines";
  //value = (displayLines ? "1" : "0");
  //node = doc->allocate_node( rapidxml::node_element, name, value );
  //base_node->append_node( node );
  
  name = "ShowGammas";
  value = (m_showGammas ? "1" : "0");
  node = doc->allocate_node( rapidxml::node_element, name, value );
  base_node->append_node( node );
  
  name = "ShowXrays";
  value = (m_showXrays ? "1" : "0");
  node = doc->allocate_node( rapidxml::node_element, name, value );
  base_node->append_node( node );
  
  name = "ShowAlphas";
  value = (m_showAlphas ? "1" : "0");
  node = doc->allocate_node( rapidxml::node_element, name, value );
  base_node->append_node( node );
  
  name = "ShowBetas";
  value = (m_showBetas ? "1" : "0");
  node = doc->allocate_node( rapidxml::node_element, name, value );
  base_node->append_node( node );
  
  name = "ShowCascades";
  value = (m_showCascades ? "1" : "0");
  node = doc->allocate_node(rapidxml::node_element, name, value);
  base_node->append_node(node);

  name = "ShowEscapes";
  value = (m_showEscapes ? "1" : "0");
  node = doc->allocate_node(rapidxml::node_element, name, value);
  base_node->append_node(node);
  
  name = "PromptLinesOnly";
  value = (m_promptLinesOnly ? "1" : "0");
  node = doc->allocate_node( rapidxml::node_element, name, value );
  base_node->append_node( node );
  
  //name = "ShowLines";
  //value = (showLines ? "1" : "0");
  //node = doc->allocate_node( rapidxml::node_element, name, value );
  //base_node->append_node( node );
  
  //name = "IsBackground";
  //value = (isOtherRef ? "1" : "0");
  //node = doc->allocate_node( rapidxml::node_element, name, value );
  //base_node->append_node( node );
  
  //name = "IsReaction";
  //value = (isReaction ? "1" : "0");
  //node = doc->allocate_node( rapidxml::node_element, name, value );
  //base_node->append_node( node );
  
  if( !m_shielding_name.empty() )
  {
    assert( m_shielding_an.empty() );
    assert( m_shielding_ad.empty() );
    
    name = "ShieldingName";
    value = doc->allocate_string( m_shielding_name.c_str() );
    node = doc->allocate_node( rapidxml::node_element, name, value );
    base_node->append_node( node );
  }//if( shieldingName.size() )
  
  if( !m_shielding_thickness.empty() )
  {
    assert( m_shielding_an.empty() );
    assert( m_shielding_ad.empty() );
    
    name = "ShieldingThickness";
    value = doc->allocate_string( m_shielding_thickness.c_str() );
    node = doc->allocate_node( rapidxml::node_element, name, value );
    base_node->append_node( node );
  }
  
  
  if( !m_shielding_an.empty() || !m_shielding_ad.empty() )
  {
    assert( m_shielding_name.empty() );
    assert( m_shielding_thickness.empty() );
    
#ifndef NDEBUG
    double dummy;
    assert( m_shielding_an.empty() || (stringstream(m_shielding_an) >> dummy) );
    assert( m_shielding_ad.empty() || (stringstream(m_shielding_ad) >> dummy) );
#endif
    
    if( !m_shielding_an.empty() )
    {
      name = "ShieldingAN";
      value = doc->allocate_string( m_shielding_an.c_str() );
      node = doc->allocate_node( rapidxml::node_element, name, value );
      base_node->append_node( node );
    }
    
    if( !m_shielding_ad.empty() )
    {
      name = "ShieldingAD";
      value = doc->allocate_string( m_shielding_ad.c_str() );
      node = doc->allocate_node( rapidxml::node_element, name, value );
      base_node->append_node( node );
    }
  }//if( !m_shielding_an.empty() && !m_shielding_ad.empty() )
  
  
  if( !m_detector_name.empty() )
  {
    name = "DetectorName";
    value = doc->allocate_string( m_detector_name.c_str() );
    node = doc->allocate_node( rapidxml::node_element, name, value );
    base_node->append_node( node );
  }//if( detectorName.size() )
}//void ReferenceLineInfo::serialize( rapidxml::xml_node<char> *parent_node )


void RefLineInput::setShieldingAttFcn( const MaterialDB *db )
{
  // Check for generic shielding
  if( !m_shielding_an.empty() && !m_shielding_ad.empty() )
  {
    assert( m_shielding_name.empty() );
    assert( m_shielding_thickness.empty() );
    
    double atomic_number, areal_density;
    if( !(stringstream(m_shielding_an) >> atomic_number) )
      throw runtime_error( "Couldnt convert atomic number string '"
                           + m_shielding_an + "' to a floating point." );
    
    if( !(stringstream(m_shielding_ad) >> areal_density) )
      throw runtime_error( "Couldnt convert areal density string '"
                          + m_shielding_ad + "' to a floating point." );
    
    if( (atomic_number < MassAttenuation::sm_min_xs_atomic_number)
       || (atomic_number > MassAttenuation::sm_max_xs_atomic_number) )
      throw runtime_error( "Invalid atomic value '" + m_shielding_an + "'." );
    
    if( areal_density < 0.0 )
      throw runtime_error( "Invalid areal density value '" + m_shielding_ad + "'." );
    
    areal_density *= (PhysicalUnits::gram / PhysicalUnits::cm2);
    
    m_shielding_att = [atomic_number, areal_density]( float energy ) -> double {
      const double att_coef = GammaInteractionCalc::transmition_coefficient_generic( atomic_number, areal_density, energy );
      return exp( -1.0 * att_coef );
    };
    
    return;
  }//if( !m_shielding_an.empty() && !m_shielding_ad.empty() )
  
  assert( m_shielding_an.empty() );
  assert( m_shielding_ad.empty() );
  
  if( m_shielding_name.empty() || m_shielding_thickness.empty() )
  {
    m_shielding_att = nullptr;
    return;
  }
  
  if( m_shielding_name.empty() )
  {
    assert( m_shielding_thickness.empty() );
    m_shielding_att = nullptr;
    return;
  }//if( m_shielding_name.empty() )
  
  if( !db )
    throw runtime_error( "No MaterialDB passed in." );
  
  const Material * const material_raw = db->material(m_shielding_name);
  if( !material_raw )
    throw runtime_error( "No material named '" + m_shielding_name + "' available." );
  
  const auto material = make_shared<Material>(*material_raw);
  const double thickness = PhysicalUnits::stringToDistance( m_shielding_thickness );
  if( thickness < 0.0 )
    throw runtime_error( "Distance '" + m_shielding_thickness + "' is negative." );
  
  m_shielding_att = [material, thickness]( float energy ) -> double {
    const double att_coef = GammaInteractionCalc::transmition_coefficient_material( material.get(), energy, thickness );
    return exp( -1.0 * att_coef );
  };
}//void ReferenceLineInfo::setShieldingAttFcn( const MaterialDB *db )


std::shared_ptr<ReferenceLineInfo> ReferenceLineInfo::generateRefLineInfo( RefLineInput input )
{
  // The gamma or xray energy below which we wont show lines for.
  //  x-rays for nuclides were limited at above 10 keV, so we'll just impose this
  //  as a lower limit to show to be consistent.
  const float lower_photon_energy = 10.0f;
  
  auto answer_ptr = make_shared<ReferenceLineInfo>();
  ReferenceLineInfo &answer = *answer_ptr;
  
  
  // We want to set the final _modified_ version of input to the answer, before
  // returning, so we'll just use a helper for this.
  //on_scope_exit on_exit( [&answer_ptr, &input](){
  //  answer_ptr->m_input = input;
  //  answer_ptr->lineColor = input.m_color;
  //  } );
  answer_ptr->m_input = input;
  
  if( input.m_input_txt.empty() )
  {
    answer.m_validity = ReferenceLineInfo::InputValidity::Blank; //Should already be this value, but being explicit
    
    return answer_ptr;
  }
  
  const SandiaDecay::SandiaDecayDataBase *db = DecayDataBaseServer::database();
  
  //Inputs like "Fission U233 Fast, 1d buildup" will result in a valid nuclide of U233,
  //  so check for fission or reaction, and if so null-out nuclide
  const bool maybe_fission_rct = (SpecUtils::icontains(input.m_input_txt, "Fission")
                                  || SpecUtils::icontains(input.m_input_txt, "("));
  
  
  double age = 0.0;
  const SandiaDecay::Nuclide * const nuc = maybe_fission_rct ? nullptr
                                                             : db->nuclide( input.m_input_txt );
  
  if( nuc )
  {
    input.m_input_txt = nuc->symbol;
    input.m_promptLinesOnly = (input.m_promptLinesOnly && nuc->canObtainPromptEquilibrium());
    
    answer.m_nuclide = nuc;
    
    if( input.m_promptLinesOnly )
    {
      age = 5.0*nuc->promptEquilibriumHalfLife();
      input.m_age = PhysicalUnitsLocalized::printToBestTimeUnits(age, 2);
    }else if( input.m_age == "" )
    {
      age = PeakDef::defaultDecayTime( nuc, &input.m_age );
    }else if( nuc->isStable() )
    {
      // age = 0;
      input.m_age = "";
      answer.m_input_warnings.push_back( nuc->symbol + " is a stable isotope." );
      answer.m_validity = ReferenceLineInfo::InputValidity::InvalidSource;
      answer_ptr->m_input = input;
      
      return answer_ptr;
    }else
    {
      try
      {
        age = PhysicalUnitsLocalized::stringToTimeDurationPossibleHalfLife( input.m_age, nuc->halfLife );
      }catch( std::exception & )
      {
        answer.m_input_warnings.push_back( "Invalid nuclide age input." );
        answer.m_validity = ReferenceLineInfo::InputValidity::InvalidAge;
        
        answer_ptr->m_input = input;
        
        return answer_ptr;
      }//try /catch to get the age
      
      if( age > 100.0 * nuc->halfLife || age < 0.0 )
      {
        const string old_age_str = input.m_age;
        age = PeakDef::defaultDecayTime( nuc, &input.m_age );
        answer.m_input_warnings.push_back( "Changed age to a more reasonable value for "
                                          + nuc->symbol + " from '" + old_age_str + "' to " + input.m_age );
      }
    }//if( prompt only ) / else
  }//if( nuc )
  
  
  const bool check_element = (!nuc && (input.m_input_txt.find_first_of( "0123456789" ) == string::npos));
  const SandiaDecay::Element * const el = check_element ? db->element( input.m_input_txt ) : nullptr;
  
  if( el )
  {
    input.m_input_txt = el->symbol;
    input.m_age = ""; //JIC
    input.m_showXrays = true;
    
    answer.m_element = el;
  }//if( !nuc )
  
  
  string reaction_txt; //CSV list of reactions - I think for our context, only ever a single reaction
  vector<ReactionGamma::ReactionPhotopeak> rctn_gammas;
  if( !nuc && !el )
  {
    const size_t open_paren = input.m_input_txt.find( "(" );
    const size_t close_paren = (open_paren == string::npos) ? string::npos
    : input.m_input_txt.find( ")", open_paren );
    
    if( close_paren != string::npos )
    {
      try
      {
        const ReactionGamma *rctnDb = ReactionGammaServer::database();
        if( rctnDb )
        {
          reaction_txt = rctnDb->gammas( input.m_input_txt, rctn_gammas );
          SpecUtils::ireplace_all( reaction_txt, "'", "" );
          
          // We will fill in answer.m_reactions later on.
          
          // Note: we are-not setting the input to the reaction_txt, as we dont need to bother
          //       the user that the underlying data is for the isotopics of the element, and also
          //       we dont want to change the user input, because we want to keep contributions
          //       normalized to natural abundance.
          //input.m_input_txt = reaction_txt;
          
          input.m_age = "";
          input.m_showGammas = true;
        }
      }catch( std::exception &e )
      {
        // Not a reaction
      }//try / catch
    }//if( (open_paren != string::npos) && (close_paren != string::npos) )
  }//if( !nuc && !el )
  
  
  vector<OtherRefLine> otherRefLinesToShow;
  const bool is_background = (nuc || el || !rctn_gammas.empty())
                               ? false
                               : SpecUtils::icontains( input.m_input_txt, "background" );
  if( is_background )
  {
    input.m_input_txt = "background";
    
    for( const OtherRefLine &bl : getBackgroundRefLines() )
    {
      const bool isXray = (std::get<3>(bl) == OtherRefLineType::BackgroundXRay);
      if( (isXray && input.m_showXrays) || (!isXray && input.m_showGammas) )
        otherRefLinesToShow.push_back( bl );
    }//for( const BackgroundLine &bl : getBackgroundRefLines() )
    
    input.m_age = "";
  }//if( is_background )
  
  bool is_custom_energy = false;
  if( !nuc && !el && rctn_gammas.empty() && !is_background )
  {
    try
    {
      const auto lineType = OtherRefLineType::OtherBackground;
      const float energy = static_cast<float>(PhysicalUnits::stringToEnergy( input.m_input_txt ));
      
      //BackgroundLine<Energy, RelBranchRatio, "Symbol", OtherRefLineType, "Description">
      OtherRefLine line{energy, 1.0f, "", lineType, input.m_input_txt};
      otherRefLinesToShow.push_back( line );
      
      if( input.m_showEscapes && (energy > 1022.0) )
      {
        const float se_energy = static_cast<float>( energy - 510.9989 );
        const float de_energy = static_cast<float>( energy - 2.0*510.9989 );
        const float se_rel_amp = static_cast<float>( ns_single_escape_sf(energy) );
        const float de_rel_amp = static_cast<float>( ns_double_escape_sf(energy) );
        
        OtherRefLine se_line{ se_energy, se_rel_amp, "", lineType, "Generic HPGe S.E. fraction" };
        OtherRefLine de_line{ de_energy, de_rel_amp, "", lineType, "Generic HPGe D.E. fraction" };
        
        otherRefLinesToShow.push_back( se_line );
        otherRefLinesToShow.push_back( de_line );
      }//if( input.m_showEscapes && (energy > 1022.0) )
      
      is_custom_energy = true;
      input.m_age = "";
    }catch( std::exception & )
    {
    }
  }//if( !nuc && !el && rctnGammas.empty() )
  
  const NucMix *nuc_mix = nullptr;
  const CustomSrcLines *src_lines = nullptr;
  if( !nuc && !el && rctn_gammas.empty() && !is_background && !is_custom_energy )
  {
    nuc_mix = get_custom_nuc_mix( input.m_input_txt );
    if( nuc_mix )
    {
      if( input.m_age == "" )
      {
        input.m_age = nuc_mix->m_default_age_str;
        age = nuc_mix->m_default_age;
      }else
      {
        try
        {
          age = PhysicalUnitsLocalized::stringToTimeDuration( input.m_age );
        }catch( std::exception & )
        {
          answer.m_input_warnings.push_back( "Invalid age input." );
          answer.m_validity = ReferenceLineInfo::InputValidity::InvalidAge;
          answer_ptr->m_input = input;
          return answer_ptr;
        }//try /catch to get the age
      }//if( input.m_age == "" ) / else
    }//if( nuc_mix )
    
    if( !nuc_mix )
    {
      src_lines = get_custom_src_lines( input.m_input_txt );
      if( src_lines )
      {
        age = 0.0;
        input.m_age = "";
      }
    }//if( !nuc_mix )
  }//if( not anything else so far )
  
  
  // Check if Fission product spectrum, and if so, parse out all the information.
  //  Should probably move all this information parsing to a seperate function (its
  //  length has grown quite a bit over initial imp).
  bool fission_src = false;
  FissionType fission_type = FissionType::Thermal;
  const SandiaDecay::Nuclide *fission_nuclide = nullptr;
  double fission_buildup_time = 0.0;
  if( !nuc && !el && rctn_gammas.empty() && !is_background && !is_custom_energy
     && SpecUtils::icontains( input.m_input_txt, "Fission" ) )
  {
    //Input is of the form "Fission U238 Thermal, 1d buildup"
    //  But we should make it a little more robust to formatting,
    //  so we'll kinda go through it searching for things
    string input_txt = input.m_input_txt;
    SpecUtils::ireplace_all( input_txt, "Fission", "" );
    SpecUtils::ireplace_all( input_txt, "  ", " " );
    SpecUtils::trim( input_txt );
    
    bool found_neut_type = true;
    if( SpecUtils::icontains(input_txt, "Thermal") )
    {
      fission_type = FissionType::Thermal;
      SpecUtils::ireplace_all( input_txt, "Thermal", "" );
    }else if( SpecUtils::icontains(input_txt, "Fast") )
    {
      fission_type = FissionType::Fast;
      SpecUtils::ireplace_all( input_txt, "Fast", "" );
    }else if( SpecUtils::icontains(input_txt, "14 MeV")
             || SpecUtils::icontains(input_txt, "14MeV")
             || SpecUtils::icontains(input_txt, "14-MeV"))
    {
      fission_type = FissionType::FourteenMeV;
      SpecUtils::ireplace_all( input_txt, "14MeV", "" );
      SpecUtils::ireplace_all( input_txt, "14 MeV", "" );
      SpecUtils::ireplace_all( input_txt, "14-MeV", "" );
    }else
    {
      found_neut_type = false;
      
      // Maybe we should just assume thermal? E.g.:
      //fission_type = FissionType::Thermal;
      //answer.m_input_warnings.push_back( "Count not interpret a neutron energy type"
      //                               " - assuming thermal (fast and 14MeV are other options)." );
    }
    
    if( found_neut_type )
    {
      fission_nuclide = db->nuclide( input_txt );
      if( !fission_nuclide )
      {
        vector<string> remaining_fields;
        SpecUtils::split( remaining_fields, input_txt, ", " );
        for( size_t i = 0; !fission_nuclide && (i < remaining_fields.size()); ++i )
        {
          fission_nuclide = db->nuclide( remaining_fields[i] );
          if( !fission_nuclide && ((i + 1) < remaining_fields.size()) )
            fission_nuclide = db->nuclide( remaining_fields[i] + remaining_fields[i+1] );
        }
      }//if( !fission_nuclide )
      
      //We want to remove the text that led to this nuclide from the string, but we dont know it
      //  here, so we'll do a bit of a work around, and delete the numbers from the nuclide
      //  and just assume a meta-stable state should be here
      if( fission_nuclide && (fission_nuclide->isomerNumber > 0) )
        fission_nuclide = nullptr;
      
      if( fission_nuclide )
      {
        const string numstr = std::to_string(static_cast<int>(fission_nuclide->massNumber));
        auto pos = input_txt.find( numstr );
        assert( pos != string::npos );
        if( pos != string::npos )
          input_txt.erase(pos, pos + numstr.size());
      }//if( fission_nuclide )
    }//if( found_neut_type )
    
    if( fission_nuclide )
    {
      bool found_buildup = false;
      vector<string> remaining_fields;
      SpecUtils::split( remaining_fields, input_txt, ", " );
      for( size_t i = 0; !found_buildup && (i < remaining_fields.size()); ++i )
      {
        const string &field = remaining_fields[i];
        const char c = field.empty() ? ' ' : field[0];
        if( field.empty() || (((c < '0') || (c > '9')) && (c != '.')) )
          continue;
        
        try
        {
          fission_buildup_time = PhysicalUnits::stringToTimeDuration( field );
          if( fission_buildup_time < 1*PhysicalUnits::second )
            throw runtime_error( "Buildup must be 1 second or greator" );
          found_buildup = true;
          break;
        }catch( std::exception &e )
        {
          
        }
        
        if( ((i + 1) < remaining_fields.size()) )
        {
          try
          {
            fission_buildup_time = PhysicalUnits::stringToTimeDuration( field + remaining_fields[i+1] );
            if( fission_buildup_time < 1*PhysicalUnits::second )
              throw runtime_error( "Buildup must be 1 second or greator" );
            found_buildup = true;
            break;
          }catch( std::exception &e )
          {
            
          }
        }//if( !found_buildup )
      }//for( size_t i = 0; i < remaining_fields.size(); ++i )
      
      if( !found_buildup )
      {
        cerr << "Failed to interpret buildup time in '" << input.m_input_txt
        << "', - using 1 day." << endl;
        
        fission_buildup_time = 24*2600*PhysicalUnits::second;
        input.m_input_txt = "Fission " + fission_nuclide->symbol + " ";
        switch( fission_type )
        {
          case FissionType::Thermal:     input.m_input_txt += "Thermal"; break;
          case FissionType::FourteenMeV: input.m_input_txt += "14 MeV";  break;
          case FissionType::Fast:        input.m_input_txt += "Fast";    break;
        }//switch( fission_type )
        
        input.m_input_txt += " 1d buildup";
        answer.m_input_warnings.push_back( "Could not interpret buildup time; using 1 day." );
      }//try / catch to
    }//if( fission_nuclide && (fields.size() > 3) )
    
    if( fission_nuclide )
    {
      // We'll do a quick check that we have fission data file for this nuclide - we could still run
      //  into problems later.
      std::lock_guard<std::mutex> lock( sm_nuc_mix_mutex );
        
      if( sm_fission_products )
      {
        for( size_t i = 0; !fission_src && (i < sm_fission_products->size()); ++i )
          fission_src = (fission_nuclide == (*sm_fission_products)[i].nuclide);
      }//if( sm_fission_products )
      
      if( input.m_age == "" )
      {
        input.m_age = "1 day";
        age = 24.0*3600.0*PhysicalUnits::second;
      }else
      {
        try
        {
          age = PhysicalUnitsLocalized::stringToTimeDuration( input.m_age );
        }catch( std::exception & )
        {
          answer.m_input_warnings.push_back( "Invalid age input." );
          answer.m_validity = ReferenceLineInfo::InputValidity::InvalidAge;
          answer_ptr->m_input = input;
          return answer_ptr;
        }//try /catch to get the age
      }//if( input.m_age == "" ) / else
    }//if( fission_nuclide )
  }//if( not anything else so far - so try fission products )
  
  
  // If we couldnt identify the source, set error and return
  if( !nuc && !el && rctn_gammas.empty() && !is_background && !is_custom_energy && !nuc_mix && !src_lines && !fission_src )
  {
    answer.m_validity = ReferenceLineInfo::InputValidity::InvalidSource;
    answer.m_input_warnings.push_back( "'" + input.m_input_txt + "' is not a valid isotope, element, reaction, or energy." );
    
    answer_ptr->m_input = input;
    
    return answer_ptr;
  }//if( we couldnt match input text to a source )
  
  answer_ptr->m_validity = ReferenceLineInfo::InputValidity::Valid;
  answer_ptr->m_input = input;
  
  
  if( nuc )
    answer.m_source_type = ReferenceLineInfo::SourceType::Nuclide;
  else if( el )
    answer.m_source_type = ReferenceLineInfo::SourceType::FluorescenceXray;
  else if( !rctn_gammas.empty() )
    answer.m_source_type = ReferenceLineInfo::SourceType::Reaction;
  else if( is_background )
    answer.m_source_type = ReferenceLineInfo::SourceType::Background;
  else if( is_custom_energy )
    answer.m_source_type = ReferenceLineInfo::SourceType::CustomEnergy;
  else if( nuc_mix )
    answer.m_source_type = ReferenceLineInfo::SourceType::NuclideMixture;
  else if( src_lines )
    answer.m_source_type = ReferenceLineInfo::SourceType::OneOffSrcLines;
  else if( fission_src )
    answer.m_source_type = ReferenceLineInfo::SourceType::FissionRefLines;
  else
    answer.m_source_type = ReferenceLineInfo::SourceType::None;
  
  bool use_particle[SandiaDecay::ProductType::XrayParticle + 1] = {false};
  
  // We'll loop + switch over SandiaDecay::ProductType so we'll at least get
  //  a compiler warning if SandiaDecay::ProductType changes.
  for( auto type = SandiaDecay::ProductType(0);
      type <= SandiaDecay::ProductType::XrayParticle;
      type = SandiaDecay::ProductType(type+1) )
  {
    switch( type )
    {
      case SandiaDecay::ProductType::BetaParticle:
        use_particle[type] = input.m_showBetas;
        break;
        
      case SandiaDecay::ProductType::GammaParticle:
        use_particle[type] = (input.m_showGammas || input.m_showCascades || input.m_showEscapes);
        break;
        
      case SandiaDecay::ProductType::AlphaParticle:
        use_particle[type] = input.m_showAlphas;
        break;
        
      case SandiaDecay::ProductType::PositronParticle:
        use_particle[type] = input.m_showGammas;
        break;
        
      case SandiaDecay::ProductType::CaptureElectronParticle:
        break;
        
      case SandiaDecay::ProductType::XrayParticle:
        use_particle[type] = (el || input.m_showXrays);
        break;
    }//switch(type)
  }//for( loop over SandiaDecay::ProductType )
  
  
  vector<ReferenceLineInfo::RefLine> lines;
  
  //transition, first gamma BR, first gamma energy, second gamma energy, coincidence fraction, second gamma BR (just for debug)
  typedef tuple<const SandiaDecay::Transition *, double, float, float, float, double> coincidence_info_t;
  vector<coincidence_info_t> gamma_coincidences;
  
  /** The `m_decay_intensity` value returned are normalized to 1 bq of the parent nuclide, at the specified age.
   */
  auto make_nuc_lines = [use_particle,lower_photon_energy]( const SandiaDecay::Nuclide *nuc, double age, const RefLineInput &input )
              -> tuple<vector<ReferenceLineInfo::RefLine>,vector<coincidence_info_t>,bool> {
    
                
    vector<ReferenceLineInfo::RefLine> nuc_lines;
    vector<coincidence_info_t> nuc_gamma_coincidences;
    bool has_coincidences = false;
                
    SandiaDecay::NuclideMixture mixture;
    
    if( input.m_promptLinesOnly )
    {
      age = 0.0;
      mixture.addNuclideInPromptEquilibrium( nuc, 1.0E-3 * SandiaDecay::curie );
    } else
    {
      mixture.addNuclideByActivity( nuc, 1.0E-3 * SandiaDecay::curie );
    }//if( we want prompt only ) / else
    
    
    const vector<SandiaDecay::NuclideActivityPair> activities = mixture.activity( age );
    
    // x-rays are slightly problematic - we can *almost* treat them like gammas, but for
    //  some decays they essentially get duplicated - so instead we'll be a little inefficient
    //  and track them separately.
    vector<SandiaDecay::EnergyRatePair> xrays = use_particle[SandiaDecay::ProductType::XrayParticle]
                                                ? mixture.xrays( age )
                                                : vector<SandiaDecay::EnergyRatePair>{};
    
    const double parent_activity = nuc ? mixture.activity( age, nuc ) : 0.0;
    
    // We will accumulate positrons as a single line, and just assign the transition
    //  as the first one we run into
    //  TODO: should make sure the first transition we run into is the heaviest one.
    ReferenceLineInfo::RefLine positron_line;
    positron_line.m_energy = 510.9989 * PhysicalUnits::keV;
    positron_line.m_decay_intensity = 0.0;
    positron_line.m_parent_nuclide = nuc;
    positron_line.m_particle_type = ReferenceLineInfo::RefLine::Particle::Gamma;
    positron_line.m_source_type = ReferenceLineInfo::RefLine::RefGammaType::Annihilation;
    
    
    for( const SandiaDecay::NuclideActivityPair &nap : activities )
    {
      const SandiaDecay::Nuclide *nuclide = nap.nuclide;
      const double activity = nap.activity;
      
      for( const SandiaDecay::Transition *transition : nuclide->decaysToChildren )
      {
        for( const SandiaDecay::RadParticle &particle : transition->products )
        {
          assert( particle.type <= SandiaDecay::ProductType::XrayParticle );
          
          if( !use_particle[particle.type] )
            continue;
          
          if( ((particle.type == SandiaDecay::GammaParticle)
               || (particle.type == SandiaDecay::XrayParticle))
             && (particle.energy < lower_photon_energy) )
          {
            continue;
          }
          
          if( particle.type == SandiaDecay::PositronParticle )
          {
            if( !positron_line.m_transition )
              positron_line.m_transition = transition;
            
            const double br = activity * particle.intensity
            * transition->branchRatio / parent_activity;
            
            positron_line.m_decay_intensity += 2.0 * br;
            
            continue;
          }//if( particle.type == SandiaDecay::PositronParticle )
          
          
          ReferenceLineInfo::RefLine line;
          line.m_parent_nuclide = nuc;
          line.m_energy = particle.energy;
          line.m_transition = transition;
          
          if( particle.type == SandiaDecay::XrayParticle )
          {
            size_t index = 0;
            for( ; index < xrays.size(); ++index )
            {
              if( fabs( xrays[index].energy - particle.energy ) < 1.0E-6 )
                break;
            }
            
            if( index < xrays.size() )
            {
              line.m_decay_intensity = xrays[index].numPerSecond / parent_activity;
              line.m_particle_type = ReferenceLineInfo::RefLine::Particle::Xray;
              line.m_source_type = ReferenceLineInfo::RefLine::RefGammaType::Normal;
              
              nuc_lines.push_back( line );
              
              // Erase this x-ray so we dont double-count it
              xrays.erase( begin( xrays ) + index );
            } else
            {
              // We've already accounted for this energy.
            }
            
            continue;
          }//if( particle.type == SandiaDecay::XrayParticle )
          
          
          if( !has_coincidences && (particle.type == SandiaDecay::GammaParticle) )
            has_coincidences = !particle.coincidences.empty();
          
          const double br = activity * particle.intensity * transition->branchRatio / parent_activity;
          
          if( input.m_showCascades && (particle.type == SandiaDecay::GammaParticle) )
          {
            for( size_t coinc_index = 0; coinc_index < particle.coincidences.size(); ++coinc_index )
            {
              const unsigned short int part_ind = particle.coincidences[coinc_index].first;
              const float fraction = particle.coincidences[coinc_index].second;
              assert( part_ind < transition->products.size() );
              if( part_ind < transition->products.size() )
              {
                const SandiaDecay::RadParticle &coinc_part = transition->products[part_ind];
                
                // The BR of second gamma is just for debugging
                const double second_br = activity * coinc_part.intensity
                * transition->branchRatio / parent_activity;
                
                if( coinc_part.type == SandiaDecay::ProductType::GammaParticle )
                  nuc_gamma_coincidences.emplace_back( transition, br, particle.energy, coinc_part.energy, fraction, second_br );
              }//if (part_ind < transition->products.size())
            }//for( loop over coincidences )
          }//if( show cascade gammas )
          
          line.m_decay_intensity = br;
          line.m_source_type = ReferenceLineInfo::RefLine::RefGammaType::Normal;
          
          switch( particle.type )
          {
            case SandiaDecay::ProductType::BetaParticle:
              line.m_particle_type = ReferenceLineInfo::RefLine::Particle::Beta;
              break;
              
            case SandiaDecay::ProductType::GammaParticle:
              line.m_particle_type = ReferenceLineInfo::RefLine::Particle::Gamma;
              break;
              
            case SandiaDecay::ProductType::AlphaParticle:
              line.m_particle_type = ReferenceLineInfo::RefLine::Particle::Alpha;
              break;
              
            case SandiaDecay::ProductType::PositronParticle:
            case SandiaDecay::ProductType::CaptureElectronParticle:
            case SandiaDecay::ProductType::XrayParticle:
              assert( 0 );
              continue;
              break;
          }//switch( particle.type )
          
          if( input.m_showEscapes
             && (particle.type == SandiaDecay::GammaParticle)
             && (line.m_energy > 1022.0) && (br > 0.0) )
          {
            ReferenceLineInfo::RefLine se_line = line;
            ReferenceLineInfo::RefLine de_line = line;
            
            se_line.m_energy -= (510.9989 * PhysicalUnits::keV);
            de_line.m_energy -= (2.0 * 510.9989 * PhysicalUnits::keV);
            se_line.m_decay_intensity = br * ns_single_escape_sf( line.m_energy );
            de_line.m_decay_intensity = br * ns_double_escape_sf( line.m_energy );
            se_line.m_source_type = ReferenceLineInfo::RefLine::RefGammaType::SingleEscape;
            de_line.m_source_type = ReferenceLineInfo::RefLine::RefGammaType::DoubleEscape;
            
            char descTxt[128] = { '\0' };
            snprintf( descTxt, sizeof(descTxt), "S.E. of %.1f keV (generic HPGe eff.)", line.m_energy );
            se_line.m_decaystr = descTxt + ((se_line.m_decaystr.empty() ? "" : " ") + se_line.m_decaystr );
            
            snprintf( descTxt, sizeof(descTxt), "D.E. of %.1f keV (generic HPGe eff.)", line.m_energy );
            de_line.m_decaystr = descTxt + ((de_line.m_decaystr.empty() ? "" : " ") + de_line.m_decaystr );
            
            nuc_lines.push_back( se_line );
            nuc_lines.push_back( de_line );
          }//if( input.m_showEscapes && (particle.type == SandiaDecay::GammaParticle) )
          
          
          // If type is GammaParticle, we could be here if user selected to show cascade, but
          //  not actual gammas, so we need to check for this, and if so not add this gamma
          //  in to be shown
          if( (particle.type == SandiaDecay::GammaParticle) && !input.m_showGammas )
            continue;
          
          nuc_lines.push_back( line );
        }//for( const SandiaDecay::RadParticle &particle : transition->products )
      }//for( const SandiaDecay::Transition *transition : nuclide->decaysToChildren )
    }//for( const SandiaDecay::NuclideActivityPair &nap : activities )
    
    if( positron_line.m_decay_intensity > 0.0 )
      nuc_lines.push_back( positron_line );
                
    return { nuc_lines, nuc_gamma_coincidences, has_coincidences };
  };//make_nuc_lines lambda
  
  if( nuc )
  {
    tuple<vector<ReferenceLineInfo::RefLine>,vector<coincidence_info_t>,bool> nuc_line_info
                                                                = make_nuc_lines( nuc, age, input );
    
    lines = std::move( std::get<0>(nuc_line_info) );
    gamma_coincidences = std::move( std::get<1>(nuc_line_info) );
    answer.m_has_coincidences = std::get<2>(nuc_line_info);
  }//if( nuc )
  
  
  if( nuc_mix )
  {
    for( const NucMixComp &comp : nuc_mix->m_components )
    {
      assert( comp.m_nuclide );
      const double nuc_age = std::max( 0.0, age - comp.m_age_offset ); //Make sure age is at least zero
      tuple<vector<ReferenceLineInfo::RefLine>,vector<coincidence_info_t>,bool> nuc_line_info
                                = make_nuc_lines( comp.m_nuclide, nuc_age, input );
      
      vector<ReferenceLineInfo::RefLine> &these_lines = get<0>(nuc_line_info);
      vector<coincidence_info_t> &these_coinc = get<1>(nuc_line_info);
      
      // Correct BR of line to account for fraction of parent nuclide
      //
      // The `m_decay_intensity` value returned are normalized to 1 bq of the parent nuclide, at
      //  the specified age, so if we are having fixed activity fraction, we just need to multiply
      //  by the activity fractions specified.  But otherwise, we need to figure out the parent
      //  nuclides activity at the time being used, and then multiply by that.
      double correction_factor = comp.m_rel_act;
      if( !nuc_mix->m_fixed_act_fractions )
      {
        // `NucMixComp::m_rel_act` is for age=0 in this case
        correction_factor *= exp( -age * comp.m_nuclide->decayConstant() );
      }//if( nuc_mix->m_fixed_act_fractions )
      
      //cout << "For " << nuc_mix->m_name << ", the rel act. of " << comp.m_nuclide->symbol
      //     << " is " << correction_factor << " at age " << PhysicalUnits::printToBestTimeUnits(age)
      //     << " (m_rel_act=" << comp.m_rel_act
      //     << ", m_fixed_act_fractions=" << (nuc_mix->m_fixed_act_fractions ? "yes" : "no") << ")"
      //     << endl;
      
      for( ReferenceLineInfo::RefLine &this_line : these_lines )
        this_line.m_decay_intensity *= correction_factor;
      
      for( coincidence_info_t &this_coinc : these_coinc )
      {
        get<1>(this_coinc) *= correction_factor; // first gamma BR
        get<5>(this_coinc) *= correction_factor; // second gamma BR (just for debug)
      }
      
      if( !comp.m_color.isDefault() )
      {
        for( ReferenceLineInfo::RefLine &this_line : these_lines )
          this_line.m_color = comp.m_color;
      }
      
      lines.insert( end(lines), begin(these_lines), end(these_lines) );
      gamma_coincidences.insert( end(gamma_coincidences), begin(these_coinc), end(these_coinc) );
      
      //combine 511 lines
      //positron_line.m_energy = 510.9989 * PhysicalUnits::keV;
      //positron_line.m_parent_nuclide = nuc;
      //positron_line.m_particle_type = ReferenceLineInfo::RefLine::Particle::Gamma;
      //positron_line.m_source_type = ReferenceLineInfo::RefLine::RefGammaType::Annihilation;
      
      answer.m_has_coincidences |= std::get<2>(nuc_line_info);
    }//for( const NucMixComp &comp : nuc_mix->m_components )
      
    // We will limit the total number of gammas/x-rays, according to intensity
    // 1250 is arbitrarily chosen, but its hard to imagine more than this being relevant.
    //  In principle, we would like to do this after combining similar energies, but maybe
    //  this is fine for this kinda rare use case.
    // Pu mixtures will have like 5000 lines.
    const size_t max_num_gamma_lines = 1250;
    if( lines.size() > max_num_gamma_lines )
    {
      std::sort( begin(lines), end(lines), []( const ReferenceLineInfo::RefLine &lhs,
                                              const ReferenceLineInfo::RefLine &rhs ) -> bool {
        return lhs.m_decay_intensity > rhs.m_decay_intensity;
      } );
      
      // cout << "Erasing " << (lines.size() - max_num_gamma_lines) << " lines, starting with amp: "
      //  << lines[max_num_gamma_lines].m_decay_intensity << endl;
      lines.erase( begin(lines) + max_num_gamma_lines, end(lines) );
    }//if( lines.size() > 1250 )
  }//if( nuc_mix )
  
  if( src_lines )
  {
    answer.m_has_coincidences = false;
    
    for( const CustomLine &line : src_lines->m_lines )
    {
      ReferenceLineInfo::RefLine refline;
      refline.m_energy = line.m_energy;
      refline.m_normalized_intensity = line.m_branch_ratio / src_lines->m_max_branch_ratio;
      refline.m_particle_sf_applied = 1.0f / src_lines->m_max_branch_ratio;
      refline.m_decaystr = line.m_info;
      refline.m_decay_intensity = line.m_branch_ratio;
      refline.m_parent_nuclide = line.m_nuclide;
      refline.m_transition = line.m_transition;
      refline.m_color = line.m_color;
      refline.m_particle_type = ReferenceLineInfo::RefLine::Particle::Gamma;
      refline.m_source_type = ReferenceLineInfo::RefLine::RefGammaType::Normal;
      refline.m_attenuation_applies = line.m_atten_applies;
      
      lines.push_back( std::move(refline) );
    }//for( const CustomLine &line : src_lines->m_lines )
  }//if( src_lines )
  
  // Update showing cascades based on if there are actually any present
  input.m_showCascades = (answer.m_has_coincidences && input.m_showCascades);
  answer.m_input.m_showCascades = (answer.m_has_coincidences && input.m_showCascades);
  
  
  
  if( el )
  {
    for( const SandiaDecay::EnergyIntensityPair &eip : el->xrays )
    {
      if( eip.energy < lower_photon_energy )
        continue;
      
      ReferenceLineInfo::RefLine line;
      line.m_element = el;
      line.m_energy = eip.energy;
      line.m_decay_intensity = eip.intensity;
      line.m_particle_type = ReferenceLineInfo::RefLine::Particle::Xray;
      line.m_source_type = ReferenceLineInfo::RefLine::RefGammaType::Normal;
      
      lines.push_back( line );
    }//for( const SandiaDecay::EnergyIntensityPair &eip : element->xrays )
  }//if( m_showXrays->isChecked() )
  
  
  if( !rctn_gammas.empty() )
  {
    for( const ReactionGamma::ReactionPhotopeak &eip : rctn_gammas )
    {
      if( eip.reaction )
        answer.m_reactions.insert( eip.reaction );
      
      if( eip.energy < lower_photon_energy )
        continue;
      
      ReferenceLineInfo::RefLine line;
      line.m_reaction = eip.reaction;
      line.m_energy = eip.energy;
      line.m_decay_intensity = eip.abundance;
      line.m_particle_type = ReferenceLineInfo::RefLine::Particle::Gamma;
      line.m_source_type = ReferenceLineInfo::RefLine::RefGammaType::Normal;
      line.m_decaystr = eip.remark;
      
      lines.push_back( line );
    }//for( const SandiaDecay::EnergyIntensityPair &eip : element->xrays )
  }//if( !rctn_gammas.empty() )
  
  
  if( !otherRefLinesToShow.empty() )
  {
    assert( is_background || is_custom_energy );
    assert( !nuc && !el && rctn_gammas.empty() );
    
    const SandiaDecay::Nuclide *u238 = is_background ? db->nuclide( "U238" ) : nullptr;
    const SandiaDecay::Nuclide *u235 = is_background ? db->nuclide( "U235" ) : nullptr;
    const SandiaDecay::Nuclide *th232 = is_background ? db->nuclide( "Th232" ) : nullptr;
    const SandiaDecay::Nuclide *ra226 = is_background ? db->nuclide( "Ra226" ) : nullptr;
    const SandiaDecay::Nuclide *k40 = is_background ? db->nuclide( "K40" ) : nullptr;
    
    for( const OtherRefLine &bl : otherRefLinesToShow )
    {
      if( std::get<0>( bl ) < lower_photon_energy )
        continue;
      
      ReferenceLineInfo::RefLine line;
      line.m_energy = std::get<0>( bl );
      line.m_decay_intensity = std::get<1>( bl );
      line.m_particle_type = ReferenceLineInfo::RefLine::Particle::Gamma;
      line.m_source_type = ReferenceLineInfo::RefLine::RefGammaType::Normal;
      
      if( !std::get<2>(bl).empty() )
        line.m_decaystr = std::get<2>(bl) + ", ";
      
      switch( std::get<3>( bl ) )
      {
        case OtherRefLineType::U238Series:
          line.m_parent_nuclide = u238;
          line.m_decaystr += "U238 series";
          // TODO: set a color here
          break;
          
        case OtherRefLineType::U235Series:
          line.m_parent_nuclide = u235;
          line.m_decaystr += "U235 series";
          // TODO: set a color here
          break;
          
        case OtherRefLineType::Th232Series:
          line.m_parent_nuclide = th232;
          line.m_decaystr += "Th232 series";
          // TODO: set a color here
          break;
          
        case OtherRefLineType::Ra226Series:
          line.m_parent_nuclide = ra226;
          line.m_decaystr += "U238 (Ra226) series";
          // TODO: set a color here
          break;
          
        case OtherRefLineType::K40Background:
          line.m_parent_nuclide = k40;
          line.m_decaystr += "Primordial";
          // TODO: set a color here
          break;
          
        case OtherRefLineType::BackgroundXRay:
        {
          //std::get<2>( bl ) will be like "Pb xray"
          line.m_decaystr = std::get<2>( bl );
          if( !std::get<4>( bl ).empty() )
            line.m_decaystr += (line.m_decaystr.empty() ? "" : ", ") + std::get<4>( bl );
          line.m_particle_type = ReferenceLineInfo::RefLine::Particle::Xray;
          vector<string> parts;
          SpecUtils::split( parts, std::get<2>( bl ), " " );
          if( !parts.empty() )
            line.m_element = db->element( parts[0] );
          // TODO: set a color here
          break;
        }//case OtherRefLineType::BackgroundXRay:
          
        case OtherRefLineType::OtherBackground:
        case OtherRefLineType::BackgroundReaction:
        {
          const string &nucstr = std::get<2>( bl );
          
          line.m_decaystr = nucstr;
          
          line.m_parent_nuclide = db->nuclide( nucstr );
          
          //A string like "Th232 S.E. 2614 keV" wont return a valid nuclide, so we'll fix this up
          const size_t single_escape_pos = nucstr.find("S.E.");
          const size_t double_escape_pos = nucstr.find("D.E.");
          
          if( !line.m_parent_nuclide )
          {
            const size_t pos = std::min( single_escape_pos, double_escape_pos );
            if( pos != string::npos )
              line.m_parent_nuclide = db->nuclide( nucstr.substr(0,pos) ); // Make like "Th232"
          }//if( !line.m_parent_nuclide )
          
          
          // TODO: try to get reaction if didnt get nuclide - also, nuclide list may be CSV, could split that
          //const ReactionGamma *rctnDb = ReactionGammaServer::database();
          //if( rctnDb )
          //{
          //  rctnDb->gammas( input.m_input_txt, rctn_gammas );
          //...
          //}
          
          if( !std::get<4>( bl ).empty() )
            line.m_decaystr += (line.m_decaystr.empty() ? "" : ", ") + std::get<4>( bl );
          
          // TODO: We should probably do a little better than string matching to define as a single/double escape peak.
          if( single_escape_pos != string::npos )
          {
            line.m_source_type = ReferenceLineInfo::RefLine::RefGammaType::SingleEscape;
          }else if( double_escape_pos != string::npos )
          {
            line.m_source_type = ReferenceLineInfo::RefLine::RefGammaType::DoubleEscape;
          }
          
          // TODO: set a color here
          break;
        }
      }//switch( get<3>(*bl) )
      
      lines.push_back( line );
    }//for( otherRefLinesToShow )
  }//if( !otherRefLinesToShow.empty() )
  
  
  assert( !fission_src || ((!fission_src) == (!fission_nuclide)) );
  if( fission_src && fission_nuclide )
  {
    // At least for the moment, we'll avoid trying to deal with coincidences.
    answer.m_has_coincidences = false;
    
    try
    {
      const shared_ptr<const vector<FissionLine>> fission_lines
               = fission_photons( fission_nuclide, fission_type, fission_buildup_time, age );
      
      assert( fission_lines );
      if( !fission_lines )
        throw logic_error( "Unexpected nullptr from fission_photons." );
      
      double max_amp = 0.0;
      for( const FissionLine &info : *fission_lines )
        max_amp = std::max( max_amp, info.relative_amplitude );
      assert( !IsNan(max_amp) && !IsInf(max_amp) && (max_amp > 0.0) );
      if( IsNan(max_amp) || IsInf(max_amp) || (max_amp <= 0.0) )
        max_amp = 1.0; //good luck
      
      for( const FissionLine &info : *fission_lines )
      {
        assert( !IsNan(info.energy) && !IsInf(info.energy) );
        assert( !IsNan(info.relative_amplitude) && !IsInf(info.relative_amplitude) );
        if( IsNan(info.relative_amplitude) || IsInf(info.relative_amplitude)
           || (info.relative_amplitude <= 0.0) )
          continue;
        
        ReferenceLineInfo::RefLine line;
        line.m_energy = info.energy;
        line.m_decay_intensity = info.relative_amplitude / max_amp;
        line.m_particle_type = ReferenceLineInfo::RefLine::Particle::Gamma;
        line.m_source_type = ReferenceLineInfo::RefLine::RefGammaType::Normal;
        line.m_parent_nuclide = info.parent;
        line.m_transition = info.transition;
        
        lines.push_back( std::move(line) );
      }//for( const FissionLine &info : *fission_lines )
    }catch( std::exception &e )
    {
      answer.m_input_warnings.push_back( "Error computing fission products: " + std::string(e.what()) );
      answer.m_validity = ReferenceLineInfo::InputValidity::InvalidSource;
      return answer_ptr;
    }//try / catch to
    
  }//if( fission_src )
  
  // Now calc detector response and shielding
  //  Up to now, we shouldnt have any escape or sum gammas in answer.m_ref_lines
  double max_alpha_br = 0.0, max_beta_br = 0.0, max_photon_br = 0.0;
  for( ReferenceLineInfo::RefLine &line : lines )
  {
    assert( (line.m_source_type == ReferenceLineInfo::RefLine::RefGammaType::Normal)
           || (line.m_source_type == ReferenceLineInfo::RefLine::RefGammaType::Annihilation)
           || (line.m_source_type == ReferenceLineInfo::RefLine::RefGammaType::SingleEscape)
           || (line.m_source_type == ReferenceLineInfo::RefLine::RefGammaType::DoubleEscape) );
    
    switch( line.m_particle_type )
    {
      case ReferenceLineInfo::RefLine::Particle::Alpha:
        max_alpha_br = std::max( max_alpha_br, line.m_decay_intensity );
        break;
        
      case ReferenceLineInfo::RefLine::Particle::Beta:
        max_beta_br = std::max( max_beta_br, line.m_decay_intensity );
        break;
        
      case ReferenceLineInfo::RefLine::Particle::Gamma:
      case ReferenceLineInfo::RefLine::Particle::Xray:
      {
        double energy = line.m_energy;
        switch( line.m_source_type )
        {
          case ReferenceLineInfo::RefLine::RefGammaType::Normal:
          case ReferenceLineInfo::RefLine::RefGammaType::Annihilation:
            break;
            
          case ReferenceLineInfo::RefLine::RefGammaType::SingleEscape:
            // TODO: Need to put in S.E. DRF factor here
            energy += 510.998950;
            break;
            
          case ReferenceLineInfo::RefLine::RefGammaType::DoubleEscape:
            // TODO: Need to put in D.E. DRF factor here
            energy += 2.0*510.998950;
            break;
            
          case ReferenceLineInfo::RefLine::RefGammaType::CoincidenceSumPeak:
          case ReferenceLineInfo::RefLine::RefGammaType::SumGammaPeak:
            assert( 0 );
            break;
        }//switch( line.m_source_type )
        
        if( input.m_det_intrinsic_eff && line.m_attenuation_applies )
          line.m_drf_factor = input.m_det_intrinsic_eff( energy );
        
        if( input.m_shielding_att && line.m_attenuation_applies )
          line.m_shield_atten = input.m_shielding_att( energy );
        
        max_photon_br = std::max( max_photon_br,
                                 line.m_decay_intensity * line.m_drf_factor * line.m_shield_atten );
        break;
      }
    }//switch( line.m_particle_type )
  }//for( ReferenceLineInfo::RefLine &line : lines )
  
  
  const double alpha_sf = ((max_alpha_br > 0.0) && !IsNan(max_alpha_br)) ? (1.0 / max_alpha_br) : 1.0;
  const double beta_sf = ((max_beta_br > 0.0) && !IsNan(max_beta_br)) ? (1.0 / max_beta_br) : 1.0;
  const double photon_sf = ((max_photon_br > 0.0) && !IsNan(max_photon_br)) ? (1.0 / max_photon_br) : 1.0;
  
  for( ReferenceLineInfo::RefLine &line : lines )
  {
    switch( line.m_particle_type )
    {
      case ReferenceLineInfo::RefLine::Particle::Alpha:
        line.m_particle_sf_applied = alpha_sf;
        line.m_normalized_intensity = line.m_decay_intensity * alpha_sf;
        break;
        
      case ReferenceLineInfo::RefLine::Particle::Beta:
        line.m_particle_sf_applied = beta_sf;
        line.m_normalized_intensity = line.m_decay_intensity * beta_sf;
        break;
        
      case ReferenceLineInfo::RefLine::Particle::Gamma:
      case ReferenceLineInfo::RefLine::Particle::Xray:
        line.m_particle_sf_applied = photon_sf;
        line.m_normalized_intensity = photon_sf * line.m_decay_intensity * line.m_drf_factor * line.m_shield_atten;
        break;
    }//switch( line.m_particle_type )
    
    // We wont filter out lines smaller than wanted here
    if( (line.m_transition || is_background)
       && (line.m_normalized_intensity <= input.m_lower_br_cutt_off
           || IsInf( line.m_normalized_intensity )
           || IsNan( line.m_normalized_intensity )) )
    {
      continue;
    }
    
    
    // Now lets fill out line.m_decaystr
    if( line.m_reaction )
    {
      // TODO: we can probably come up with a better way to describe reactions
      if( line.m_reaction->targetNuclide && line.m_reaction->targetElement )
      {
        const string orig_deacystr = line.m_decaystr;
        switch( line.m_reaction->type )
        {
          case AlphaNeutron:   line.m_decaystr = "Alphas on "; break;
          case NeutronAlpha:   line.m_decaystr = "Neutrons on "; break;
          case AlphaProton:    line.m_decaystr = "Alphas on "; break;
          case NeutronCapture: line.m_decaystr = "Neutron capture by "; break;
          case NeutronInelasticScatter: line.m_decaystr = "Neutron inelastic scatter on "; break;
          case AlphaInelasticScatter:   line.m_decaystr = "Alpha inelastic scatter on "; break;
          case AnnihilationReaction:    line.m_decaystr = ""; break;
          case NumReactionType:         line.m_decaystr = ""; break;
        }//switch( line.m_reaction->type )
        
        line.m_decaystr += line.m_reaction->targetNuclide->symbol;
        
        if( !orig_deacystr.empty() )
          line.m_decaystr += ". " + orig_deacystr;
        
        //if( line.m_reaction->productNuclide )
        //  line.m_decaystr += " to give " + line.m_reaction->productNuclide->symbol;
      }//
    }else if( line.m_decaystr.empty() )
    {
      if( line.m_transition )
      {
        if( line.m_transition->parent )
          line.m_decaystr = line.m_transition->parent->symbol;
        if( line.m_transition->child )
          line.m_decaystr += " to " + line.m_transition->child->symbol;
        
        // TODO: for alphas and betas its pretty redundant to have this next line (I guess its redundant no matter what actually)
        line.m_decaystr += string( " via " ) + SandiaDecay::to_str( line.m_transition->mode );
        
        switch( line.m_transition->mode )
        {
          case SandiaDecay::AlphaDecay:
          case SandiaDecay::BetaDecay:
          case SandiaDecay::BetaPlusDecay:
          case SandiaDecay::ProtonDecay:
            line.m_decaystr += " decay";
            break;
            
          case SandiaDecay::IsometricTransitionDecay:
            line.m_decaystr += " transition";
            break;
          
          default:
            break;
        }//switch( line.m_transition->mode )
      }else if( line.m_element )
      {
        line.m_decaystr = line.m_element->name + " fluorescence";
      }
    }//if( line.m_decaystr.empty() )
    
    const double &amp = line.m_normalized_intensity;
    if( !IsNan( amp ) && !IsInf( amp )
       && (amp >= std::numeric_limits<float>::min()) // numeric_limits<float>::min()==1.17549e-38
       && (amp > input.m_lower_br_cutt_off)
       )
    {
      answer.m_ref_lines.push_back( line );
    }
  }//for( ReferenceLineInfo::RefLine &line : answer.m_ref_lines )
  
  
  // If we add in escape peaks - we could put them in here
  
  // Add in coincident gammas
  if( !gamma_coincidences.empty() )
  {
    double max_coincidence_br = 0.0;
    vector<ReferenceLineInfo::RefLine> coinc_ref_lines;
    for( const auto &casc : gamma_coincidences )
    {
      const SandiaDecay::Transition *const &trans = get<0>( casc );
      const double &first_br = get<1>( casc );
      const float &first_energy = get<2>( casc );
      const float &second_energy = get<3>( casc );
      const float &coinc_frac = get<4>( casc );
      const double &second_br = get<5>( casc );
      
      const float energy = first_energy + second_energy;
      
      ReferenceLineInfo::RefLine line;
      line.m_energy = energy;
      line.m_decay_intensity = first_br * coinc_frac;
      line.m_parent_nuclide = nuc;
      line.m_transition = trans;
      line.m_particle_type = ReferenceLineInfo::RefLine::Particle::Gamma;
      line.m_source_type = ReferenceLineInfo::RefLine::RefGammaType::CoincidenceSumPeak;
      
      if( input.m_det_intrinsic_eff )
        line.m_drf_factor = input.m_det_intrinsic_eff( first_energy ) * input.m_det_intrinsic_eff( second_energy );
      
      if( input.m_shielding_att )
        line.m_shield_atten = input.m_shielding_att( first_energy ) * input.m_shielding_att( second_energy );
      
      const double amp = line.m_decay_intensity * line.m_drf_factor * line.m_shield_atten;
      assert( !IsNan( amp ) && !IsInf( amp ) );
      if( IsNan( amp ) || IsInf( amp ) )
      {
        cerr << "Unexpected NaN or Inf coincidence amp." << endl;
        continue;
      }
      
      line.m_decaystr = "Cascade sum";
      if( trans && trans->parent )
        line.m_decaystr += " " + trans->parent->symbol;
      if( trans && trans->child )
        line.m_decaystr += " to " + trans->child->symbol;
      
      char buffer[128];
      snprintf( buffer, sizeof( buffer ),
               " (%.1f + %.1f keV, coinc=%.3g)",
               first_energy, second_energy, coinc_frac );
      
      line.m_decaystr += buffer;
      
      coinc_ref_lines.push_back( std::move( line ) );
      
      max_coincidence_br = std::max( max_coincidence_br, amp );
    }//for( loop over cascades )
    
    assert( coinc_ref_lines.empty()
           || ((max_coincidence_br > 0.0) && !IsNan( max_coincidence_br )) );
    
    // Scale the coincidence line amplitudes to be between 0
    for( ReferenceLineInfo::RefLine &line : coinc_ref_lines )
    {
      const double sf = 1.0 / max_coincidence_br;
      line.m_particle_sf_applied = sf;
      const double amp = line.m_decay_intensity * line.m_drf_factor * line.m_shield_atten * sf;
      line.m_normalized_intensity = amp;
    }//for( ReferenceLineInfo::RefLine &line : coinc_ref_lines )
    
    // There can be tons of cascade sums (4834 for U238), we'll limit the number
    //   we draw to an arbitrary 350, because this is even more than I expect to
    //   be relevant (although I didnt actually check this).
    //  TODO: limit based on importance, and not a flat limit, e.g., use something like
    //        yield(i)*sqrt(energy(i))/sum(yield*sqrt(energy))
    const size_t max_cascade_sums = 350;
    if( coinc_ref_lines.size() > max_cascade_sums )
    {
      std::sort( begin( coinc_ref_lines ), end( coinc_ref_lines ),
                []( const ReferenceLineInfo::RefLine &lhs, const ReferenceLineInfo::RefLine &rhs ) -> bool {
        if( lhs.m_normalized_intensity == rhs.m_normalized_intensity )
          return lhs.m_energy > rhs.m_energy;
        return lhs.m_normalized_intensity > rhs.m_normalized_intensity;
      } );
      
      cout << "Resizing cascade sums from " << coinc_ref_lines.size() << " to " << max_cascade_sums << endl;
      coinc_ref_lines.resize( max_cascade_sums );
    }//if( coinc_ref_lines.size() > 350 )
    
    answer.m_ref_lines.reserve( answer.m_ref_lines.size() + coinc_ref_lines.size() );
    
    for( const ReferenceLineInfo::RefLine &line : coinc_ref_lines )
    {
      const double &amp = line.m_normalized_intensity;
      if( !IsNan( amp ) && !IsInf( amp )
         && (amp >= std::numeric_limits<float>::min()) // numeric_limits<float>::min()==1.17549e-38
         && (amp > input.m_lower_br_cutt_off)
         )
        answer.m_ref_lines.push_back( line );
    }//for( ReferenceLineInfo::RefLine &line : coinc_ref_lines )
  }//if( !gamma_coincidences.empty() )
  
  
  //Client-side javascript currently doesn't know about this guarantee that gamma
  //  lines will be sorted by energy.
  answer.sortByEnergy();
  
  return answer_ptr;
}//std::shared_ptr<ReferenceLineInfo> generateRefLineInfo()


vector<string> ReferenceLineInfo::additional_ref_line_sources()
{
  vector<string> answer;
  
  std::lock_guard<std::mutex> lock( sm_nuc_mix_mutex );
  
  if( !sm_have_tried_init )
    load_custom_nuc_mixes();
  
  if( sm_nuc_mixes )
  {
    for( const auto &n : *sm_nuc_mixes )
      answer.push_back( n.second.m_name );
  }//if( sm_nuc_mixes )
  
  if( sm_custom_lines )
  {
    for( const auto &n : *sm_custom_lines )
      answer.push_back( n.second.m_name );
  }//if( sm_custom_lines )
  
  if( sm_fission_products )
  {
    for( const FissionDataSrcFile &src : *sm_fission_products )
    {
      assert( src.nuclide );
      
      // U238 doesnt have any thermal fission - so lets not suggest it (probably other nuclides too)
      const bool has_thermal = (src.nuclide->symbol != "U238");
      
      if( has_thermal )
        answer.push_back( "Fission " + src.nuclide->symbol + " Thermal, 1d buildup" );
      answer.push_back( "Fission " + src.nuclide->symbol + " Fast, 1d buildup" );
      answer.push_back( "Fission " + src.nuclide->symbol + " 14 MeV, 1d buildup" );
      
      if( has_thermal )
        answer.push_back( "Fission " + src.nuclide->symbol + " Thermal, 30d buildup" );
      answer.push_back( "Fission " + src.nuclide->symbol + " Fast, 30d buildup" );
      answer.push_back( "Fission " + src.nuclide->symbol + " 14MeV, 30d buildup" );
      
      if( has_thermal )
        answer.push_back( "Fission " + src.nuclide->symbol + " Thermal, 1y buildup" );
      answer.push_back( "Fission " + src.nuclide->symbol + " Fast, 1y buildup" );
      answer.push_back( "Fission " + src.nuclide->symbol + " 14 MeV, 1y buildup" );
    }//for( const FissionDataSrcFile &src : *sm_fission_products )
  }//if( sm_fission_products )
  
  return answer;
}//vector<string> additional_ref_line_sources()


void ReferenceLineInfo::load_nuclide_mixtures()
{
  std::lock_guard<std::mutex> lock( sm_nuc_mix_mutex );
  if( !sm_have_tried_init )
    load_custom_nuc_mixes();
}//void load_nuclide_mixtures()<|MERGE_RESOLUTION|>--- conflicted
+++ resolved
@@ -383,7 +383,6 @@
             if( !nuc )
               throw runtime_error( "SourceLines named '" + src_name_str + "' has an invalid nuclide ('" + nuc_name + "')." );
             
-<<<<<<< HEAD
             size_t transition_index = 0;
             PeakDef::SourceGammaType nearestGammaType;
             PeakDef::findNearestPhotopeak( nuc, energy, 0.25, false,
@@ -402,7 +401,817 @@
             if( SpecUtils::iequals_ascii(atten_str, "0")
                || SpecUtils::iequals_ascii(atten_str, "false")
                || SpecUtils::iequals_ascii(atten_str, "no") )
-=======
+            {
+              atten_applies = false;
+            }else if( !SpecUtils::iequals_ascii(atten_str, "1")
+                     && !SpecUtils::iequals_ascii(atten_str, "true")
+                     && !SpecUtils::iequals_ascii(atten_str, "yes") )
+            {
+              throw runtime_error( "SourceLines named '" + src_name_str + "' has invalid value "
+                                  " for the 'atten' attribute ('" + atten_str + "')" );
+            }
+          }//if( atten && atten->value_size() )
+          
+          Wt::WColor color;
+          const XmlAttribute *color_attrib = XML_FIRST_ATTRIB( line, "color" );
+          if( color_attrib && color_attrib->value_size() )
+          {
+            const string color_str = SpecUtils::xml_value_str(color_attrib);
+            color = Wt::WColor( color_str );
+            if( color.isDefault() )
+            {
+              // Parsing of color failed
+              const string msg =  "SourceLines named '" + src_name_str + "' has invalid value "
+              " for color attribute ('" + color_str
+              + "') - could not parse as CSS color.";
+              cerr << msg << endl;
+              //throw runtime_error( msg ); //We wont disregard the whole file over an invalid file
+            }
+          }//if( color_attrib && color_attrib->value_size() )
+          
+          src_lines.m_lines.emplace_back( energy, br, std::move(info_str), nuc,
+                                         trans, atten_applies, std::move(color) );
+        }//XML_FOREACH_CHILD( line, source, "Line" )
+        
+        if( src_lines.m_lines.empty() )
+          throw runtime_error( "No lines specified for SourceLines named '" + src_name_str + "'" );
+        
+        if( src_lines.m_max_branch_ratio <= 0.0f )
+          throw runtime_error( "Lines specified for SourceLines named '" + src_name_str + "' were all zero amplitude." );
+        
+        sanitize_label_str( src_name_str );
+        custom_lines[std::move(src_name_str)] = std::move(src_lines);
+      }//XML_FOREACH_CHILD( source, ref_lines, "SourceLines" )
+    }catch( std::exception &e )
+    {
+      cerr << "Failed to load '" << filepath << "' as custom ref lines: "
+      << e.what() << endl;
+    }//try / catch to load XML data
+  };//auto load_ref_line_file lambda
+  
+  
+  const string data_dir = InterSpec::staticDataDirectory();
+  const string add_lines_path = SpecUtils::append_path( data_dir, "add_ref_line.xml" );
+  
+  auto nuc_mixes = make_shared<map<string,NucMix>>();
+  auto custom_lines = make_shared<map<string,CustomSrcLines>>();
+  
+  load_ref_line_file( add_lines_path, *nuc_mixes, *custom_lines );
+  
+#if( BUILD_AS_ELECTRON_APP || IOS || ANDROID || BUILD_AS_OSX_APP || BUILD_AS_LOCAL_SERVER || BUILD_AS_WX_WIDGETS_APP || BUILD_AS_UNIT_TEST_SUITE )
+  
+  string user_data_dir;
+  
+  // `InterSpec::writableDataDirectory()` will throw if it hasnt been set.
+  //  - e.g., in testing or batch mode
+  try
+  {
+    user_data_dir = InterSpec::writableDataDirectory();
+  }catch( std::exception & )
+  {
+  }//try / catch
+  
+  if( !user_data_dir.empty() )
+  {
+    const string custom_lines_path = SpecUtils::append_path( user_data_dir, "add_ref_line.xml" );
+    
+    // Any duplicate names, will overwrite what comes with InterSpec
+    if( SpecUtils::is_file( custom_lines_path ) )
+      load_ref_line_file( custom_lines_path, *nuc_mixes, *custom_lines );
+  }//if( !user_data_dir.empty() )
+#endif
+  
+  // Look for fission data
+  auto fission_products = make_shared<vector<FissionDataSrcFile>>();
+  try
+  {
+    const SandiaDecay::SandiaDecayDataBase *db = DecayDataBaseServer::database();
+    assert( db );
+    if( !db )
+      throw runtime_error( "couldnt open DecayDataBaseServer" );
+    
+    const std::string fission_dir = SpecUtils::append_path( data_dir, "fission_yields" );
+    const vector<string> data_files = SpecUtils::recursive_ls( fission_dir, "_independent_fy.csv" );
+    for( const string &name_path : data_files )
+    {
+      string nuclide = SpecUtils::filename( name_path );
+      auto underscore_pos = nuclide.find("_");
+      
+      assert( underscore_pos != std::string::npos );
+      if( underscore_pos == std::string::npos )
+        continue;
+      nuclide = nuclide.substr( 0, underscore_pos );
+      
+      const SandiaDecay::Nuclide * const nuc = db->nuclide( nuclide );
+      assert( nuc ); //Not a coding problem necassarily, but perhaps an eroneously named file?
+      if( nuc )
+      {
+        FissionDataSrcFile d;
+        d.nuclide = nuc;
+        d.filepath = name_path;
+        fission_products->push_back( std::move(d) );
+      }else
+      {
+        cerr << "Fission file '" << name_path << "' doesnt appear to be for a nuclide." << endl;
+      }
+    }//for( const string &name_path : data_files )
+    
+    std::sort( begin(*fission_products), end(*fission_products),
+      []( const FissionDataSrcFile &lhs, const FissionDataSrcFile &rhs ) {
+        return SandiaDecay::Nuclide::lessThanForOrdering(lhs.nuclide, rhs.nuclide);
+    });
+  }catch( std::exception &e )
+  {
+    cerr << "Failed to interpret fission data file name: " << e.what() << endl;
+  }
+  
+  sm_nuc_mixes = nuc_mixes;
+  sm_custom_lines = custom_lines;
+  sm_fission_products = fission_products;
+  
+  //const double end_time = SpecUtils::get_wall_time();
+  //cout << "load_custom_nuc_mixes(): took " << (end_time - start_time) << " s" << endl;
+}//void load_custom_nuc_mixes()
+
+
+const NucMix *get_custom_nuc_mix( std::string label )
+{
+  sanitize_label_str( label );
+  
+  std::lock_guard<std::mutex> lock( sm_nuc_mix_mutex );
+  
+  if( !sm_have_tried_init )
+    load_custom_nuc_mixes();
+  
+  if( !sm_nuc_mixes )
+    return nullptr;
+  
+  const auto pos = sm_nuc_mixes->find( label );
+  if( pos == end(*sm_nuc_mixes) )
+    return nullptr;
+  
+  return &(pos->second);
+}//const NucMix *get_custom_nuc_mix( std::string label )
+
+
+const CustomSrcLines *get_custom_src_lines( std::string label )
+{
+  sanitize_label_str( label );
+  
+  std::lock_guard<std::mutex> lock( sm_nuc_mix_mutex );
+  
+  if( !sm_have_tried_init )
+    load_custom_nuc_mixes();
+  
+  if( !sm_custom_lines )
+    return nullptr;
+  
+  const auto pos = sm_custom_lines->find( label );
+  if( pos == end(*sm_custom_lines) )
+    return nullptr;
+  
+  return &(pos->second);
+}//const NucMix *get_custom_nuc_mix( std::string label )
+
+
+//The efficiency of S.E. and D.E. peaks, relative to F.E. peak, for the 20% Generic GADRAS DRF
+//  included in InterSpec, is given pretty well by the following (energy in keV):
+double ns_single_escape_sf( const double x )
+{
+  return std::max( 0.0, (1.8768E-11 *x*x*x) - (9.1467E-08 *x*x) + (2.1565E-04 *x) - 0.16367 );
+};
+
+double ns_double_escape_sf( const double x )
+{
+  return std::max( 0.0, (1.8575E-11 *x*x*x) - (9.0329E-08 *x*x) + (2.1302E-04 *x) - 0.16176 );
+};
+
+
+
+/** Struct to hold info from each line of `data/fission_yields/u235_independent_fy.csv` and simial */
+struct NuclideYield
+{
+  const SandiaDecay::Nuclide *nuclide = nullptr;
+  double thermal_yield = 0.0;
+  double fast_yield = 0.0;
+  double fourteen_MeV_yield = 0.0;
+};//struct NuclideYield
+
+shared_ptr<const vector<NuclideYield>> fission_nuclide_info( const SandiaDecay::Nuclide *nuclide )
+{
+  const SandiaDecay::SandiaDecayDataBase *db = DecayDataBaseServer::database();
+  if( !db )
+    throw runtime_error( "Couldnt open decay database" );
+  
+  if( !nuclide )
+    throw runtime_error( "No nuclide specified to get fission product info for." );
+  
+  static std::mutex s_cached_yields_mutex;
+  static std::map<const SandiaDecay::Nuclide *,shared_ptr<const vector<NuclideYield>>> s_cached_yields;
+  
+  {// Begin lock on `s_cached_yields_mutex`
+    std::lock_guard<std::mutex> lock( s_cached_yields_mutex );
+    
+    auto pos = s_cached_yields.find( nuclide );
+    if( (pos != end(s_cached_yields)) && pos->second )
+      return pos->second;
+  }// End lock on `s_cached_yields_mutex`
+  
+  
+  // Now find the filename for the datafile, from where we had cached this in memory
+  string filename;
+  {// begin lock on sm_nuc_mix_mutex
+    std::lock_guard<std::mutex> lock( sm_nuc_mix_mutex );
+    
+    if( !sm_have_tried_init ) // If we havent cahced to memory yet, do it now
+      load_custom_nuc_mixes();
+    
+    assert( sm_fission_products );
+    
+    if( !sm_fission_products )
+      throw runtime_error( "Fission products not initialized" ); //shouldnt happen
+    
+    for( const FissionDataSrcFile &src : *sm_fission_products )
+    {
+      if( src.nuclide == nuclide )
+        filename = src.filepath;
+    }
+  }// end lock on sm_nuc_mix_mutex
+  
+  if( filename.empty() )
+    throw runtime_error( "Could not find fission product data for " + nuclide->symbol + "." );
+  
+#ifdef _WIN32
+  const std::wstring wfilename = SpecUtils::convert_from_utf8_to_utf16(filename);
+  ifstream input( filename.c_str() );
+#else
+  ifstream input( filename.c_str() );
+#endif
+  
+  if( !input.is_open() )
+    throw runtime_error( "Unable to open fission yield file '" + filename + "'" );
+  
+  auto fission_yields = make_shared<vector<NuclideYield>>();
+  
+  try
+  {
+    string line;
+    int line_num = 0;
+    int progeny_el_index = -1, progeny_A_index = -1, progeny_level_index = -1;
+    int fy_thermal_index = -1, fy_fast_index = -1, fy_14MeV_index = -1;
+    
+    
+    const double min_halflife = 60*SandiaDecay::second;
+    
+    while( SpecUtils::safe_get_line(input, line, 16384) )
+    {
+      if( line.size() > 16380 )
+      {
+        throw runtime_error( "Line " + std::to_string(line_num)
+                            + " is longer than max allowed length of 16380 characters;"
+                            " not reading in file." );
+      }
+      
+      ++line_num;
+      
+      SpecUtils::trim( line );
+      if( line.empty() || line[0]=='#' )
+        continue;
+      
+      vector<string> fields;
+      SpecUtils::split_no_delim_compress( fields, line, "," );
+      
+      if( fields.size() < 2 )
+        continue;
+      
+      for( string &field : fields )
+      {
+        SpecUtils::trim( field );
+        SpecUtils::to_lower_ascii( field );
+        SpecUtils::ireplace_all( field, "_", " " );
+      }
+      
+      if( progeny_el_index < 0 )
+      {
+        auto index_of_field = [&fields,&line]( string val ) -> int {
+          auto pos = std::find( begin(fields), end(fields), val );
+          if( pos == end(fields) )
+            throw runtime_error( "Failed to find header value '" + val + "', in line '" + line + "'" );
+          
+          return static_cast<int>( pos - begin(fields) );
+        };//index_of_field(...)
+        
+        progeny_el_index = index_of_field( "element daughter" );
+        progeny_A_index = index_of_field( "a daughter" );
+        progeny_level_index = index_of_field( "daughter level idx" );
+        fy_thermal_index = index_of_field( "independent thermal fy" );
+        fy_fast_index = index_of_field( "independent fast fy" );
+        fy_14MeV_index = index_of_field( "independent 14mev fy" );
+        
+        continue;
+      }//if( progeny_el_index < 0 )
+      
+      
+      if( (fields.size() < progeny_el_index) || (fields.size() < progeny_A_index)
+         || (fields.size() < progeny_level_index) || (fields.size() < fy_thermal_index)
+         || (fields.size() < fy_fast_index) || (fields.size() < fy_14MeV_index) )
+      {
+        throw runtime_error( "Fewer fields (" + std::to_string(fields.size()) + ")"
+                            " than expected on line " + std::to_string(line_num) );
+      }
+      
+      string label = fields[progeny_el_index] + fields[progeny_A_index];
+      int level = 0;
+      if( !(stringstream(fields[progeny_level_index]) >> level) )
+      {
+        cout << "Failed to convert level '" << fields[progeny_level_index] << "' to int." << endl;
+      }
+      
+      // TODO: figure out exactly what level corresponded to, in terms of meta-stable state.
+      if( level > 0 )
+      {
+        label += "m";
+        if( level > 1 )
+          cout << label << " has level=" << level << endl;
+      }//if( level > 0 )
+      
+      const SandiaDecay::Nuclide * const nuc = db->nuclide(label);
+      if( !nuc )
+      {
+        cerr << "Failed to get nuc '" << label << "' from decay database - skipping." << endl;
+        continue;
+      }
+      
+      if( nuc->isStable() )
+        continue;
+      
+      const vector<const SandiaDecay::Nuclide *> kids = nuc->descendants();
+      double max_hl = nuc->halfLife;
+      for( const SandiaDecay::Nuclide *kid : kids )
+      {
+        if( !kid->isStable() )
+          max_hl = std::max( max_hl, kid->halfLife );
+      }
+      
+      if( max_hl < min_halflife )
+        continue;
+      
+      NuclideYield yield;
+      yield.nuclide = nuc;
+      
+      auto get_yield = [&line_num]( const string &strval, double &val ){
+        if( !strval.empty() && !SpecUtils::parse_double(strval.c_str(), strval.size(), val ) )
+          throw runtime_error( "Failed to convert '" + strval
+                              + "' to fission yield; line " + std::to_string(line_num) );
+      };//get_yield lambda
+      
+      get_yield( fields[fy_thermal_index], yield.thermal_yield );
+      get_yield( fields[fy_fast_index], yield.fast_yield );
+      get_yield( fields[fy_14MeV_index], yield.fourteen_MeV_yield );
+      
+      const double max_yield = std::max( yield.fourteen_MeV_yield,
+                                        std::max(yield.thermal_yield, yield.fast_yield) );
+      if( max_yield <= 0.0 )
+        continue;
+      
+      fission_yields->emplace_back( std::move(yield) );
+    }//while( SpecUtils::safe_get_line(input, line) )
+  }catch( std::exception &e )
+  {
+    throw runtime_error( "Failed to parse fission file '" + filename + "': " + string(e.what()) );
+  }//try / catch to parse file
+  
+  std::sort( begin(*fission_yields), end(*fission_yields),
+            []( const NuclideYield &lhs, const NuclideYield &rhs ) -> bool {
+    return lhs.fast_yield > rhs.fast_yield;
+  } );
+  
+  
+  // Update our cache with these results.
+  {
+    std::lock_guard<std::mutex> lock( s_cached_yields_mutex );
+    s_cached_yields[nuclide] = fission_yields;
+  }
+  
+  return fission_yields;
+}//vector<NuclideYield> fission_nuclide_info( const SandiaDecay::Nuclide *nuclide )
+
+
+/** Holds information for a sinlge gamma/x-ray line, resulting from the fission decay chain. */
+struct FissionLine
+{
+  const SandiaDecay::Nuclide *parent = nullptr;
+  const SandiaDecay::Transition * transition = nullptr;
+  SandiaDecay::ProductType particle_type;
+  double energy;
+  double relative_amplitude;
+};//struct FissionLine
+
+
+enum class FissionType
+{
+  Thermal,
+  FourteenMeV,
+  Fast
+};
+
+std::shared_ptr<const vector<FissionLine>> fission_photons( const SandiaDecay::Nuclide *nuc, const FissionType type,
+                                const double irradiation_time_seconds, const double cool_off_time )
+{
+  const size_t max_cache_photons = 5; //arbitrary - lets speed things a little for the most recent uses, but not waste too much memory
+  static std::mutex s_cache_photons_mutex;
+  static std::deque<pair<tuple<const SandiaDecay::Nuclide *,int,double,double>,std::shared_ptr<const vector<FissionLine>>>> s_cache_photons;
+  
+  const std::tuple<const SandiaDecay::Nuclide *,int,double,double> index{nuc,
+    static_cast<int>(type), irradiation_time_seconds, cool_off_time
+  };
+  
+  
+  {// Begin lock on `s_cache_photons_mutex` to see if we've already computed this
+    std::lock_guard<std::mutex> lock( s_cache_photons_mutex );
+    
+    for( const auto &index_value : s_cache_photons )
+    {
+      if( index_value.first == index )
+        return index_value.second;
+    }
+  }// End lock on `s_cache_photons_mutex`
+  
+  
+  shared_ptr<const vector<NuclideYield>> fission_yields = fission_nuclide_info( nuc );
+  assert( fission_yields );
+  if( !fission_yields )
+    throw std::logic_error( "fission_nuclide_info returned nullptr." );
+  
+  // We will have the max-buildup nuclide, buildup by ~1 uCi per second (about 86mCi per day,
+  //  or 31 Ci per year)
+  double num_atoms_mult_cs137 = std::numeric_limits<double>::max();
+  double num_atoms_mult_all = std::numeric_limits<double>::max();
+  
+  const SandiaDecay::SandiaDecayDataBase *db = DecayDataBaseServer::database();
+  const SandiaDecay::Nuclide *cs137 = db->nuclide( "Cs137" );
+  assert( cs137 );
+  
+  size_t num_nucs_with_yield = 0.0;
+  for( const NuclideYield &n : *fission_yields )
+  {
+    double yield = 0.0;
+    switch( type )
+    {
+      case FissionType::Thermal:     yield = n.thermal_yield;      break;
+      case FissionType::FourteenMeV: yield = n.fourteen_MeV_yield; break;
+      case FissionType::Fast:        yield = n.fast_yield;         break;
+    }
+    
+    assert( yield >= 0.0 );
+    assert( !IsInf(yield) && !IsNan(yield) );
+    
+    if( (yield <= 0) || IsInf(yield) || IsNan(yield) )
+      continue;
+    
+    if( n.nuclide && (n.nuclide == cs137) )
+    {
+      const double num_atoms_in_uCi = n.nuclide->activityToNumAtoms( 1.0E-6*SandiaDecay::Ci );
+      num_atoms_mult_cs137 = num_atoms_in_uCi / yield;
+    }
+    
+    if( n.nuclide->halfLife > 60*SandiaDecay::second )
+    {
+      const double num_atoms_in_uCi = n.nuclide->activityToNumAtoms( 1.0E-6*SandiaDecay::Ci );
+      num_atoms_mult_all = std::min( num_atoms_mult_all, num_atoms_in_uCi / yield );
+    }
+    
+    num_nucs_with_yield += 1;
+  }//for( const NuclideYield &n : fission_yields )
+  
+  
+  if( !num_nucs_with_yield )
+  {
+    string error_msg = nuc->symbol + " does not have any ";
+    switch( type )
+    {
+      case FissionType::Thermal:     error_msg += "thermal"; break;
+      case FissionType::FourteenMeV: error_msg += "14 MeV";  break;
+      case FissionType::Fast:        error_msg += "fast";    break;
+    }
+    error_msg += " fission yields.";
+    throw runtime_error( error_msg );
+  }//if( !num_nucs_with_yield )
+  
+  
+  assert( num_atoms_mult_all != std::numeric_limits<double>::max() );
+  assert( num_atoms_mult_cs137 != std::numeric_limits<double>::max() );
+  assert( num_atoms_mult_all > 0.0 );
+  assert( num_atoms_mult_cs137 > 0.0 );
+  if( (num_atoms_mult_cs137 == std::numeric_limits<double>::max())
+     || (num_atoms_mult_cs137 <= 0.0)
+     || IsInf(num_atoms_mult_cs137)
+     || IsNan(num_atoms_mult_cs137) )
+  {
+    num_atoms_mult_cs137 = num_atoms_mult_all;
+  }
+  
+  SandiaDecay::NuclideMixture ager;
+  for( const auto &n : *fission_yields )
+  {
+    double yield = 0.0;
+    switch( type )
+    {
+      case FissionType::Thermal:     yield = n.thermal_yield;      break;
+      case FissionType::FourteenMeV: yield = n.fourteen_MeV_yield; break;
+      case FissionType::Fast:        yield = n.fast_yield;         break;
+    }
+    
+    ager.addAgedNuclideByNumAtoms(n.nuclide, yield*num_atoms_mult_cs137, 0.0 );
+  }//for( const auto &n : *fission_yields )
+  
+  // Now we will crate a mixture that will represent, for its t=0, the end of
+  //  build up, and after the looping over all the time steps, it will have
+  //  all the information we want.
+  SandiaDecay::NuclideMixture mixture;
+  
+  // This integration is very niave, and could be greatly improved.
+  //  However, informal checks show for irradiation time of months, and common
+  //  neutron activation products in metals, accuracy and numeric error didn't
+  //  become notable issues (checked smaller time deltas, as well as using 128 bit,
+  //  instead of 64 bit internal precisions in SandiaDecay, as well as exact
+  //  expectations).
+  auto do_integrate = [&mixture, &ager, irradiation_time_seconds]( double start_time,
+                                            const double end_integration_time, const double dt ) {
+    for( ; start_time < end_integration_time; start_time += dt )
+    {
+      const double end_time = std::min( start_time + dt, end_integration_time );
+      const double this_dt = end_time - start_time;
+      const double mid_time = 0.5*(start_time + end_time);
+      const double time_until_irad_end = irradiation_time_seconds - mid_time;
+      
+      // Get the number of atoms, for all activation products, and their progeny, we expect
+      //  at the end of buildup time.
+      const vector<SandiaDecay::NuclideNumAtomsPair> num_atoms = ager.numAtoms( time_until_irad_end );
+      for( size_t index = 0; index < num_atoms.size(); ++index )
+      {
+        const SandiaDecay::NuclideNumAtomsPair &nuc_num = num_atoms[index];
+        mixture.addNuclideByAbundance( nuc_num.nuclide, (this_dt / irradiation_time_seconds)*nuc_num.numAtoms );
+      }
+    }//for( loop over buildup time )
+  };//do_integrate lambda
+  
+  // Define how many seconds each time-step should be.
+  //  A smaller time step should be more accurate, but you should take into account the
+  //  half-lives of the nuclides you care about are.
+  const int num_irad_steps = 200; //chosen arbitrarily
+  const double time_delta = irradiation_time_seconds / num_irad_steps;
+  
+  // We do a very niave integration at the half-poin of each time integral - but if that
+  //  half-timestep is compible to the half-lives we care about, as indicated by cool off time,
+  //  then we can do a finer-stepped integration the last little bit of the integral, so the
+  //  answer will be more accurate, especially for short-lived isotope
+  //  TODO: this is only a very niave decision of what interval to use for finer integration - should revist
+  double initial_end_time = irradiation_time_seconds;
+  if( cool_off_time > 0.0 && cool_off_time < time_delta )
+    initial_end_time -= cool_off_time;
+  else if( cool_off_time < 5*time_delta )
+    initial_end_time -= 5*time_delta;
+  
+  do_integrate( 0.0, initial_end_time, time_delta );
+  if( initial_end_time != irradiation_time_seconds )
+  {
+    const double fine_time_delta = (irradiation_time_seconds - initial_end_time) / num_irad_steps;
+    do_integrate( initial_end_time, irradiation_time_seconds, fine_time_delta );
+  }
+  
+  
+  /*
+  vector<SandiaDecay::NuclideActivityPair> irrad_end_activities = mixture.activity( cool_off_time );
+  std::sort( begin(irrad_end_activities), end(irrad_end_activities),
+    []( const SandiaDecay::NuclideActivityPair &lhs, const SandiaDecay::NuclideActivityPair &rhs ) -> bool {
+    return lhs.activity > rhs.activity;
+  });
+  
+  cout << "At the end of irradiation, the activities are:\n";
+  for( size_t index = 0; index < irrad_end_activities.size() && (index < 100); ++index )
+    cout << "\t" << irrad_end_activities[index].nuclide->symbol
+          << ": " << irrad_end_activities[index].activity << " bq" << endl;
+  
+  vector<SandiaDecay::NuclideActivityPair> after_cool_off_activities = mixture.activity( cool_off_time );
+  std::sort( begin(after_cool_off_activities), end(after_cool_off_activities),
+    []( const SandiaDecay::NuclideActivityPair &lhs, const SandiaDecay::NuclideActivityPair &rhs ) -> bool {
+    return lhs.activity > rhs.activity;
+  });
+  
+  // Get the Cs137 activity
+  double cs137_act = 0.0;
+  const auto cs137 = db->nuclide( "Cs137" );
+  for( const SandiaDecay::NuclideActivityPair &nap : after_cool_off_activities )
+  {
+    if( nap.nuclide == cs137 )
+    {
+      cs137_act = nap.activity;
+      break;
+    }
+  }
+  assert( cs137_act != 0.0 );
+  
+  cout << "\n\nAfter cooling off for " << cool_off_time << " seconds the activities, relative to Cs137 are:\n";
+  for( size_t index = 0; index < after_cool_off_activities.size() && (index < 100); ++index )
+  {
+    cout << "\t" << after_cool_off_activities[index].nuclide->symbol
+    << ": " << after_cool_off_activities[index].activity/cs137_act << endl;
+  }
+   */
+  
+  // We expect A = A_0 * (1 - exp(-lamda * t_activation), so lets check things, but
+  //  please note that this is only a valid check if no other activation products
+  //  decay through the activation nuclide of interest.
+  /*
+  cout << endl << endl;
+  for( size_t index = 0; index < irrad_end_activities.size() && (index < 100); ++index )
+  {
+    const SandiaDecay::Nuclide * const output_nuc = irrad_end_activities[index].nuclide;
+    const double out_act = irrad_end_activities[index].activity;
+    for( size_t input_index = 0; input_index < nuclides_rates.size(); ++input_index )
+    {
+      const SandiaDecay::Nuclide * const input_nuc = nuclides_rates[input_index].first;
+      const double input_rate = nuclides_rates[input_index].second;
+      if( input_nuc != output_nuc )
+        continue;
+      
+      const double lambda = input_nuc->decayConstant();
+      const double expected_act = input_rate * (1.0 - exp( -lambda * irradiation_time_seconds) );
+      cout << "For " << input_nuc->symbol << " analytically expected " << expected_act
+            << " bq; our calculation is " << out_act << " bq" << endl;
+    }//for( loop over input nuclides )
+  }//for( loop over output nuclides )
+  */
+      try
+      {
+        const SandiaDecay::SandiaDecayDataBase *db = DecayDataBaseServer::database();
+        assert( db );
+        if( !db )
+          throw std::logic_error( "invalid SandiaDecayDataBase" );
+        
+        std::vector<char> data;
+        SpecUtils::load_file_data( filepath.c_str(), data );
+        
+        rapidxml::xml_document<char> doc;
+        const int flags = rapidxml::parse_normalize_whitespace | rapidxml::parse_trim_whitespace;
+        doc.parse<flags>( &data.front() );
+        
+        const XmlNode *ref_lines = doc.first_node( "RefLineDefinitions" );
+        if( !ref_lines )
+          throw runtime_error( "No RefLineDefinitions node." );
+        
+        XML_FOREACH_CHILD( nuc_mix, ref_lines, "NucMixture" )
+        {
+          const XmlAttribute *mix_name = XML_FIRST_ATTRIB( nuc_mix, "name" );
+          const XmlAttribute *def_age = XML_FIRST_ATTRIB( nuc_mix, "default-age" );
+          
+          string mix_name_str = SpecUtils::xml_value_str( mix_name );
+          if( mix_name_str.empty() )
+            throw runtime_error( "No mixture name" );
+          
+          NucMix mix;
+          mix.m_name = mix_name_str;
+          mix.m_default_age = 0.0;
+          mix.m_default_age_str = "";
+          mix.m_fixed_act_fractions = true;
+          if( def_age )
+          {
+            mix.m_default_age_str = SpecUtils::xml_value_str( def_age );
+            mix.m_default_age = PhysicalUnits::stringToTimeDuration( mix.m_default_age_str );
+          }
+          
+          const XmlAttribute *ref_age_attrib = XML_FIRST_ATTRIB( nuc_mix, "reference-age" );
+          const string ref_age_str = SpecUtils::xml_value_str( ref_age_attrib );
+          double ref_age = -1.0;
+          if( !ref_age_str.empty() )
+          {
+            mix.m_fixed_act_fractions = false;
+            ref_age = PhysicalUnits::stringToTimeDuration( ref_age_str );
+          }//if( !ref_age_str.empty() )
+          
+          
+          XML_FOREACH_CHILD( nuc, nuc_mix, "Nuc" )
+          {
+            const XmlAttribute *nuc_name = XML_FIRST_ATTRIB( nuc, "name" );
+            const XmlAttribute *nuc_act_frac = XML_FIRST_ATTRIB( nuc, "act-frac" );
+            const XmlAttribute *age_offset = XML_FIRST_ATTRIB( nuc, "age-offset" );
+            const XmlAttribute *color = XML_FIRST_ATTRIB( nuc, "color" );
+            
+            if( !nuc_name || !nuc_name->value_size() )
+              throw runtime_error( "No nuclide name" );
+            
+            const string nuc_name_str = SpecUtils::xml_value_str( nuc_name );
+            
+            if( !nuc_act_frac || !nuc_act_frac->value_size() )
+              throw runtime_error( "No activity fraction for " + nuc_name_str
+                                  + " in " + mix_name_str );
+            
+            NucMixComp comp;
+            comp.m_age_offset = 0.0;
+            comp.m_nuclide = db->nuclide( nuc_name_str );
+            if( !comp.m_nuclide )
+              throw runtime_error( "Invalid nuclide: " + nuc_name_str );
+            
+            if( !SpecUtils::parse_double( nuc_act_frac->value(), nuc_act_frac->value_size(),
+                                         comp.m_rel_act )
+               || (comp.m_rel_act < 0.0) )
+              throw runtime_error( "Invalid activity fraction: " + nuc_name_str );
+            
+            if( age_offset && age_offset->value_size() )
+            {
+              const string age_offset_str = SpecUtils::xml_value_str( age_offset );
+              comp.m_age_offset = PhysicalUnits::stringToTimeDuration( age_offset_str );
+            }//if( age_offset && age_offset->value_size() )
+            
+            if( color && color->value_size() )
+            {
+              const string color_str = SpecUtils::xml_value_str(color);
+              comp.m_color = Wt::WColor( color_str );
+              if( comp.m_color.isDefault() )
+              {
+                const string msg = "NucMixture named '" + mix_name_str + "'"
+                    " has invalid color value for '" + nuc_name_str + "': "
+                    "'" + color_str + "' - not CSS color string.";
+                cerr << msg << endl;
+                //throw runtime_error( msg ); // we wont disregard the whole file over a single color
+              }//if( parsing of color failed )
+            }//if( user specified color )
+            
+            mix.m_components.push_back( std::move(comp) );
+          }//XML_FOREACH_CHILD( nuc, nuc_mix, "Nuc" )
+          
+          assert( mix.m_fixed_act_fractions == (ref_age < 0.0) );
+          if( !mix.m_fixed_act_fractions && (ref_age > 0.0) )
+          {
+            // Figure out activities at t=0:
+            //  specified_act = A_0 * exp( -ref_age * nuc->decayConstant() );
+            //  A_0 = specified_act / exp( -ref_age * nuc->decayConstant() );
+            
+            for( NucMixComp &m : mix.m_components )
+            {
+              const double given_act = m.m_rel_act;
+              const SandiaDecay::Nuclide *nuc = m.m_nuclide;
+              m.m_rel_act = given_act / exp( -ref_age * nuc->decayConstant() );
+              
+#if( PERFORM_DEVELOPER_CHECKS )
+              SandiaDecay::NuclideMixture decay_mix;
+              decay_mix.addNuclideByActivity( nuc, m.m_rel_act );
+              const double ref_act = decay_mix.activity(ref_age, nuc);
+              if( (given_act > 0.0)
+                 && (fabs(ref_act - given_act) > 1.0E-5*std::max(ref_act,given_act)) ) //1.0E-5 arbitrary
+              {
+                log_developer_error( __func__, "Decay correction calculation has failed." );
+                assert( fabs(ref_act - given_act) < 1.0E-5*std::max(ref_act,given_act) );
+              }
+#endif
+            }//for( NucMixComp &m : mix.m_components )
+          }//if( mix.m_fixed_act_fractions )
+          
+          double act_fraction_sum = 0.0;
+          for( const NucMixComp &m : mix.m_components )
+            act_fraction_sum += m.m_rel_act;
+          
+          if( (act_fraction_sum <= 0.0) || IsNan(act_fraction_sum) || IsInf(act_fraction_sum) )
+            throw runtime_error( "Invalid activity fraction sum" );
+          
+          for( NucMixComp &m : mix.m_components )
+            m.m_rel_act /= act_fraction_sum;
+          
+          sanitize_label_str( mix_name_str );
+          nuc_mixes[mix_name_str] = std::move(mix);
+        }//XML_FOREACH_CHILD( nuc_mix, ref_lines, "NucMixture" )
+        
+        
+        XML_FOREACH_CHILD( source, ref_lines, "SourceLines" )
+        {
+          const XmlAttribute *src_name = XML_FIRST_ATTRIB( source, "name" );
+          string src_name_str = SpecUtils::xml_value_str( src_name );
+          SpecUtils::trim( src_name_str );
+          
+          if( src_name_str.empty() )
+            throw runtime_error( "No name specified for a SourceLines element" );
+          
+          CustomSrcLines src_lines;
+          src_lines.m_name = src_name_str;
+          src_lines.m_max_branch_ratio = 0.0;
+          XML_FOREACH_CHILD( line, source, "Line" )
+          {
+            const XmlAttribute *info = XML_FIRST_ATTRIB( line, "info" );
+            string info_str = SpecUtils::xml_value_str( info );
+            SpecUtils::trim( info_str );
+            
+            const string values_str = SpecUtils::xml_value_str( line );
+            
+            vector<float> values;
+            SpecUtils::split_to_floats( values_str, values );
+            if( values.size() != 2 )
+              throw runtime_error( "SourceLines named '" + src_name_str + "' provided "
+                                  + std::to_string(values.size()) + " values (expected two numbers)" );
+            
+            const float energy = values[0];
+            const float br = values[1];
+            
             if( (energy <= 0.f) || (br < 0.0f) )
               throw runtime_error( "SourceLines named '" + src_name_str + "' has a negative value." );
             
@@ -431,649 +1240,97 @@
             bool atten_applies = true;
             const XmlAttribute *atten = XML_FIRST_ATTRIB( line, "atten" );
             if( atten && atten->value_size() )
->>>>>>> 6303961b
             {
-              atten_applies = false;
-            }else if( !SpecUtils::iequals_ascii(atten_str, "1")
-                     && !SpecUtils::iequals_ascii(atten_str, "true")
-                     && !SpecUtils::iequals_ascii(atten_str, "yes") )
+              const string atten_str = SpecUtils::xml_value_str(atten);
+              if( SpecUtils::iequals_ascii(atten_str, "0")
+                 || SpecUtils::iequals_ascii(atten_str, "false")
+                 || SpecUtils::iequals_ascii(atten_str, "no") )
+              {
+                atten_applies = false;
+              }else if( !SpecUtils::iequals_ascii(atten_str, "1")
+                       && !SpecUtils::iequals_ascii(atten_str, "true")
+                       && !SpecUtils::iequals_ascii(atten_str, "yes") )
+              {
+                throw runtime_error( "SourceLines named '" + src_name_str + "' has invalid value "
+                                     " for the 'atten' attribute ('" + atten_str + "')" );
+              }
+            }//if( atten && atten->value_size() )
+            
+            Wt::WColor color;
+            const XmlAttribute *color_attrib = XML_FIRST_ATTRIB( line, "color" );
+            if( color_attrib && color_attrib->value_size() )
             {
-              throw runtime_error( "SourceLines named '" + src_name_str + "' has invalid value "
-                                  " for the 'atten' attribute ('" + atten_str + "')" );
-            }
-          }//if( atten && atten->value_size() )
-          
-          Wt::WColor color;
-          const XmlAttribute *color_attrib = XML_FIRST_ATTRIB( line, "color" );
-          if( color_attrib && color_attrib->value_size() )
-          {
-            const string color_str = SpecUtils::xml_value_str(color_attrib);
-            color = Wt::WColor( color_str );
-            if( color.isDefault() )
-            {
-              // Parsing of color failed
-              const string msg =  "SourceLines named '" + src_name_str + "' has invalid value "
-              " for color attribute ('" + color_str
-              + "') - could not parse as CSS color.";
-              cerr << msg << endl;
-              //throw runtime_error( msg ); //We wont disregard the whole file over an invalid file
-            }
-          }//if( color_attrib && color_attrib->value_size() )
-          
-          src_lines.m_lines.emplace_back( energy, br, std::move(info_str), nuc,
-                                         trans, atten_applies, std::move(color) );
-        }//XML_FOREACH_CHILD( line, source, "Line" )
-        
-        if( src_lines.m_lines.empty() )
-          throw runtime_error( "No lines specified for SourceLines named '" + src_name_str + "'" );
-        
-        if( src_lines.m_max_branch_ratio <= 0.0f )
-          throw runtime_error( "Lines specified for SourceLines named '" + src_name_str + "' were all zero amplitude." );
-        
-        sanitize_label_str( src_name_str );
-        custom_lines[std::move(src_name_str)] = std::move(src_lines);
-      }//XML_FOREACH_CHILD( source, ref_lines, "SourceLines" )
-    }catch( std::exception &e )
-    {
-      cerr << "Failed to load '" << filepath << "' as custom ref lines: "
-      << e.what() << endl;
-    }//try / catch to load XML data
-  };//auto load_ref_line_file lambda
-  
-  
-  const string data_dir = InterSpec::staticDataDirectory();
-  const string add_lines_path = SpecUtils::append_path( data_dir, "add_ref_line.xml" );
-  
-  auto nuc_mixes = make_shared<map<string,NucMix>>();
-  auto custom_lines = make_shared<map<string,CustomSrcLines>>();
-  
-  load_ref_line_file( add_lines_path, *nuc_mixes, *custom_lines );
-  
+              const string color_str = SpecUtils::xml_value_str(color_attrib);
+              color = Wt::WColor( color_str );
+              if( color.isDefault() )
+              {
+                // Parsing of color failed
+                const string msg =  "SourceLines named '" + src_name_str + "' has invalid value "
+                                     " for color attribute ('" + color_str
+                                    + "') - could not parse as CSS color.";
+                cerr << msg << endl;
+                //throw runtime_error( msg ); //We wont disregard the whole file over an invalid file
+              }
+            }//if( color_attrib && color_attrib->value_size() )
+            
+            src_lines.m_lines.emplace_back( energy, br, std::move(info_str), nuc, 
+                                           trans, atten_applies, std::move(color) );
+          }//XML_FOREACH_CHILD( line, source, "Line" )
+          
+          if( src_lines.m_lines.empty() )
+            throw runtime_error( "No lines specified for SourceLines named '" + src_name_str + "'" );
+          
+          if( src_lines.m_max_branch_ratio <= 0.0f )
+            throw runtime_error( "Lines specified for SourceLines named '" + src_name_str + "' were all zero amplitude." );
+          
+          sanitize_label_str( src_name_str );
+          custom_lines[std::move(src_name_str)] = std::move(src_lines);
+        }//XML_FOREACH_CHILD( source, ref_lines, "SourceLines" )
+      }catch( std::exception &e )
+      {
+        cerr << "Failed to load '" << filepath << "' as custom ref lines: "
+        << e.what() << endl;
+      }//try / catch to load XML data
+    };//auto load_ref_line_file lambda
+    
+    
+    const string data_dir = InterSpec::staticDataDirectory();
+    const string add_lines_path = SpecUtils::append_path( data_dir, "add_ref_line.xml" );
+    
+    auto nuc_mixes = make_shared<map<string,NucMix>>();
+    auto custom_lines = make_shared<map<string,CustomSrcLines>>();
+    
+    load_ref_line_file( add_lines_path, *nuc_mixes, *custom_lines );
+    
 #if( BUILD_AS_ELECTRON_APP || IOS || ANDROID || BUILD_AS_OSX_APP || BUILD_AS_LOCAL_SERVER || BUILD_AS_WX_WIDGETS_APP || BUILD_AS_UNIT_TEST_SUITE )
-  
-  string user_data_dir;
-  
-  // `InterSpec::writableDataDirectory()` will throw if it hasnt been set.
-  //  - e.g., in testing or batch mode
-  try
-  {
-    user_data_dir = InterSpec::writableDataDirectory();
-  }catch( std::exception & )
-  {
-  }//try / catch
-  
-  if( !user_data_dir.empty() )
-  {
-    const string custom_lines_path = SpecUtils::append_path( user_data_dir, "add_ref_line.xml" );
-    
-    // Any duplicate names, will overwrite what comes with InterSpec
-    if( SpecUtils::is_file( custom_lines_path ) )
-      load_ref_line_file( custom_lines_path, *nuc_mixes, *custom_lines );
-  }//if( !user_data_dir.empty() )
+    
+    string user_data_dir;
+    
+    // `InterSpec::writableDataDirectory()` will throw if it hasnt been set.
+    //  - e.g., in testing or batch mode
+    try
+    {
+      user_data_dir = InterSpec::writableDataDirectory();
+    }catch( std::exception & )
+    {
+    }//try / catch
+    
+    if( !user_data_dir.empty() )
+    {
+      const string custom_lines_path = SpecUtils::append_path( user_data_dir, "add_ref_line.xml" );
+        
+      // Any duplicate names, will overwrite what comes with InterSpec
+      if( SpecUtils::is_file( custom_lines_path ) )
+        load_ref_line_file( custom_lines_path, *nuc_mixes, *custom_lines );
+    }//if( !user_data_dir.empty() )
 #endif
-  
-  // Look for fission data
-  auto fission_products = make_shared<vector<FissionDataSrcFile>>();
-  try
-  {
-    const SandiaDecay::SandiaDecayDataBase *db = DecayDataBaseServer::database();
-    assert( db );
-    if( !db )
-      throw runtime_error( "couldnt open DecayDataBaseServer" );
-    
-    const std::string fission_dir = SpecUtils::append_path( data_dir, "fission_yields" );
-    const vector<string> data_files = SpecUtils::recursive_ls( fission_dir, "_independent_fy.csv" );
-    for( const string &name_path : data_files )
-    {
-      string nuclide = SpecUtils::filename( name_path );
-      auto underscore_pos = nuclide.find("_");
-      
-      assert( underscore_pos != std::string::npos );
-      if( underscore_pos == std::string::npos )
-        continue;
-      nuclide = nuclide.substr( 0, underscore_pos );
-      
-      const SandiaDecay::Nuclide * const nuc = db->nuclide( nuclide );
-      assert( nuc ); //Not a coding problem necassarily, but perhaps an eroneously named file?
-      if( nuc )
-      {
-        FissionDataSrcFile d;
-        d.nuclide = nuc;
-        d.filepath = name_path;
-        fission_products->push_back( std::move(d) );
-      }else
-      {
-        cerr << "Fission file '" << name_path << "' doesnt appear to be for a nuclide." << endl;
-      }
-    }//for( const string &name_path : data_files )
-    
-    std::sort( begin(*fission_products), end(*fission_products),
-      []( const FissionDataSrcFile &lhs, const FissionDataSrcFile &rhs ) {
-        return SandiaDecay::Nuclide::lessThanForOrdering(lhs.nuclide, rhs.nuclide);
-    });
-  }catch( std::exception &e )
-  {
-    cerr << "Failed to interpret fission data file name: " << e.what() << endl;
-  }
-  
-  sm_nuc_mixes = nuc_mixes;
-  sm_custom_lines = custom_lines;
-  sm_fission_products = fission_products;
-  
-  //const double end_time = SpecUtils::get_wall_time();
-  //cout << "load_custom_nuc_mixes(): took " << (end_time - start_time) << " s" << endl;
-}//void load_custom_nuc_mixes()
-
-
-const NucMix *get_custom_nuc_mix( std::string label )
-{
-  sanitize_label_str( label );
-  
-  std::lock_guard<std::mutex> lock( sm_nuc_mix_mutex );
-  
-  if( !sm_have_tried_init )
-    load_custom_nuc_mixes();
-  
-  if( !sm_nuc_mixes )
-    return nullptr;
-  
-  const auto pos = sm_nuc_mixes->find( label );
-  if( pos == end(*sm_nuc_mixes) )
-    return nullptr;
-  
-  return &(pos->second);
-}//const NucMix *get_custom_nuc_mix( std::string label )
-
-
-const CustomSrcLines *get_custom_src_lines( std::string label )
-{
-  sanitize_label_str( label );
-  
-  std::lock_guard<std::mutex> lock( sm_nuc_mix_mutex );
-  
-  if( !sm_have_tried_init )
-    load_custom_nuc_mixes();
-  
-  if( !sm_custom_lines )
-    return nullptr;
-  
-  const auto pos = sm_custom_lines->find( label );
-  if( pos == end(*sm_custom_lines) )
-    return nullptr;
-  
-  return &(pos->second);
-}//const NucMix *get_custom_nuc_mix( std::string label )
-
-
-//The efficiency of S.E. and D.E. peaks, relative to F.E. peak, for the 20% Generic GADRAS DRF
-//  included in InterSpec, is given pretty well by the following (energy in keV):
-double ns_single_escape_sf( const double x )
-{
-  return std::max( 0.0, (1.8768E-11 *x*x*x) - (9.1467E-08 *x*x) + (2.1565E-04 *x) - 0.16367 );
-};
-
-double ns_double_escape_sf( const double x )
-{
-  return std::max( 0.0, (1.8575E-11 *x*x*x) - (9.0329E-08 *x*x) + (2.1302E-04 *x) - 0.16176 );
-};
-
-
-
-/** Struct to hold info from each line of `data/fission_yields/u235_independent_fy.csv` and simial */
-struct NuclideYield
-{
-  const SandiaDecay::Nuclide *nuclide = nullptr;
-  double thermal_yield = 0.0;
-  double fast_yield = 0.0;
-  double fourteen_MeV_yield = 0.0;
-};//struct NuclideYield
-
-shared_ptr<const vector<NuclideYield>> fission_nuclide_info( const SandiaDecay::Nuclide *nuclide )
-{
-  const SandiaDecay::SandiaDecayDataBase *db = DecayDataBaseServer::database();
-  if( !db )
-    throw runtime_error( "Couldnt open decay database" );
-  
-  if( !nuclide )
-    throw runtime_error( "No nuclide specified to get fission product info for." );
-  
-  static std::mutex s_cached_yields_mutex;
-  static std::map<const SandiaDecay::Nuclide *,shared_ptr<const vector<NuclideYield>>> s_cached_yields;
-  
-  {// Begin lock on `s_cached_yields_mutex`
-    std::lock_guard<std::mutex> lock( s_cached_yields_mutex );
-    
-    auto pos = s_cached_yields.find( nuclide );
-    if( (pos != end(s_cached_yields)) && pos->second )
-      return pos->second;
-  }// End lock on `s_cached_yields_mutex`
-  
-  
-  // Now find the filename for the datafile, from where we had cached this in memory
-  string filename;
-  {// begin lock on sm_nuc_mix_mutex
-    std::lock_guard<std::mutex> lock( sm_nuc_mix_mutex );
-    
-    if( !sm_have_tried_init ) // If we havent cahced to memory yet, do it now
-      load_custom_nuc_mixes();
-    
-    assert( sm_fission_products );
-    
-    if( !sm_fission_products )
-      throw runtime_error( "Fission products not initialized" ); //shouldnt happen
-    
-    for( const FissionDataSrcFile &src : *sm_fission_products )
-    {
-      if( src.nuclide == nuclide )
-        filename = src.filepath;
-    }
-  }// end lock on sm_nuc_mix_mutex
-  
-  if( filename.empty() )
-    throw runtime_error( "Could not find fission product data for " + nuclide->symbol + "." );
-  
-#ifdef _WIN32
-  const std::wstring wfilename = SpecUtils::convert_from_utf8_to_utf16(filename);
-  ifstream input( filename.c_str() );
-#else
-  ifstream input( filename.c_str() );
-#endif
-  
-  if( !input.is_open() )
-    throw runtime_error( "Unable to open fission yield file '" + filename + "'" );
-  
-  auto fission_yields = make_shared<vector<NuclideYield>>();
-  
-  try
-  {
-    string line;
-    int line_num = 0;
-    int progeny_el_index = -1, progeny_A_index = -1, progeny_level_index = -1;
-    int fy_thermal_index = -1, fy_fast_index = -1, fy_14MeV_index = -1;
-    
-    
-    const double min_halflife = 60*SandiaDecay::second;
-    
-    while( SpecUtils::safe_get_line(input, line, 16384) )
-    {
-      if( line.size() > 16380 )
-      {
-        throw runtime_error( "Line " + std::to_string(line_num)
-                            + " is longer than max allowed length of 16380 characters;"
-                            " not reading in file." );
-      }
-      
-      ++line_num;
-      
-      SpecUtils::trim( line );
-      if( line.empty() || line[0]=='#' )
-        continue;
-      
-      vector<string> fields;
-      SpecUtils::split_no_delim_compress( fields, line, "," );
-      
-      if( fields.size() < 2 )
-        continue;
-      
-      for( string &field : fields )
-      {
-        SpecUtils::trim( field );
-        SpecUtils::to_lower_ascii( field );
-        SpecUtils::ireplace_all( field, "_", " " );
-      }
-      
-      if( progeny_el_index < 0 )
-      {
-        auto index_of_field = [&fields,&line]( string val ) -> int {
-          auto pos = std::find( begin(fields), end(fields), val );
-          if( pos == end(fields) )
-            throw runtime_error( "Failed to find header value '" + val + "', in line '" + line + "'" );
-          
-          return static_cast<int>( pos - begin(fields) );
-        };//index_of_field(...)
-        
-        progeny_el_index = index_of_field( "element daughter" );
-        progeny_A_index = index_of_field( "a daughter" );
-        progeny_level_index = index_of_field( "daughter level idx" );
-        fy_thermal_index = index_of_field( "independent thermal fy" );
-        fy_fast_index = index_of_field( "independent fast fy" );
-        fy_14MeV_index = index_of_field( "independent 14mev fy" );
-        
-        continue;
-      }//if( progeny_el_index < 0 )
-      
-      
-      if( (fields.size() < progeny_el_index) || (fields.size() < progeny_A_index)
-         || (fields.size() < progeny_level_index) || (fields.size() < fy_thermal_index)
-         || (fields.size() < fy_fast_index) || (fields.size() < fy_14MeV_index) )
-      {
-        throw runtime_error( "Fewer fields (" + std::to_string(fields.size()) + ")"
-                            " than expected on line " + std::to_string(line_num) );
-      }
-      
-      string label = fields[progeny_el_index] + fields[progeny_A_index];
-      int level = 0;
-      if( !(stringstream(fields[progeny_level_index]) >> level) )
-      {
-        cout << "Failed to convert level '" << fields[progeny_level_index] << "' to int." << endl;
-      }
-      
-      // TODO: figure out exactly what level corresponded to, in terms of meta-stable state.
-      if( level > 0 )
-      {
-        label += "m";
-        if( level > 1 )
-          cout << label << " has level=" << level << endl;
-      }//if( level > 0 )
-      
-      const SandiaDecay::Nuclide * const nuc = db->nuclide(label);
-      if( !nuc )
-      {
-        cerr << "Failed to get nuc '" << label << "' from decay database - skipping." << endl;
-        continue;
-      }
-      
-      if( nuc->isStable() )
-        continue;
-      
-      const vector<const SandiaDecay::Nuclide *> kids = nuc->descendants();
-      double max_hl = nuc->halfLife;
-      for( const SandiaDecay::Nuclide *kid : kids )
-      {
-        if( !kid->isStable() )
-          max_hl = std::max( max_hl, kid->halfLife );
-      }
-      
-      if( max_hl < min_halflife )
-        continue;
-      
-      NuclideYield yield;
-      yield.nuclide = nuc;
-      
-      auto get_yield = [&line_num]( const string &strval, double &val ){
-        if( !strval.empty() && !SpecUtils::parse_double(strval.c_str(), strval.size(), val ) )
-          throw runtime_error( "Failed to convert '" + strval
-                              + "' to fission yield; line " + std::to_string(line_num) );
-      };//get_yield lambda
-      
-      get_yield( fields[fy_thermal_index], yield.thermal_yield );
-      get_yield( fields[fy_fast_index], yield.fast_yield );
-      get_yield( fields[fy_14MeV_index], yield.fourteen_MeV_yield );
-      
-      const double max_yield = std::max( yield.fourteen_MeV_yield,
-                                        std::max(yield.thermal_yield, yield.fast_yield) );
-      if( max_yield <= 0.0 )
-        continue;
-      
-      fission_yields->emplace_back( std::move(yield) );
-    }//while( SpecUtils::safe_get_line(input, line) )
-  }catch( std::exception &e )
-  {
-    throw runtime_error( "Failed to parse fission file '" + filename + "': " + string(e.what()) );
-  }//try / catch to parse file
-  
-  std::sort( begin(*fission_yields), end(*fission_yields),
-            []( const NuclideYield &lhs, const NuclideYield &rhs ) -> bool {
-    return lhs.fast_yield > rhs.fast_yield;
-  } );
-  
-  
-  // Update our cache with these results.
-  {
-    std::lock_guard<std::mutex> lock( s_cached_yields_mutex );
-    s_cached_yields[nuclide] = fission_yields;
-  }
-  
-  return fission_yields;
-}//vector<NuclideYield> fission_nuclide_info( const SandiaDecay::Nuclide *nuclide )
-
-
-/** Holds information for a sinlge gamma/x-ray line, resulting from the fission decay chain. */
-struct FissionLine
-{
-  const SandiaDecay::Nuclide *parent = nullptr;
-  const SandiaDecay::Transition * transition = nullptr;
-  SandiaDecay::ProductType particle_type;
-  double energy;
-  double relative_amplitude;
-};//struct FissionLine
-
-
-enum class FissionType
-{
-  Thermal,
-  FourteenMeV,
-  Fast
-};
-
-std::shared_ptr<const vector<FissionLine>> fission_photons( const SandiaDecay::Nuclide *nuc, const FissionType type,
-                                const double irradiation_time_seconds, const double cool_off_time )
-{
-  const size_t max_cache_photons = 5; //arbitrary - lets speed things a little for the most recent uses, but not waste too much memory
-  static std::mutex s_cache_photons_mutex;
-  static std::deque<pair<tuple<const SandiaDecay::Nuclide *,int,double,double>,std::shared_ptr<const vector<FissionLine>>>> s_cache_photons;
-  
-  const std::tuple<const SandiaDecay::Nuclide *,int,double,double> index{nuc,
-    static_cast<int>(type), irradiation_time_seconds, cool_off_time
-  };
-  
-  
-  {// Begin lock on `s_cache_photons_mutex` to see if we've already computed this
-    std::lock_guard<std::mutex> lock( s_cache_photons_mutex );
-    
-    for( const auto &index_value : s_cache_photons )
-    {
-      if( index_value.first == index )
-        return index_value.second;
-    }
-  }// End lock on `s_cache_photons_mutex`
-  
-  
-  shared_ptr<const vector<NuclideYield>> fission_yields = fission_nuclide_info( nuc );
-  assert( fission_yields );
-  if( !fission_yields )
-    throw std::logic_error( "fission_nuclide_info returned nullptr." );
-  
-  // We will have the max-buildup nuclide, buildup by ~1 uCi per second (about 86mCi per day,
-  //  or 31 Ci per year)
-  double num_atoms_mult_cs137 = std::numeric_limits<double>::max();
-  double num_atoms_mult_all = std::numeric_limits<double>::max();
-  
-  const SandiaDecay::SandiaDecayDataBase *db = DecayDataBaseServer::database();
-  const SandiaDecay::Nuclide *cs137 = db->nuclide( "Cs137" );
-  assert( cs137 );
-  
-  size_t num_nucs_with_yield = 0.0;
-  for( const NuclideYield &n : *fission_yields )
-  {
-    double yield = 0.0;
-    switch( type )
-    {
-      case FissionType::Thermal:     yield = n.thermal_yield;      break;
-      case FissionType::FourteenMeV: yield = n.fourteen_MeV_yield; break;
-      case FissionType::Fast:        yield = n.fast_yield;         break;
-    }
-    
-    assert( yield >= 0.0 );
-    assert( !IsInf(yield) && !IsNan(yield) );
-    
-    if( (yield <= 0) || IsInf(yield) || IsNan(yield) )
-      continue;
-    
-    if( n.nuclide && (n.nuclide == cs137) )
-    {
-      const double num_atoms_in_uCi = n.nuclide->activityToNumAtoms( 1.0E-6*SandiaDecay::Ci );
-      num_atoms_mult_cs137 = num_atoms_in_uCi / yield;
-    }
-    
-    if( n.nuclide->halfLife > 60*SandiaDecay::second )
-    {
-      const double num_atoms_in_uCi = n.nuclide->activityToNumAtoms( 1.0E-6*SandiaDecay::Ci );
-      num_atoms_mult_all = std::min( num_atoms_mult_all, num_atoms_in_uCi / yield );
-    }
-    
-    num_nucs_with_yield += 1;
-  }//for( const NuclideYield &n : fission_yields )
-  
-  
-  if( !num_nucs_with_yield )
-  {
-    string error_msg = nuc->symbol + " does not have any ";
-    switch( type )
-    {
-      case FissionType::Thermal:     error_msg += "thermal"; break;
-      case FissionType::FourteenMeV: error_msg += "14 MeV";  break;
-      case FissionType::Fast:        error_msg += "fast";    break;
-    }
-    error_msg += " fission yields.";
-    throw runtime_error( error_msg );
-  }//if( !num_nucs_with_yield )
-  
-  
-  assert( num_atoms_mult_all != std::numeric_limits<double>::max() );
-  assert( num_atoms_mult_cs137 != std::numeric_limits<double>::max() );
-  assert( num_atoms_mult_all > 0.0 );
-  assert( num_atoms_mult_cs137 > 0.0 );
-  if( (num_atoms_mult_cs137 == std::numeric_limits<double>::max())
-     || (num_atoms_mult_cs137 <= 0.0)
-     || IsInf(num_atoms_mult_cs137)
-     || IsNan(num_atoms_mult_cs137) )
-  {
-    num_atoms_mult_cs137 = num_atoms_mult_all;
-  }
-  
-  SandiaDecay::NuclideMixture ager;
-  for( const auto &n : *fission_yields )
-  {
-    double yield = 0.0;
-    switch( type )
-    {
-      case FissionType::Thermal:     yield = n.thermal_yield;      break;
-      case FissionType::FourteenMeV: yield = n.fourteen_MeV_yield; break;
-      case FissionType::Fast:        yield = n.fast_yield;         break;
-    }
-    
-    ager.addAgedNuclideByNumAtoms(n.nuclide, yield*num_atoms_mult_cs137, 0.0 );
-  }//for( const auto &n : *fission_yields )
-  
-  // Now we will crate a mixture that will represent, for its t=0, the end of
-  //  build up, and after the looping over all the time steps, it will have
-  //  all the information we want.
-  SandiaDecay::NuclideMixture mixture;
-  
-  // This integration is very niave, and could be greatly improved.
-  //  However, informal checks show for irradiation time of months, and common
-  //  neutron activation products in metals, accuracy and numeric error didn't
-  //  become notable issues (checked smaller time deltas, as well as using 128 bit,
-  //  instead of 64 bit internal precisions in SandiaDecay, as well as exact
-  //  expectations).
-  auto do_integrate = [&mixture, &ager, irradiation_time_seconds]( double start_time,
-                                            const double end_integration_time, const double dt ) {
-    for( ; start_time < end_integration_time; start_time += dt )
-    {
-      const double end_time = std::min( start_time + dt, end_integration_time );
-      const double this_dt = end_time - start_time;
-      const double mid_time = 0.5*(start_time + end_time);
-      const double time_until_irad_end = irradiation_time_seconds - mid_time;
-      
-      // Get the number of atoms, for all activation products, and their progeny, we expect
-      //  at the end of buildup time.
-      const vector<SandiaDecay::NuclideNumAtomsPair> num_atoms = ager.numAtoms( time_until_irad_end );
-      for( size_t index = 0; index < num_atoms.size(); ++index )
-      {
-        const SandiaDecay::NuclideNumAtomsPair &nuc_num = num_atoms[index];
-        mixture.addNuclideByAbundance( nuc_num.nuclide, (this_dt / irradiation_time_seconds)*nuc_num.numAtoms );
-      }
-    }//for( loop over buildup time )
-  };//do_integrate lambda
-  
-  // Define how many seconds each time-step should be.
-  //  A smaller time step should be more accurate, but you should take into account the
-  //  half-lives of the nuclides you care about are.
-  const int num_irad_steps = 200; //chosen arbitrarily
-  const double time_delta = irradiation_time_seconds / num_irad_steps;
-  
-  // We do a very niave integration at the half-poin of each time integral - but if that
-  //  half-timestep is compible to the half-lives we care about, as indicated by cool off time,
-  //  then we can do a finer-stepped integration the last little bit of the integral, so the
-  //  answer will be more accurate, especially for short-lived isotope
-  //  TODO: this is only a very niave decision of what interval to use for finer integration - should revist
-  double initial_end_time = irradiation_time_seconds;
-  if( cool_off_time > 0.0 && cool_off_time < time_delta )
-    initial_end_time -= cool_off_time;
-  else if( cool_off_time < 5*time_delta )
-    initial_end_time -= 5*time_delta;
-  
-  do_integrate( 0.0, initial_end_time, time_delta );
-  if( initial_end_time != irradiation_time_seconds )
-  {
-    const double fine_time_delta = (irradiation_time_seconds - initial_end_time) / num_irad_steps;
-    do_integrate( initial_end_time, irradiation_time_seconds, fine_time_delta );
-  }
-  
-  
-  /*
-  vector<SandiaDecay::NuclideActivityPair> irrad_end_activities = mixture.activity( cool_off_time );
-  std::sort( begin(irrad_end_activities), end(irrad_end_activities),
-    []( const SandiaDecay::NuclideActivityPair &lhs, const SandiaDecay::NuclideActivityPair &rhs ) -> bool {
-    return lhs.activity > rhs.activity;
-  });
-  
-  cout << "At the end of irradiation, the activities are:\n";
-  for( size_t index = 0; index < irrad_end_activities.size() && (index < 100); ++index )
-    cout << "\t" << irrad_end_activities[index].nuclide->symbol
-          << ": " << irrad_end_activities[index].activity << " bq" << endl;
-  
-  vector<SandiaDecay::NuclideActivityPair> after_cool_off_activities = mixture.activity( cool_off_time );
-  std::sort( begin(after_cool_off_activities), end(after_cool_off_activities),
-    []( const SandiaDecay::NuclideActivityPair &lhs, const SandiaDecay::NuclideActivityPair &rhs ) -> bool {
-    return lhs.activity > rhs.activity;
-  });
-  
-  // Get the Cs137 activity
-  double cs137_act = 0.0;
-  const auto cs137 = db->nuclide( "Cs137" );
-  for( const SandiaDecay::NuclideActivityPair &nap : after_cool_off_activities )
-  {
-    if( nap.nuclide == cs137 )
-    {
-      cs137_act = nap.activity;
-      break;
-    }
-  }
-  assert( cs137_act != 0.0 );
-  
-  cout << "\n\nAfter cooling off for " << cool_off_time << " seconds the activities, relative to Cs137 are:\n";
-  for( size_t index = 0; index < after_cool_off_activities.size() && (index < 100); ++index )
-  {
-    cout << "\t" << after_cool_off_activities[index].nuclide->symbol
-    << ": " << after_cool_off_activities[index].activity/cs137_act << endl;
-  }
-   */
-  
-  // We expect A = A_0 * (1 - exp(-lamda * t_activation), so lets check things, but
-  //  please note that this is only a valid check if no other activation products
-  //  decay through the activation nuclide of interest.
-  /*
-  cout << endl << endl;
-  for( size_t index = 0; index < irrad_end_activities.size() && (index < 100); ++index )
-  {
-    const SandiaDecay::Nuclide * const output_nuc = irrad_end_activities[index].nuclide;
-    const double out_act = irrad_end_activities[index].activity;
-    for( size_t input_index = 0; input_index < nuclides_rates.size(); ++input_index )
-    {
-      const SandiaDecay::Nuclide * const input_nuc = nuclides_rates[input_index].first;
-      const double input_rate = nuclides_rates[input_index].second;
-      if( input_nuc != output_nuc )
-        continue;
-      
-      const double lambda = input_nuc->decayConstant();
-      const double expected_act = input_rate * (1.0 - exp( -lambda * irradiation_time_seconds) );
-      cout << "For " << input_nuc->symbol << " analytically expected " << expected_act
-            << " bq; our calculation is " << out_act << " bq" << endl;
-    }//for( loop over input nuclides )
-  }//for( loop over output nuclides )
-  */
+    
+    sm_nuc_mixes = nuc_mixes;
+    sm_custom_lines = custom_lines;
+    
+    //const double end_time = SpecUtils::get_wall_time();
+    //cout << "load_custom_nuc_mixes(): took " << (end_time - start_time) << " s" << endl;
+  }//void load_custom_nuc_mixes()
   
   const vector<SandiaDecay::NuclideActivityPair> after_cool_off_activities
                                                                 = mixture.activity( cool_off_time );
