/* InterSpec: an application to analyze spectral gamma radiation data.
 
 Copyright 2018 National Technology & Engineering Solutions of Sandia, LLC
 (NTESS). Under the terms of Contract DE-NA0003525 with NTESS, the U.S.
 Government retains certain rights in this software.
 For questions contact William Johnson via email at wcjohns@sandia.gov, or
 alternative emails of interspec@sandia.gov.
 
 This library is free software; you can redistribute it and/or
 modify it under the terms of the GNU Lesser General Public
 License as published by the Free Software Foundation; either
 version 2.1 of the License, or (at your option) any later version.
 
 This library is distributed in the hope that it will be useful,
 but WITHOUT ANY WARRANTY; without even the implied warranty of
 MERCHANTABILITY or FITNESS FOR A PARTICULAR PURPOSE.  See the GNU
 Lesser General Public License for more details.
 
 You should have received a copy of the GNU Lesser General Public
 License along with this library; if not, write to the Free Software
 Foundation, Inc., 51 Franklin Street, Fifth Floor, Boston, MA  02110-1301  USA
 */

#include "InterSpec_config.h"

// Disable some warnings in xutility
#pragma warning(disable:4996)

#include <string>
#include <fstream>
#include <iostream>
#include <iterator>

#include <Wt/Utils>
#include <Wt/WResource>
#include <Wt/Json/Value>
#include <Wt/Json/Parser>
#include <Wt/Json/Object>
#include <Wt/WJavaScript>
#include <Wt/WApplication>
#include <Wt/WPaintDevice>
#include <Wt/Http/Request>
#include <Wt/Http/Response>
#include <Wt/WPaintedWidget>
#include <Wt/WContainerWidget>
#include <Wt/WCssDecorationStyle>
#include <Wt/Chart/WAbstractChart>


#include "InterSpec/InterSpecApp.h"
#include "SpecUtils/Filesystem.h"
#if( !ANDROID && !IOS )
#include "InterSpec/FileDragUploadResource.h"
#endif

using namespace Wt;
using namespace std;

/*
 * See also: http://www.webtoolkit.eu/wt/blog/2010/03/02/javascript_that_is_c__
 */
#define INLINE_JAVASCRIPT(...) #__VA_ARGS__


FileDragUploadResource::FileDragUploadResource( WObject *parent  )
    : WResource( parent ),
      m_fileDrop( this )
{
}


FileDragUploadResource::~FileDragUploadResource()
{
  beingDeleted();
  for( size_t i = 0; i < m_spooledFiles.size(); ++i )
  {
    const bool success = SpecUtils::remove_file( m_spooledFiles[i] );
    if( !success )
      cerr << "Warning, could not delete file '" << m_spooledFiles[i] << "'" << endl;
  }
}


Wt::Signal<std::string,std::string > &FileDragUploadResource::fileDrop() //<display_name,spool_name>
{
  return m_fileDrop;
}


void FileDragUploadResource::handleRequest( const Http::Request& request,
                                            Http::Response& response )
{
// TODO: It's assuming handleRequest(...) is only called once all the data is uploaded; this needs
//       to be verified.
  
// TODO: Currently the client side JS FileUploadFcn(...) function just puts file contents inside the
//  the POST body, so it doesnt look like files, for all the handling we do here.
//  We could, and maybe should, use a <form /> to upload the files to take advantage of the
//  WResource spooling of files, and uploading multiple files and all that, like could be done in
//  this next bit of commented out text.
//
//    std::vector<Http::UploadedFile> files;
//    std::pair<Http::UploadedFileMap::const_iterator, Http::UploadedFileMap::const_iterator> range
//               = request.uploadedFiles().equal_range(key);
//    for(Http::UploadedFileMap::const_iterator i = range.first; i != range.second; ++i)
//      files.push_back(i->second);
//    for (unsigned i = 0; i < files.size(); ++i)
//      if (!files[i].clientFileName().empty())
//      {
//        m_spooledFiles.push_back( files[i].spoolFileName() );
//        m_fileDrop.emit( files[i].clientFileName(), files[i].spoolFileName() );
//      }
  
  response.setMimeType("text/html; charset=utf-8");
  response.addHeader("Expires", "Sun, 14 Jun 2020 00:00:00 GMT");
  response.addHeader("Cache-Control", "max-age=315360000");

  std::ostream &output = response.out();

  if( request.tooLarge() )
  {
    response.setStatus( 413 );
    const int64_t max_size = wApp->maximumRequestSize();
    output << "Sorry, the maximum upload size is " << max_size/1024 << " kb";
    return;
  }//if( request.tooLarge() )

  auto app = WApplication::instance();
  if( !app )
  {
    cerr << "Uploaded file to a non Wt-Sesssion - bailing" << endl;
    response.setStatus( 403 ); //Forbidden
    return;
  }//if( !app )
  
  
#if( BUILD_AS_ELECTRON_APP )
  // See FileUploadFcn in InterSpec.js
  const string isFilePath = request.headerValue("Is-File-Path");
  
  if( (isFilePath == "1") || (isFilePath == "true") || (isFilePath == "yes") )
  {
    try
    {
      // We'll make sure this is the primary electron instance making this request, jic
      if( !InterSpecApp::isPrimaryWindowInstance() )
        throw runtime_error( "Opening via full path only allowed for primary instance" );
      
      // We'll also double check the request is from this computer (which should already be ensured
      //  by checking the primary instance, but jic)
      const string clientAddress = request.clientAddress();  //'127.0.0.1'
      //const string &clientAddress = wApp->environment().clientAddress();
      if( clientAddress.find("127.0.0.1") == std::string::npos )
        throw runtime_error( "Opening via full path only allowed from localhost" );

      
      std::istreambuf_iterator<char> eos;
      string body(std::istreambuf_iterator<char>(request.in()), eos);
      
      Json::Object result;
      Json::parse( body, result );
      if( !result.contains("fullpath") )
        throw std::runtime_error( "Body JSON did not contain a 'fullpath' entry." );
      
      const WString wfullpath = result.get("fullpath");
      const std::string fullpath = wfullpath.toUTF8();
      
      {// begin test if can read file
#ifdef _WIN32
        const std::wstring wname = SpecUtils::convert_from_utf8_to_utf16( fullpath );
        std::ifstream file( wname.c_str() );
#else
        std::ifstream file( fullpath.c_str() );
#endif
        if( !file.good() )
          throw std::runtime_error( "Could not read '" + fullpath + "'" );
      }// end test if can read file
      
      cout << "Will open spectrum file using path='" << fullpath << "'" << endl;
      
      WApplication::UpdateLock lock( app );

      m_fileDrop.emit( SpecUtils::filename(fullpath), fullpath );
      
      app->triggerUpdate();
    }catch( std::exception &e )
    {
      cerr << "Failed to parse fullpath POST request: " << e.what() << " - returning status 406.\n";
      
      response.setStatus( 406 );
      return;
    }//try / catch to figure out how to interpret
    
    return;
  }//if( (fullpath == "1") || (fullpath == "true") || (fullpath == "yes") )
#endif  //BUILD_AS_ELECTRON_APP
  
  const int datalen = request.contentLength();

  if( datalen )
  {
    const string temp_name = SpecUtils::temp_file_name( wApp->sessionId(), InterSpecApp::tempDirectory() );
#ifdef _WIN32
    const wstring wtemp_name = SpecUtils::convert_from_utf8_to_utf16(temp_name);
    ofstream spool_file( wtemp_name.c_str(), ios::binary|ios::out );
#else
    ofstream spool_file( temp_name.c_str(), ios::binary|ios::out );
#endif
    
    if( spool_file.is_open() )
    {
      spool_file << request.in().rdbuf();
      spool_file.close();
      const string userName = request.headerValue( "X-File-Name" );
      
<<<<<<< HEAD
=======
      cerr << "\n\n\nuserName = '" << userName << "'\n\n" << endl;
      
>>>>>>> 08ebd06d
      auto app = WApplication::instance();
      WApplication::UpdateLock lock( app );
      
      if( lock )
      {
        m_spooledFiles.push_back( temp_name );
<<<<<<< HEAD
        if( m_fileDrop )
          m_fileDrop->emit( userName, temp_name );
      
=======
        m_fileDrop.emit( userName, temp_name );
>>>>>>> 08ebd06d
        app->triggerUpdate();
      }else
      {
        response.setStatus( 500 );  //Internal Server error
        output << "App session may be over.";
      }
    }else
    {
      response.setStatus( 500 );  //Internal Server error
      output << "Coulnt open temporary file on server";
    }//if( spool_file.is_open() ) / else
  }//if( request.contentLength() )
}//void FileDragUploadResource::handleRequest(...)<|MERGE_RESOLUTION|>--- conflicted
+++ resolved
@@ -213,24 +213,15 @@
       spool_file.close();
       const string userName = request.headerValue( "X-File-Name" );
       
-<<<<<<< HEAD
-=======
       cerr << "\n\n\nuserName = '" << userName << "'\n\n" << endl;
       
->>>>>>> 08ebd06d
       auto app = WApplication::instance();
       WApplication::UpdateLock lock( app );
       
       if( lock )
       {
         m_spooledFiles.push_back( temp_name );
-<<<<<<< HEAD
-        if( m_fileDrop )
-          m_fileDrop->emit( userName, temp_name );
-      
-=======
         m_fileDrop.emit( userName, temp_name );
->>>>>>> 08ebd06d
         app->triggerUpdate();
       }else
       {
