--- conflicted
+++ resolved
@@ -6056,13 +6056,6 @@
         auto pos = std::find_if( begin(*log_info), end(*log_info), [energy]( const GammaInteractionCalc::PeakDetail &val ) {
           return energy == val.decayParticleEnergy;
         });
-<<<<<<< HEAD
-        
-        if( pos != end(*log_info) )
-          pos->airAtten = atten; 
-      }//if( log_info )
-    }
-=======
         assert( pos != end(*log_info) );
         if( pos != end(*log_info) )
         {
@@ -6071,7 +6064,6 @@
         }
       }//if( log_info )
     }//for( EnergyCountMap::value_type &energy_count : energy_count_map )
->>>>>>> c0dea391
   }//if( m_options.attenuate_for_air )
   
   
