--- conflicted
+++ resolved
@@ -761,12 +761,8 @@
     const bool is_step_continuum = PeakContinuum::is_step_continuum( m_offset_type );
 
     assert( !peaks.empty() || !fixed_amp_peaks.empty() );
-<<<<<<< HEAD
     auto continuum = create_continuum( (!peaks.empty()) ? peaks.front().getContinuum() : fixed_amp_peaks.front().getContinuum() );
-=======
-    
-    auto continuum = create_continuum( peaks.empty() ? fixed_amp_peaks.front().getContinuum() : peaks.front().getContinuum() );
->>>>>>> 35e486b5
+
     continuum->setRange( T(m_roi_lower_energy), T(m_roi_upper_energy) );
     continuum->setType( m_offset_type );
 
