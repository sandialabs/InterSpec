/* InterSpec: an application to analyze spectral gamma radiation data.
 
 Copyright 2018 National Technology & Engineering Solutions of Sandia, LLC
 (NTESS). Under the terms of Contract DE-NA0003525 with NTESS, the U.S.
 Government retains certain rights in this software.
 For questions contact William Johnson via email at wcjohns@sandia.gov, or
 alternative emails of interspec@sandia.gov.
 
 This library is free software; you can redistribute it and/or
 modify it under the terms of the GNU Lesser General Public
 License as published by the Free Software Foundation; either
 version 2.1 of the License, or (at your option) any later version.
 
 This library is distributed in the hope that it will be useful,
 but WITHOUT ANY WARRANTY; without even the implied warranty of
 MERCHANTABILITY or FITNESS FOR A PARTICULAR PURPOSE.  See the GNU
 Lesser General Public License for more details.
 
 You should have received a copy of the GNU Lesser General Public
 License along with this library; if not, write to the Free Software
 Foundation, Inc., 51 Franklin Street, Fifth Floor, Boston, MA  02110-1301  USA
 */

#include "InterSpec_config.h"


#ifdef _MSC_VER
#undef isinf
#undef isnan
#undef isfinite
#undef isnormal
#endif

#include "ceres/ceres.h"

#include "InterSpec/PeakDef.h"
#include "InterSpec/PeakFit.h"
#include "SpecUtils/SpecFile.h"
#include "InterSpec/PeakDists.h"
#include "InterSpec/PeakFitLM.h"
#include "InterSpec/PeakFitUtils.h"
#include "SpecUtils/EnergyCalibration.h"
#include "InterSpec/DetectorPeakResponse.h"

#include "InterSpec/PeakFit_imp.hpp"
#include "InterSpec/PeakDists_imp.hpp"
#include "InterSpec/RelActCalcAuto_imp.hpp"

using namespace std;

namespace
{
/** To make the code of `PeakFitDiffCostFunction` work with either `PeakDef`
 or `RelActCalcAuto::PeakDefImp<T>`, we'll add in a few interface functions
 */
template<typename T>
struct PeakContinuumImp : public RelActCalcAuto::PeakContinuumImp<T>
{
  std::shared_ptr<const SpecUtils::Measurement> m_external_continuum;
  std::shared_ptr<const SpecUtils::Measurement> externalContinuum() const { return m_external_continuum; }
  void setExternalContinuum( const std::shared_ptr<const SpecUtils::Measurement> &data ){ m_external_continuum = data; }
};

template<typename T>
struct PeakDefImpWithCont : public RelActCalcAuto::PeakDefImp<T>
{
  std::shared_ptr<PeakContinuumImp<T>> m_continuum;
  std::shared_ptr<PeakContinuumImp<T>> getContinuum(){ return m_continuum; }
  void setContinuum( const std::shared_ptr<PeakContinuumImp<T>> &continuum ) { m_continuum = continuum;}
  void setMeanUncert( const T &mean_uncert ){ }
  void setAmplitudeUncert( const T &amp_uncert ){ }
  void setSigmaUncert( const T &sigma_uncert ){ }
  void inheritUserSelectedOptions( const PeakDef &parent, const bool inheritNonFitForValues [[maybe_unused]] )
  {
    //We dont really need this function, since we never use any of this info, but whatever.
    this->m_parent_nuclide = parent.parentNuclide();
    this->m_transition = parent.nuclearTransition();
    this->m_rad_particle_index = parent.decayParticleIndex();
    this->m_xray_element = parent.xrayElement();
    this->m_reaction = parent.reaction();
    this->m_src_energy = (this->m_parent_nuclide || this->m_xray_element || this->m_reaction)
                          ? parent.gammaParticleEnergy() : 0.0f;
    this->m_gamma_type = parent.sourceGammaType();
    //m_rel_eff_index = ...
  }

  static bool lessThanByMean( const PeakDefImpWithCont<T> &lhs, const PeakDefImpWithCont<T> &rhs )
  {
    return (lhs.m_mean < rhs.m_mean);
  }
};//struct PeakDefImpWithCont


/** Replaces contents of input peaks vector with completely new peaks, that crucually have had new continuums allocated. */
void local_unique_copy_continuum( vector<shared_ptr<const PeakDef>> &input_peaks )
{
  map<std::shared_ptr<const PeakContinuum>,vector<shared_ptr<PeakDef>>> contToPeaks;
  for( auto &p : input_peaks )
    contToPeaks[p->continuum()].push_back( make_shared<PeakDef>(*p) );

  for( auto &pp : contToPeaks )
  {
    pp.second[0]->makeUniqueNewContinuum();
    auto newcont = pp.second[0]->continuum();
    for( size_t i = 1; i < pp.second.size(); ++i )
      pp.second[i]->setContinuum( newcont );
  }

  input_peaks.clear();
  for( auto &pp : contToPeaks )
  {
    for( auto p : pp.second )
      input_peaks.push_back( p );
  }
  std::sort( begin(input_peaks), end(input_peaks), &PeakDef::lessThanByMeanShrdPtr );
}//unique_copy_continuum(...)
}//namespace


namespace PeakFitLM
{

/** PeakFitDiffCostFunction is a not exactly apples-to-apples experiment to see how well Ceres does fitting peaks, relative to Minuit2
    This class is somewhat equivalent of the MultiPeakFitChi2Fcn class.
    Or maybe more directly analogous to LinearProblemSubSolveChi2Fcn

 TODO items:
 - [ ] Should add choice of a free-for-all for peak widths, or to have it as a function of energy, like now.
 - [ ] Add in option for a "refine" fit, or an agressive fit
 - [ ] Add in choice to punish for peak being statistically insignificant, like the PeakFitChi2Fcn class
 - [ ] Implement, and check using External continuum, and no-continuum
 - [x] Need to rescale paramters to be around ~1.0.
   - [x] For peak means, should scale from lower to upper roi somehow-ish
   - [x] For FWHM, just scale off initial estimate
 - [x] When using LLS to fit continuum parmaters, shouldnt have these in the fit paramaters.
 - [ ] currently will uses the entire first/last bin or ROI energy range, no matter how-little the ROI extends into those channels - should probably do some rounding or something.
 - [x] Have this class to all its own initial paramater setup, define lower/upper limits, and setup problem; this will make re-using this class a bit easier.
 */
struct PeakFitDiffCostFunction
{
  /** A struct with the info to feed into Ceres. */
  struct ProblemSetup
  {
    /** The starting parameters to use. */
    vector<double> m_parameters;
    /** The indexes of paramters that need to be held constant in the fit.  E.g. if a mean is held constant for a peak whose FWHM/amp is being fit. */
    vector<int> m_constant_parameters;
    /** Lower bounds parameters should be allowed to go to; will not have a value if it shouldnt be restricted. Will be same size as `m_parameters`. */
    vector<std::optional<double>> m_lower_bounds;
    /** Upper bounds parameters should be allowed to go to; will not have a value if it shouldnt be restricted. Will be same size as `m_parameters`. */
    vector<std::optional<double>> m_upper_bounds;
  };//struct ProblemSetup


  PeakFitDiffCostFunction(const std::shared_ptr<const SpecUtils::Measurement> data,
                          const std::vector< std::shared_ptr<const PeakDef> > &starting_peaks,
                          const double roi_lower_energy,
                          const double roi_upper_energy,
                          const PeakContinuum::OffsetType offset_type,
                          const double continuum_ref_energy,
                          const PeakDef::SkewType skew_type,
                          const bool isHPGe,
                          const Wt::WFlags<PeakFitLM::PeakFitLMOptions> options )
  : m_data( data ),
    m_lower_channel( data->find_gamma_channel( roi_lower_energy ) ),
    m_upper_channel( data->find_gamma_channel( roi_upper_energy ) ),
    m_roi_lower_energy( roi_lower_energy ),
    m_roi_upper_energy( roi_upper_energy ),
    m_num_peaks( starting_peaks.size() ),
    // Make sure m_starting_peaks is sorted - use lambda trick so all member variables are const
    m_starting_peaks( ([starting_peaks]() -> vector<shared_ptr<const PeakDef>>{
      vector<shared_ptr<const PeakDef>> sorted_peaks = starting_peaks;
      std::sort( begin(sorted_peaks), end(sorted_peaks), &PeakDef::lessThanByMeanShrdPtr );
      return sorted_peaks;
    } )() ),
    // The number of parameters depend on how many sigmas are being fit; again, use lambda trick
    m_num_fit_sigmas( ([&starting_peaks]() -> size_t{
      size_t n_fit_sigma = 0;
      for( const auto &p : starting_peaks )
        n_fit_sigma += p->fitFor(PeakDef::Sigma);
      return n_fit_sigma;
    })() ),
    m_use_lls_for_cont( ([&starting_peaks,offset_type]() -> bool {
      if( (offset_type == PeakContinuum::OffsetType::NoOffset) || (offset_type == PeakContinuum::OffsetType::External) )
        return true;
      auto continuum = starting_peaks.empty() ? nullptr : starting_peaks.front()->continuum();
      assert( continuum && (continuum->type() == offset_type) );
      const vector<bool> par_fit_for = continuum ? continuum->fitForParameter() : vector<bool>{};
      for( const bool do_fit : par_fit_for )
      {
        if( !do_fit )
          return false;
      }
      return true;
    })() ),
    m_num_parameters(
      PeakDef::num_skew_parameters(skew_type)
        + (m_use_lls_for_cont ? size_t(0) : PeakContinuum::num_parameters(offset_type))
        + ( options.testFlag(PeakFitLM::PeakFitLMOptions::AllPeakFwhmIndependent) ? m_num_fit_sigmas : std::min( m_num_fit_sigmas, size_t(2) ) )
        + m_num_peaks
    ),
    m_num_residuals( ((size_t(1) + m_upper_channel) - m_lower_channel)
      + ((!options.testFlag(PeakFitLM::PeakFitLMOptions::DoNotPunishForBeingToClose)
          || options.testFlag(PeakFitLM::PeakFitLMOptions::PunishForPeakBeingStatInsig))
          ? (m_num_peaks - 1) : size_t(0))
      + (options.testFlag(PeakFitLM::PeakFitLMOptions::PunishForPeakBeingStatInsig) ? size_t(1) : size_t(0))
    ),
    m_offset_type( offset_type ),
    m_ref_energy( continuum_ref_energy ),
    m_skew_type( skew_type ),
    m_external_continuum( ([&starting_peaks,offset_type]() -> shared_ptr<const SpecUtils::Measurement> {
      if( offset_type != PeakContinuum::OffsetType::External )
        return nullptr;
      for( const shared_ptr<const PeakDef> &p : starting_peaks )
      {
        if( (p->continuum()->type() == PeakContinuum::OffsetType::External) && p->continuum()->externalContinuum() )
          return p->continuum()->externalContinuum();
      }
      return nullptr;
    })() ),
    m_max_initial_sigma( ([&starting_peaks](){
      double max_sigma = -1.0;
      for( const shared_ptr<const PeakDef> &p : starting_peaks )
        max_sigma = std::max( max_sigma, (!isinf(p->sigma()) && !isnan(p->sigma())) ? p->sigma() : 1.0 );
      return (max_sigma > 0.01) ? max_sigma : 1.0;
    })() ),
    m_isHPGe( isHPGe ),
    m_options( options ),
    m_ncalls( 0 )
  {
    assert( m_data );
    assert( m_data->gamma_counts() && !m_data->gamma_counts()->empty() );
    assert( m_upper_channel >= m_lower_channel );
    assert( m_upper_channel < m_data->num_gamma_channels() );
    assert( m_roi_lower_energy < m_roi_upper_energy );
    
    assert( m_num_peaks > 0 );
    assert( m_num_peaks < (m_upper_channel - m_lower_channel) );
    
    if( !m_data || !m_data->gamma_counts() || m_data->gamma_counts()->empty() )
      throw runtime_error( "PeakFitDiffCostFunction: !m_data or !gamma_counts()" );
    
    if( m_roi_lower_energy >= m_roi_upper_energy )
      throw runtime_error( "PeakFitDiffCostFunction: m_roi_lower_energy >= m_roi_upper_energy" );
    
    if( m_upper_channel < m_lower_channel )
      throw runtime_error( "PeakFitDiffCostFunction: m_upper_channel < m_lower_channel" );
      
    const std::vector<float> &counts = *m_data->gamma_counts();
    if( m_upper_channel >= counts.size() )
      throw runtime_error( "PeakFitDiffCostFunction: m_upper_channel >= counts.size()" );

    const shared_ptr<const vector<float>> &energies = m_data->channel_energies();
    if( !energies || (m_upper_channel > energies->size()) )
      throw runtime_error( "PeakFitDiffCostFunction: m_upper_channel >= energies.size()" );

    if( !m_num_peaks )
      throw runtime_error( "PeakFitDiffCostFunction: no peaks to fit" );
    
    for( size_t i = 1; i < starting_peaks.size(); ++i )
    {
      if( starting_peaks[i]->continuum() != starting_peaks[0]->continuum() )
        throw runtime_error( "PeakFitDiffCostFunction: input peaks must all share a continuum" );
    }

    if( starting_peaks[0]->continuum()->type() != m_offset_type )
      throw runtime_error( "PeakFitDiffCostFunction: input peaks have the same OffsetType as you are fitting for." );

    if( (m_offset_type == PeakContinuum::OffsetType::External)
       && (!m_external_continuum
           || (m_external_continuum->num_gamma_channels() < 7)
           || !m_external_continuum->energy_calibration()
           || !m_external_continuum->energy_calibration()->valid()) )
      throw runtime_error( "PeakFitDiffCostFunction: external continuum wanted, but not provided with starting peaks" );


    auto continuum = m_starting_peaks[0]->continuum();
    // TODO: get rid of m_roi_lower_energy, m_roi_upper_energy, m_offset_type, and m_ref_energy - since they are all duplicated
    assert( (continuum->lowerEnergy() < 5.0)
           || (fabs(continuum->lowerEnergy() - m_roi_lower_energy) < 1.0E-6*std::max(continuum->lowerEnergy(),m_roi_lower_energy)) );
    assert( ((continuum->upperEnergy()+5) > m_data->gamma_energy_max())
           || (fabs(continuum->upperEnergy() - m_roi_upper_energy) < 1.0E-6*std::max(continuum->upperEnergy(),m_roi_upper_energy)) );
    assert( continuum->type() == m_offset_type );
    //assert( continuum->referenceEnergy() == m_ref_energy ); //When dragging edge of ROI to make it smaller, we have to shift the ref enerergy to keep valid
    
    
    
    bool valid_offset_type = false;
    switch( offset_type )
    {
      case PeakContinuum::NoOffset:     case PeakContinuum::Constant:
      case PeakContinuum::Linear:       case PeakContinuum::Quadratic:
      case PeakContinuum::Cubic:        case PeakContinuum::FlatStep:
      case PeakContinuum::LinearStep:   case PeakContinuum::BiLinearStep:
      case PeakContinuum::External:
        valid_offset_type = true;
        break;
    }//switch( offset_type )
    
    assert( valid_offset_type );
    
    if( !valid_offset_type )
      throw runtime_error( "PeakFitDiffCostFunction: !valid_offset_type" );
    
    // It wouldnt be that hard to support external continuum, but we'll leave that for later, at
    //  the moment.
    assert( m_offset_type != PeakContinuum::OffsetType::External );
    if( m_offset_type == PeakContinuum::OffsetType::External )
      throw runtime_error( "PeakFitDiffCostFunction: PeakContinuum::OffsetType::External not supported" );
    
    if( dof() <= 0.0 )
      throw runtime_error( "PeakFitDiffCostFunction: not enough data channels to fit all the parameters" );
  }//PeakFitDiffCostFunction constructor
  
  double dof() const
  {
    const double num_channels = 1.0 + m_upper_channel - m_lower_channel;
    const double num_skew = PeakDef::num_skew_parameters( m_skew_type );
    const size_t num_fit_continuum_pars = m_use_lls_for_cont ? size_t(0) : PeakContinuum::num_parameters( m_offset_type );
    const double num_sigmas_fit = number_sigma_parameters();
    
    // fixed sigmas are handled by just not having them included in the parameters, so we wont
    //  count fixed sigmas in this next loop.
    size_t num_fixed_pars = 0;
    for( const auto &p : m_starting_peaks )
    {
      num_fixed_pars += !p->fitFor(PeakDef::GaussAmplitude);
      num_fixed_pars += !p->fitFor(PeakDef::Mean);
    }
    
    // Get the number of fixed continuum parameters.
    if( !m_use_lls_for_cont )
    {
      for( const bool do_fit_par : m_starting_peaks[0]->continuum()->fitForParameter() )
        num_fixed_pars += !do_fit_par;
    }

    // TODO: MultiPeakFitChi2Fcn::dof() adds 1 to the degrees of freedom - not quite sure why that is, at the moment, or if we should do this here.
    return num_channels - 2.0*m_num_peaks + num_fixed_pars - num_sigmas_fit - num_fit_continuum_pars;
  }//double dof() const
  
  size_t number_parameters() const
  {
    assert( m_num_parameters == (PeakDef::num_skew_parameters(m_skew_type)
     + (m_use_lls_for_cont ? size_t(0) : PeakContinuum::num_parameters(m_offset_type))
     + number_sigma_parameters()
     + m_num_peaks) );

    return m_num_parameters;
  }
  
  size_t number_sigma_parameters() const
  {
    if( m_options.testFlag(PeakFitLM::PeakFitLMOptions::AllPeakFwhmIndependent) )
      return m_num_fit_sigmas;
    else
      return std::min( m_num_fit_sigmas, size_t(2) );
  }
  
  size_t number_residuals() const
  {
    // If we are punishing for peaks being too close, we will have a `m_num_peaks-1` residuals for
    //  punishing peaks being too close.
    // If we are punishing for insignificant peaks, we will have `m_num_peaks` residuals for this,
    //  but will share the residuals with "being too close" residuals (but then we will need one more).
    assert( m_num_residuals == (
      (((size_t(1) + m_upper_channel) - m_lower_channel)
      + ((!m_options.testFlag(PeakFitLM::PeakFitLMOptions::DoNotPunishForBeingToClose)
          || m_options.testFlag(PeakFitLM::PeakFitLMOptions::PunishForPeakBeingStatInsig))
         ? (m_num_peaks - 1) : size_t(0))
      + (m_options.testFlag(PeakFitLM::PeakFitLMOptions::PunishForPeakBeingStatInsig) ? size_t(1) : size_t(0))))
    );

    return m_num_residuals;
  }//size_t number_residuals() const


  //
  template<typename T>
  static std::shared_ptr<T> create_continuum( const std::shared_ptr<T> &other_cont [[maybe_unused]]) {
      return std::make_shared<T>();
  }

  template<typename PeakType,typename T>
  vector<PeakType> parametersToPeaks( const T * const params, const T * const uncertainties, T *residuals ) const
  {
#define DEBUG_PAR_TO_PEAKS 0

    const size_t num_fit_continuum_pars = m_use_lls_for_cont ? size_t(0) : PeakContinuum::num_parameters( m_offset_type );
    const size_t end_data_residual = m_upper_channel - m_lower_channel;

    auto starting_continuum = m_starting_peaks[0]->continuum();
    assert( (fabs(starting_continuum->lowerEnergy() - m_roi_lower_energy) < 1.0E-6*std::max(starting_continuum->lowerEnergy(),m_roi_lower_energy))
           || (m_roi_lower_energy < 10.0) );
    assert( (fabs(starting_continuum->upperEnergy() - m_roi_upper_energy) < 1.0E-6*std::max(starting_continuum->upperEnergy(),m_roi_upper_energy))
           || !m_data
           || ((m_roi_upper_energy + 10) > m_data->gamma_energy_max()));
    assert( starting_continuum->type() == m_offset_type );
    //assert( starting_continuum->referenceEnergy() == m_ref_energy ); //may not be true if we are dragging ROI edges to make smaller, so we had to change ref energy to keep it valid


    std::unique_ptr<vector<T>> local_residuals;
    if( !residuals )
    {
      local_residuals.reset( new vector<T>( number_residuals(), T(0.0) ) );
      residuals = local_residuals->data();
    }else
    {
      // Not sure if we need to do this or not
      const size_t nresids = number_residuals();
      for( size_t i = 0; i < nresids; ++i )
        residuals[i] = T(0.0);
    }

    const size_t num_sigmas_fit = number_sigma_parameters();
    const size_t num_skew = PeakDef::num_skew_parameters( m_skew_type );

    vector<PeakType> peaks, fixed_amp_peaks;
    const double range = m_roi_upper_energy - m_roi_lower_energy;

#if( DEBUG_PAR_TO_PEAKS )
    if constexpr ( !std::is_same_v<T, double> )
    {
      cout << "\nparametersToPeaks: x={";
      for( size_t i = 0; i < number_parameters(); ++i )
        cout << params[i].a << ", ";
      cout << "}" << endl;
    }
#endif

    size_t fit_sigma_num = 0;
    for( size_t i = 0; i < m_num_peaks; ++i )
    {
      const size_t mean_par_index = num_fit_continuum_pars + num_skew + num_sigmas_fit + i;
      assert( mean_par_index < number_parameters() );

      const bool fit_amp = m_starting_peaks[i]->fitFor(PeakDef::GaussAmplitude);

      const T frac_roi_range = params[mean_par_index] - 0.5;
      const T mean = m_roi_lower_energy + frac_roi_range*range;
      const T amp = fit_amp ? T(1.0) : T(m_starting_peaks[i]->amplitude());

      T sigma, sigma_uncert;

      if( !m_starting_peaks[i]->fitFor(PeakDef::Sigma) || (num_sigmas_fit == 0) )
      {
        sigma = T(m_starting_peaks[i]->sigma());
        sigma_uncert = T(m_starting_peaks[i]->sigmaUncert());
      }else if( m_options.testFlag(PeakFitLM::PeakFitLMOptions::AllPeakFwhmIndependent) )
      {
        assert( fit_sigma_num < m_num_fit_sigmas );
        const size_t sigma_index = num_fit_continuum_pars + num_skew + fit_sigma_num;
        assert( sigma_index < number_parameters() );

        sigma = params[sigma_index] * m_max_initial_sigma;
        sigma_uncert = uncertainties ? (uncertainties[sigma_index] * m_max_initial_sigma) : T(0.0);


        if( isnan(sigma) || isinf(sigma) )
        {
          if constexpr ( !std::is_same_v<T, double> )
          {
            cerr << "Recieved a NaN or Inf sigma; params[" << sigma_index<< "] = " << params[sigma_index].a
            << ", sigma=" << sigma.a << endl;
            cerr << "Pars=[";
            for( size_t i = 0; i < m_num_parameters; ++i )
              cerr << params[i].a << ",";
            cerr << "]" << endl;
          }else
          {
            cerr << "Recieved a NaN or Inf sigma; params[" << sigma_index<< "] = " << params[sigma_index]
            << ", sigma=" << sigma << endl;
            cerr << "Pars=[";
            for( size_t i = 0; i < m_num_parameters; ++i )
              cerr << params[i] << ",";
            cerr << "]" << endl;
          }

          throw runtime_error( "Inf or NaN sigma" );
        }//if( isnan(sigma) || isinf(sigma) )
      }else
      {
        // If we fit for only one sigma, we use the paramaters value.
        //  If more than one sigma, then we will start with the paramater value, and adjust
        //  according to the fraction of the ROI the peak is at
        const size_t sigma_index = num_fit_continuum_pars + num_skew;
        sigma = params[sigma_index] * m_max_initial_sigma;
        sigma_uncert = uncertainties ? (uncertainties[sigma_index] * m_max_initial_sigma) : T(0.0);

        if( (i > 0) && (num_sigmas_fit > 1) )
        {
          const size_t first_mean_par_index = num_fit_continuum_pars + num_skew + num_sigmas_fit + 0;
          const size_t last_mean_par_index = num_fit_continuum_pars + num_skew + num_sigmas_fit + m_num_peaks - 1;
          const T frac_first_roi_range = params[first_mean_par_index] - 0.5;
          const T frac_last_roi_range = params[last_mean_par_index] - 0.5;
          const T first_mean = m_roi_lower_energy + frac_first_roi_range*range;
          const T last_mean = m_roi_lower_energy + frac_last_roi_range*range;
          T frac_dist;
          if( (last_mean - first_mean) > 1.0E-2 )
            frac_dist = (mean - first_mean) / (last_mean - first_mean);
          else
            frac_dist = T(1.0*i) / (num_sigmas_fit - 1.0);

          const T fist_sigma = sigma;
          const T last_sigma = sigma * params[sigma_index + 1];
          sigma = fist_sigma + frac_dist*(last_sigma - fist_sigma);

          assert( (sigma_index + 1) < number_parameters() );

          if( uncertainties )
          {
            //TODO: I'm not conviced uncert is correct (note: assuming 100% correlation)
            //TODO: use the covariance between these two parameters to better assign sigma uncert??
            const T first_uncert = sigma_uncert;
            const T last_uncert = sigma_uncert * uncertainties[sigma_index + 1];
            sigma_uncert = first_uncert + frac_dist*(last_uncert - first_uncert);
          }
        }//if( num_sigmas_fit > 1 )

        if( isnan(sigma) || isinf(sigma) )
        {
          if constexpr ( !std::is_same_v<T, double> )
          {
            cerr << "Recieved a NaN _or_ Inf sigma; params[" << sigma_index<< "] = " << params[sigma_index].a
            << ", sigma=" << sigma.a
            << ", num_sigmas_fit=" << num_sigmas_fit
            << endl;
            if( (i > 0) && (num_sigmas_fit > 1) )
            {
              const size_t first_mean_par_index = num_fit_continuum_pars + num_skew + num_sigmas_fit + 0;
              const size_t last_mean_par_index = num_fit_continuum_pars + num_skew + num_sigmas_fit + m_num_peaks - 1;
              const T frac_first_roi_range = params[first_mean_par_index] - 0.5;
              const T frac_last_roi_range = params[last_mean_par_index] - 0.5;
              const T first_mean = m_roi_lower_energy + frac_first_roi_range*range;
              const T last_mean = m_roi_lower_energy + frac_last_roi_range*range;
              T frac_dist;
              if( (last_mean - first_mean) > 1.0E-2 )
                frac_dist = (mean - first_mean) / (last_mean - first_mean);
              else
                frac_dist = T(1.0*i) / (num_sigmas_fit - 1.0);

              const T fist_sigma = sigma;
              const T last_sigma = sigma * params[sigma_index + 1];
              sigma = fist_sigma + frac_dist*(last_sigma - fist_sigma);

              cerr << "\ti=" << i << ", num_sigmas_fit=" << num_sigmas_fit
              << ", frac_first_roi_range=" << frac_first_roi_range.a
              << ", frac_last_roi_range=" << frac_last_roi_range.a
              << ", first_mean=" << first_mean.a
              << ", last_mean=" << last_mean.a
              << ", frac_dist=" << frac_dist.a
              << ", fist_sigma=" << fist_sigma.a
              << ", last_sigma=" << last_sigma.a
              << ", sigma=" << sigma.a
              << endl;
            }

            cerr << "Pars=[";
            for( size_t i = 0; i < m_num_parameters; ++i )
              cerr << params[i].a << ",";
            cerr << "]" << endl;
          }else
          {
            cerr << "Recieved a NaN _or_ Inf sigma; params[" << sigma_index<< "] = " << params[sigma_index]
            << ", sigma=" << sigma
            << ", num_sigmas_fit=" << num_sigmas_fit
            << endl;
            if( (i > 0) && (num_sigmas_fit > 1) )
            {
              const size_t first_mean_par_index = num_fit_continuum_pars + num_skew + num_sigmas_fit + 0;
              const size_t last_mean_par_index = num_fit_continuum_pars + num_skew + num_sigmas_fit + m_num_peaks - 1;
              const T frac_first_roi_range = params[first_mean_par_index] - 0.5;
              const T frac_last_roi_range = params[last_mean_par_index] - 0.5;
              const T first_mean = m_roi_lower_energy + frac_first_roi_range*range;
              const T last_mean = m_roi_lower_energy + frac_last_roi_range*range;
              T frac_dist;
              if( (last_mean - first_mean) > 1.0E-2 )
                frac_dist = (mean - first_mean) / (last_mean - first_mean);
              else
                frac_dist = T(1.0*i) / (num_sigmas_fit - 1);
              
              const T fist_sigma = sigma;
              const T last_sigma = sigma * params[sigma_index + 1];
              sigma = fist_sigma + frac_dist*(last_sigma - fist_sigma);

              cerr << "\ti=" << i << ", num_sigmas_fit=" << num_sigmas_fit
              << ", frac_first_roi_range=" << frac_first_roi_range
              << ", frac_last_roi_range=" << frac_last_roi_range
              << ", first_mean=" << first_mean
              << ", last_mean=" << last_mean
              << ", frac_dist=" << frac_dist
              << ", fist_sigma=" << fist_sigma
              << ", last_sigma=" << last_sigma
              << ", sigma=" << sigma
              << endl;
            }//if( (i > 0) && (num_sigmas_fit > 1) )

            cerr << "Pars=[";
            for( size_t i = 0; i < m_num_parameters; ++i )
              cerr << params[i] << ",";
            cerr << "]" << endl;
          }

          throw runtime_error( "Inf or NaN sigma" );
        }//if( isnan(sigma) || isinf(sigma) )

      }//if( num_sigmas_fit == 0 ) / else

#if( DEBUG_PAR_TO_PEAKS )
    if constexpr ( !std::is_same_v<T, double> )
    {
      cout << "parametersToPeaks: Peak " << i << ": mean=" << mean.a << ", sigma=" << sigma.a << endl;
    }
#endif

      if( m_starting_peaks[i]->fitFor(PeakDef::Sigma) )
        fit_sigma_num += 1;

      PeakType peak;
      peak.setMean( mean );
      peak.setSigma( sigma );
      peak.setAmplitude( amp );

      peak.setSkewType( m_skew_type );
      for( size_t skew_index = 0; skew_index < num_skew; ++skew_index )
      {
        const PeakDef::CoefficientType coeff_num = static_cast<PeakDef::CoefficientType>( PeakDef::CoefficientType::SkewPar0 + static_cast<int>(skew_index) );
        const T skew_coef = params[num_fit_continuum_pars + skew_index];
        peak.set_coefficient( skew_coef, coeff_num );
      }

      if( uncertainties )
      {
        T mean_uncert = uncertainties[mean_par_index];
        const T frac_roi_range_uncert = uncertainties[mean_par_index] - 0.5;

        if( !m_starting_peaks[i]->fitFor(PeakDef::Mean) )
          mean_uncert = T(m_starting_peaks[i]->meanUncert());

        if( mean_uncert > 0.0 )
          peak.setMeanUncert( mean_uncert );

        if( sigma_uncert > 0.0 )
          peak.setSigmaUncert( sigma_uncert );
      }//if( uncertainties )

      if( fit_amp )
      {
        peaks.push_back( peak );
      }else
      {
        peak.setAmplitudeUncert( T(m_starting_peaks[i]->amplitudeUncert()) );
        fixed_amp_peaks.push_back( peak );
      }
    }//for( size_t i = 0; i < m_num_peaks; ++i )

    assert( fit_sigma_num == m_num_fit_sigmas );

    // Sort the peaks to make calculating the punishment for peaks being to close easier
    std::sort( begin(peaks), end(peaks), &PeakType::lessThanByMean );


    const size_t nchannel = (m_upper_channel - m_lower_channel) + 1;
    const shared_ptr<const vector<float>> &energies_ptr = m_data->channel_energies();
    assert( energies_ptr && (energies_ptr->size() > (m_lower_channel + nchannel)) );

    assert( !!m_data->gamma_counts() );
    const vector<float> &counts_vec = *m_data->gamma_counts();
    assert( counts_vec.size() > (m_lower_channel + nchannel) );

    vector<T> peak_counts( nchannel, T(0.0) );
    const float * const energies = energies_ptr->data() + m_lower_channel;
    const float * const channel_counts = counts_vec.data() + m_lower_channel;

    const int num_polynomial_terms = static_cast<int>( PeakContinuum::num_parameters( m_offset_type ) );
    const bool is_step_continuum = PeakContinuum::is_step_continuum( m_offset_type );

    auto continuum = create_continuum( peaks.front().getContinuum() );
    continuum->setRange( T(m_roi_lower_energy), T(m_roi_upper_energy) );
    continuum->setType( m_offset_type );

    assert( (m_offset_type != PeakContinuum::OffsetType::External) || !!m_external_continuum );
    assert( (m_offset_type != PeakContinuum::OffsetType::External) || !m_use_lls_for_cont );

    if( m_offset_type == PeakContinuum::OffsetType::External )
      continuum->setExternalContinuum( m_external_continuum );

    if( !m_use_lls_for_cont )
    {
      continuum->setParameters( T(m_ref_energy), params, nullptr );

      for( size_t peak_index = 0; peak_index < peaks.size(); ++peak_index )
        peaks[peak_index].gauss_integral( energies, &(peak_counts[0]), nchannel );

      PeakDists::offset_integral( *continuum, energies, &(peak_counts[0]), nchannel, m_data );
    }else
    {
      vector<T> means, sigmas;
      for( const auto &peak : peaks )
      {
        means.push_back( peak.mean() );
        sigmas.push_back( peak.sigma() );
      }

      const vector<T> skew_pars( params + num_fit_continuum_pars, params + num_fit_continuum_pars + num_skew );

      vector<T> amplitudes, continuum_coeffs, amp_uncerts, cont_uncerts;

      PeakFit::fit_amp_and_offset_imp(energies, channel_counts, nchannel, num_polynomial_terms, is_step_continuum,
                                          T(m_ref_energy), means, sigmas, fixed_amp_peaks, m_skew_type, skew_pars.data(),
                                          amplitudes, continuum_coeffs, amp_uncerts, cont_uncerts,
                                          &(peak_counts[0]) );

      assert( peaks.size() == amplitudes.size() );
      assert( amp_uncerts.empty() || (amp_uncerts.size() == peaks.size()));
      for( size_t peak_index = 0; peak_index < peaks.size(); ++peak_index )
      {
        peaks[peak_index].setAmplitude( amplitudes[peak_index] );
        if( !amp_uncerts.empty() )
          peaks[peak_index].setAmplitudeUncert( amp_uncerts[peak_index] );
      }

      if( (m_offset_type != PeakContinuum::OffsetType::NoOffset)
         && (m_offset_type != PeakContinuum::OffsetType::External) )
      {
        continuum->setParameters( T(m_ref_energy), continuum_coeffs.data(), cont_uncerts.data() );
      }
    }//if( m_use_lls_for_cont )


    // Put fixed amplitude peaks into `peaks`.
    if( !fixed_amp_peaks.empty() )
    {
      for( auto &peak : fixed_amp_peaks )
        peaks.push_back( peak );
      std::sort( begin(peaks), end(peaks), &PeakType::lessThanByMean );
    }


    for( auto &peak : peaks )
      peak.setContinuum( continuum );


    T chi2( 0.0 );
    for( size_t residual_num = 0; residual_num < nchannel; ++residual_num )
    {
      const double ndata = channel_counts[residual_num];

      assert( residual_num < number_residuals() );

      if( ndata >= PEAK_FIT_MIN_CHANNEL_UNCERT )
        residuals[residual_num] = (ndata - peak_counts[residual_num]) / sqrt(ndata);
      else
        residuals[residual_num] = peak_counts[residual_num]; // TODO: This is ad-hoc, and just following PeakFitChi2Fcn implementation for the moment

      chi2 += residuals[residual_num] * residuals[residual_num];
    }//for( size_t channel = m_lower_channel; channel <= m_upper_channel; ++channel )

    const T chi2_dof = chi2 / dof();
    for( size_t i = 0; i < m_num_peaks; ++i )
      peaks[i].set_coefficient( chi2_dof, PeakDef::Chi2DOF );

    // Punish if the peaks are too close.
    for( size_t i = 1; i < peaks.size(); ++i )
    {
      T sigma;
      if constexpr ( !std::is_same_v<T, double> )
      {
        const T sigma_i = peaks[i].sigma();
        const T sigma_j = peaks[i-1].sigma();
        sigma = 0.5*(sigma_j + sigma_i);
      }else
      {
        const double sigma_i = peaks[i].gausPeak() ? peaks[i].sigma() : 0.25*peaks[i].roiWidth();
        const double sigma_j = peaks[i-1].gausPeak() ? peaks[i-1].sigma() : 0.25*peaks[i-1].roiWidth();
        sigma = 0.5*(sigma_j + sigma_i);
      }


      if( !m_options.testFlag(PeakFitLM::PeakFitLMOptions::DoNotPunishForBeingToClose) )
      {
        assert( i >= 1 );
        const T dist = abs(peaks[i-1].mean() - peaks[i].mean());
        T reldist = dist / sigma;
        if( (reldist < 0.01) || isinf(reldist) || isnan(reldist) )
        {
          if constexpr ( !std::is_same_v<T, double> )
          {
            reldist.a = 0.01;
            reldist.v = peaks[i-1].mean().v - peaks[i].mean().v;
          }else
          {
            reldist = 0.01;
          }
        }//if( (reldist < 0.01) || isinf(reldist) || isnan(reldist) )

        // I'm not really sure what should be used to weight the punishement of peaks being too close...
        const double punishment_factor = 0.25 * (m_upper_channel - m_lower_channel) / m_num_peaks;
        //const double punishment_factor = 5;

        assert( (end_data_residual + i) <= number_residuals() );

        if( reldist < 1.25 )
        {
          residuals[end_data_residual + i - 1] = (punishment_factor / reldist);
        }
        //else if( reldist < 1.5 )
        //{
        //  // At reldist==1, this will be equal to the above case,
        //  //  and by reldist==1.5: exp( -pow(5*0.5,3.0) )== 1.64E-7
        //  residuals[last_data_residual + i] = punishment_factor * exp( -pow(5.0*(reldist - 1.0),3.0) );
        //}
        else
        {
          residuals[end_data_residual + i - 1] = T(0.0);
        }
      }//


      if( m_options.testFlag(PeakFitLM::PeakFitLMOptions::PunishForPeakBeingStatInsig) )
      {
        // As of 20250415 - this section of code is totally untested.
        //From LinearProblemSubSolveChi2Fcn:
        //If the peak area is statistically insignificant on the interval
        //  -1.75sigma to 1.75, then punish!

        // Note: for the `PeakFitLMOptions::PunishForPeakBeingStatInsig` option, we ad a residual
        //       over
        assert( (end_data_residual + peaks.size()) == number_residuals() );
        residuals[end_data_residual + peaks.size() - 1] = T(0.0); //We didnt initialize this residual yet

        for( size_t i = 0; i < peaks.size(); ++i )
        {
          const PeakType &peak = peaks[i];

          if( m_options.testFlag(PeakFitLM::PeakFitLMOptions::DoNotPunishForBeingToClose) )
            residuals[end_data_residual + i] = T(0.0);

          double mean, sigma, amp;
          if constexpr ( std::is_same_v<T, double> )
          {
            mean = peak.mean();
            sigma = peak.sigma();
            amp = peak.amplitude();
          }else
          {
            mean = peak.mean().a;
            sigma = peak.sigma().a;
            amp = peak.amplitude().a;
          }

          const float lower_energy = static_cast<float>( mean - 1.75*sigma );
          const float upper_energy = static_cast<float>( mean + 1.75*sigma );

          const size_t lower_channel = std::max(m_lower_channel, m_data->find_gamma_channel(lower_energy) );
          const size_t upper_channel = std::min(m_upper_channel, m_data->find_gamma_channel(upper_energy) );

          double dataarea = 0.0;
          for( size_t bin = lower_channel; (bin < counts_vec.size()) && (bin < upper_channel); ++bin )
            dataarea += counts_vec[bin];

          // TODO: all this punishment hasnt been tested, or thought out
          const double punishment_chi2 = (2.0*(1.0 + upper_channel - lower_channel)); //

          if( amp < std::max(2.0*sqrt(dataarea), 1.0) )
          {
            if( amp <= 1.0 )
            {
              if constexpr ( std::is_same_v<T, double> )
              {
                residuals[end_data_residual + i] += 100.0 * punishment_chi2;
              }else
              {
                T punish( 1.0 );
                punish.v = peak.amplitude().v / peak.amplitude().a; // I think this gets the matrix part to ~unity amplitude
                punish *= 100.0 * punishment_chi2;
                residuals[end_data_residual + i] += punish;
              }
            }else
            {
              residuals[end_data_residual + i] += (T(-1.0) + 2.0*sqrt(dataarea)/peak.amplitude()) * punishment_chi2;
            }
          }//if( peaks[i].amplitude() < 2.0*sqrt(dataarea) )
        }//for( size_t i = 0; i < peaks.size(); ++i )
      }//if( m_options.testFlag(PeakFitLM::PeakFitLMOptions::PunishForPeakBeingStatInsig) )
    }//for( size_t i = 1; i < peaks.size(); ++i )


    // We could skip pretty much the rest of the function, if we are using `PeakDefImpWithCont`,
    //  but we'll just leave it in to make sure equal treatment of things.
    //
    // Now inherit all the assigned nuclides, colors, whatever from the starting peaks.
    //  However, ordering of peaks could swap, etc, so we need to match the original
    //  peaks up to the closest current peak.
    assert( m_starting_peaks.size() == peaks.size() );
    map<size_t,size_t> old_to_new_indexs;

    // If the mean of a peak is fixed, then we "know" it wont swap positions
    for( size_t index = 0; index < m_starting_peaks.size(); ++index )
    {
      if( !m_starting_peaks[index]->fitFor(PeakDef::Mean) )
        old_to_new_indexs[index] = index;
    }

    for( size_t new_index = 0; new_index < peaks.size(); ++new_index )
    {
      const T new_mean = peaks[new_index].mean();

      // Make sure we havent already assigned this new peak to an old peak (because mean was fixed)
      bool already_assigned = false;
      for( const auto &t : old_to_new_indexs )
        already_assigned = (already_assigned || (t.second == new_index));

      if( already_assigned )
        continue;

      int closest_orig = -1;
      for( size_t orig_index = 0; orig_index < m_starting_peaks.size(); ++orig_index )
      {
        // Check if we've already assigned this index
        if( old_to_new_indexs.count(orig_index) )
          continue;

        if( closest_orig < 0 )
        {
          closest_orig = static_cast<int>( orig_index );
        }else
        {
          const double prev_mean = m_starting_peaks[closest_orig]->mean();
          const double orig_mean = m_starting_peaks[orig_index]->mean();
          if( abs(new_mean - orig_mean) < abs(new_mean - prev_mean) )
            closest_orig = static_cast<int>( orig_index );
        }
      }//for( loop over original peaks )

      assert( closest_orig >= 0 );

      old_to_new_indexs[static_cast<size_t>(closest_orig)] = new_index;
    }//for( loop over new peaks )

    assert( old_to_new_indexs.size() == peaks.size() );

    for( const auto &old_to_new : old_to_new_indexs )
    {
      assert( old_to_new.first < peaks.size() );
      assert( old_to_new.second < peaks.size() );
      const bool inheritNonFitForValues = true; //I dont think this really matters
      peaks[old_to_new.second].inheritUserSelectedOptions( *m_starting_peaks[old_to_new.first],  inheritNonFitForValues );
    }//for( const auto &old_to_new : old_to_new_indexs )

    return peaks;
  }


  template<typename T>
  bool operator()( T const *const *parameters, T *residuals ) const
  {
    m_ncalls += 1;

    try
    {
      T const * const pars = parameters[0];
      const T * const uncertainties = nullptr;
      if constexpr ( std::is_same_v<T, double> )
      {
        parametersToPeaks<PeakDef,double>( pars, uncertainties, residuals );
      }else
      {
        parametersToPeaks<PeakDefImpWithCont<T>,T>( pars, uncertainties, residuals );
      }
    }catch( std::exception &e )
    {
      cerr << "PeakFitDiffCostFunction: caught exception: '" << e.what() << "'" << endl;
      return false;
    }

    return true;
  }//operator()


  static PeakDef::SkewType skew_type_from_prev_peaks( const vector<shared_ptr<const PeakDef> > &inpeaks )
  {
    PeakDef::SkewType skew_type = PeakDef::SkewType::NoSkew;

    for( const auto &p : inpeaks )
    {
      // PeakDef::SkewType is defined roughly in order of how we should prefer them.
      //  However, if one of the peaks in the ROI required a higher-level of skew function
      //  to describe it, we will use that skew for the entire ROI.
      // Here we will use the skew value of the first peak we encounter, with the higher-level
      //  of skew function, as the starting value, and wether we should fit for the parameter
      //  at all.
      if( p->skewType() > skew_type )
        skew_type = p->skewType();
    }//for( const auto &p : inpeaks )

    return skew_type;
  }//void skew_type_from_prev_peaks(...)


  void setup_skew_parameters( double *pars,
                             vector<int> &constant_parameters,
                             vector<std::optional<double>> &lower_bounds,
                             vector<std::optional<double>> &upper_bounds,
                          const vector<shared_ptr<const PeakDef> > &inpeaks ) const
  {
    const size_t num_skew_pars = PeakDef::num_skew_parameters( m_skew_type );

    if( num_skew_pars == 0 )
      return;

    vector<bool> fit_parameter( num_skew_pars, true );
    vector<double> starting_value( num_skew_pars, 0.0 );
    vector<double> lower_values( num_skew_pars, 0.0 ), upper_values( num_skew_pars, 0.0 );

    for( size_t i = 0; i < num_skew_pars; ++i )
    {
      const auto ct = PeakDef::CoefficientType( PeakDef::CoefficientType::SkewPar0 + i);

      double lower, upper, start, dx;
      const bool use = PeakDef::skew_parameter_range( m_skew_type, ct, lower, upper, start, dx );
      assert( use );
      if( !use )
        throw logic_error( "Inconsistent skew par val" );

      starting_value[i] = start;
      lower_values[i] = lower;
      upper_values[i] = upper;
    }//for( size_t i = 0; i < num_skew_pars; ++i )


    for( const auto &p : inpeaks )
    {
      if( p->skewType() != m_skew_type )
        continue;

      for( size_t i = 0; i < num_skew_pars; ++i )
      {
        const auto ct = PeakDef::CoefficientType( PeakDef::CoefficientType::SkewPar0 + i);
        fit_parameter[i] = p->fitFor( ct );
        double val = p->coefficient( ct );

        if( IsInf(val) || IsNan(val) || (val < lower_values[i]) || (val > upper_values[i]) )
          val = starting_value[i];

        // When we are dragging a ROI edge, sometimes the power-law can get stuck up around 100,
        //  so lets try to avoid this
        switch( m_skew_type )
        {
          case PeakDef::NoSkew:   case PeakDef::Bortel:
          case PeakDef::GaussExp: case PeakDef::ExpGaussExp:
            break;

          case PeakDef::CrystalBall:
          case PeakDef::DoubleSidedCrystalBall:
          {
            switch( ct )
            {
              case PeakDef::Mean:           case PeakDef::Sigma:
              case PeakDef::GaussAmplitude: case PeakDef::NumCoefficientTypes:
              case PeakDef::Chi2DOF:

              case PeakDef::SkewPar0:
              case PeakDef::SkewPar2:
                if( (val > 3.0) && fit_parameter[i] )
                  val = starting_value[i];
                break;

              case PeakDef::SkewPar1:
              case PeakDef::SkewPar3:
                if( (val > 6.0) && fit_parameter[i] )
                  val = starting_value[i];
                break;
            }//switch( ct )
            break;
          }//A Crystal Ball distribution
        }//switch( m_skew_type )

        starting_value[i] = val;
      }//for( size_t i = 0; i < num_skew_pars; ++i )
    }//for( const auto &p : inpeaks )

    assert( num_skew_pars == fit_parameter.size() );
    assert( num_skew_pars == starting_value.size() );

    const size_t num_fit_continuum_pars = m_use_lls_for_cont ? size_t(0) : PeakContinuum::num_parameters( m_offset_type );

    for( size_t skew_index = 0; skew_index < num_skew_pars; ++skew_index )
    {
      const size_t par_index = num_fit_continuum_pars + skew_index;
      pars[par_index] = starting_value[skew_index];

      if( fit_parameter[skew_index] )
      {
        lower_bounds[par_index] = std::max( lower_values[skew_index], 0.5*starting_value[skew_index] );
        upper_bounds[par_index] = std::min( upper_values[skew_index], 1.5*fabs(starting_value[skew_index]) );
      }else
      {
        constant_parameters.push_back( static_cast<int>(par_index) );
      }
    }//for( size_t skew_index = 0; skew_index < num_skew_pars; ++skew_index )
  }//setup_skew_parameters(...)




  ProblemSetup get_problem_setup() const
  {
    const size_t num_fit_pars = number_parameters();
    const size_t num_sigmas_fit = number_sigma_parameters();
    const size_t num_fit_continuum_pars = m_use_lls_for_cont ? size_t(0) : PeakContinuum::num_parameters( m_offset_type );
    const size_t num_skew = PeakDef::num_skew_parameters( m_skew_type );

    vector<int> constant_parameters;
    vector<double> parameters( num_fit_pars, 0.0 );
    vector<std::optional<double>> lower_bounds( num_fit_pars );
    vector<std::optional<double>> upper_bounds( num_fit_pars );

    if( m_use_lls_for_cont )
    {
      assert( num_fit_continuum_pars == 0 );
    }else
    {
      const shared_ptr<const PeakContinuum> initial_continuum = m_starting_peaks.front()->continuum();

      assert( initial_continuum );
      const vector<double> &cont_pars = initial_continuum->parameters();
      const vector<bool> par_fit_for = initial_continuum->fitForParameter();
      assert( cont_pars.size() == num_fit_continuum_pars );
      assert( par_fit_for.size() == num_fit_continuum_pars );

      for( size_t i = 0; i < num_fit_continuum_pars; ++i )
      {
        parameters[i] = cont_pars[i];
        if( !par_fit_for[i] )
          constant_parameters.push_back( static_cast<int>(i) );
      }
    }//if( cost_function->m_use_lls_for_cont )


    setup_skew_parameters( &(parameters[0]), constant_parameters, lower_bounds, upper_bounds, m_starting_peaks );

    const double range = (m_roi_upper_energy - m_roi_lower_energy);
    const size_t midbin = m_data->find_gamma_channel( 0.5*(m_roi_lower_energy + m_roi_upper_energy) );
    const float binwidth = m_data->gamma_channel_width( midbin );
    double minsigma = binwidth, min_input_sigma = binwidth;
    double maxsigma = 0.5*range, max_input_sigma = binwidth;


    for( size_t i = 0; i < m_starting_peaks.size(); ++i )
    {
      const std::shared_ptr<const PeakDef> &peak = m_starting_peaks[i];
      const double mean  = peak->mean();
      const double sigma = peak->sigma();

      const size_t mean_par_index = num_fit_continuum_pars + num_skew + num_sigmas_fit + i;

      const double rel_mean = 0.5 + (mean - m_roi_lower_energy) / range;
      parameters[mean_par_index] = rel_mean;

      if( !peak->fitFor(PeakDef::Mean) )
      {
        constant_parameters.push_back( static_cast<int>(mean_par_index) );
      }else
      {
        // This needs some much better limits

        //        if( coFitPeaks[i] == candidatepeak )
        //        {
        //          lower_bounds[mean_par_index] = rel_mean - sigma/range;
        //          upper_bounds[mean_par_index] = rel_mean + sigma/range;
        //        }else
        //        {
        //          lower_bounds[mean_par_index] = rel_mean - 0.5*sigma/range;
        //          upper_bounds[mean_par_index] = rel_mean + 0.5*sigma/range;
        //        }

        // If we want to limit the peaks to be within ROI, we would limit its range to [0.5, 1.5],
        //  however, we might be fitting a peak outside the ROI, so a little below, if the
        //  peak is already outside the ROI, we'll let it roam around a little there:
        lower_bounds[mean_par_index] = 0.5;
        upper_bounds[mean_par_index] = 1.5;

        if( m_options.testFlag(PeakFitLM::PeakFitLMOptions::MediumRefinementOnly) )
        {
          const double plus_50p_sigma = mean + 0.5*sigma;
          const double minus_50p_sigma = mean - 0.5*sigma;
          lower_bounds[mean_par_index] = 0.5 + (minus_50p_sigma - m_roi_lower_energy) / range;
          upper_bounds[mean_par_index] = 0.5 + (plus_50p_sigma - m_roi_lower_energy) / range;
          assert( rel_mean >= *lower_bounds[mean_par_index] );
          assert( rel_mean <= *upper_bounds[mean_par_index] );
        }

        if( m_options.testFlag(PeakFitLM::PeakFitLMOptions::SmallRefinementOnly) )
        {
          const double plus_15p_sigma = mean + 0.15*sigma;
          const double minus_15p_sigma = mean - 0.15*sigma;
          lower_bounds[mean_par_index] = 0.5 + (minus_15p_sigma - m_roi_lower_energy) / range;
          upper_bounds[mean_par_index] = 0.5 + (plus_15p_sigma - m_roi_lower_energy) / range;
          assert( rel_mean >= *lower_bounds[mean_par_index] );
          assert( rel_mean <= *upper_bounds[mean_par_index] );
        }

        // If the peak is already outside the ROI - we'll exand the limits, and give it a little extra to roam
        if( rel_mean <= *lower_bounds[mean_par_index] )
          lower_bounds[mean_par_index] = rel_mean - std::max( 0.1, fabs(0.25*rel_mean) ); // A little careful to not g onegative
        if( rel_mean >= *upper_bounds[mean_par_index] )
          upper_bounds[mean_par_index] = 1.2*rel_mean;

        assert( rel_mean >= *lower_bounds[mean_par_index] );
        assert( rel_mean <= *upper_bounds[mean_par_index] );
      }//if( fixed mean ) / else

      min_input_sigma = std::min( min_input_sigma, sigma );
      max_input_sigma = std::max( max_input_sigma, sigma );


      if( !peak->fitFor(PeakDef::Sigma) )
      {
        minsigma = std::min( minsigma, sigma );
        maxsigma = std::max( maxsigma, sigma );
      }else
      {
        float lowersigma, uppersigma;
        expected_peak_width_limits( mean, m_isHPGe, m_data, lowersigma, uppersigma );
        if( i == 0 )
          minsigma = lowersigma;
        if( i == (m_starting_peaks.size()-1) )
          maxsigma = uppersigma;
      }
    }//for( size_t i = 0; i < coFitPeaks.size(); ++i )

    if( num_sigmas_fit == 0 )
    {
      // We have no paramaters dedicated to fitting sigmas
    }else if( m_options.testFlag(PeakFitLM::PeakFitLMOptions::AllPeakFwhmIndependent) )
    {
      // We have one paramater for every sigma we are fitting
      size_t fit_sigma_index = 0;
      for( size_t i = 0; i < m_starting_peaks.size(); ++i )
      {
        const std::shared_ptr<const PeakDef> &peak = m_starting_peaks[i];
        if( peak->fitFor(PeakDef::Sigma) )
        {
          const double sigma = peak->sigma();
          const size_t sigma_index = num_fit_continuum_pars + num_skew + fit_sigma_index;

          parameters[sigma_index] = sigma / m_max_initial_sigma;
          lower_bounds[sigma_index] = (0.5*std::min(minsigma,min_input_sigma)) / m_max_initial_sigma;
          upper_bounds[sigma_index] = (1.5*std::max(maxsigma,max_input_sigma)) / m_max_initial_sigma;

          if( m_options.testFlag(PeakFitLM::PeakFitLMOptions::MediumRefinementOnly) )
          {
            lower_bounds[sigma_index] = 0.5 * sigma / m_max_initial_sigma;
            upper_bounds[sigma_index] = 1.5 * sigma / m_max_initial_sigma;
          }

          if( m_options.testFlag(PeakFitLM::PeakFitLMOptions::SmallRefinementOnly) )
          {
            lower_bounds[sigma_index] = 0.85 * sigma / m_max_initial_sigma;
            upper_bounds[sigma_index] = 1.15 * sigma / m_max_initial_sigma;
          }

          assert( parameters[sigma_index] >= *lower_bounds[sigma_index] );
          assert( parameters[sigma_index] <= *upper_bounds[sigma_index] );

          fit_sigma_index += 1;
        }//if( peak->fitFor(PeakDef::Sigma) )
      }//for( size_t i = 0; i < m_starting_peaks.size(); ++i )

      assert( fit_sigma_index == num_sigmas_fit );
    }else
    {
      // We have one paramater if fitting a single sigma, or two paramaters if fitting multiple.
      parameters[num_fit_continuum_pars + num_skew] = 1.0;

      lower_bounds[num_fit_continuum_pars + num_skew] = (0.5*std::min(minsigma,0.75*min_input_sigma)) / m_max_initial_sigma;
      upper_bounds[num_fit_continuum_pars + num_skew] = (1.5*std::max(maxsigma,1.25*max_input_sigma)) / m_max_initial_sigma;

      assert( parameters[num_fit_continuum_pars + num_skew] >= *lower_bounds[num_fit_continuum_pars + num_skew] );
      assert( parameters[num_fit_continuum_pars + num_skew] <= *upper_bounds[num_fit_continuum_pars + num_skew] );

      if( m_options.testFlag(PeakFitLM::PeakFitLMOptions::MediumRefinementOnly) )
      {
        // These bounds are only approximately the claimed 50% - since we're lumping all peaks in ROI together
        //  but its probably not worth the hassle of correctness to go into much more detail
        lower_bounds[num_fit_continuum_pars + num_skew] = (0.5*min_input_sigma) / m_max_initial_sigma;
        upper_bounds[num_fit_continuum_pars + num_skew] = (1.5*max_input_sigma) / m_max_initial_sigma;

        assert( parameters[num_fit_continuum_pars + num_skew] >= *lower_bounds[num_fit_continuum_pars + num_skew] );
        assert( parameters[num_fit_continuum_pars + num_skew] <= *upper_bounds[num_fit_continuum_pars + num_skew] );
      }

      if( m_options.testFlag(PeakFitLM::PeakFitLMOptions::SmallRefinementOnly) )
      {
        // These bounds are only approximately the claimed 15% - since we're lumping all peaks in ROI together
        //  but its probably not worth the hassle of correctness to go into much more detail
        lower_bounds[num_fit_continuum_pars + num_skew] = (0.85*min_input_sigma) / m_max_initial_sigma;
        upper_bounds[num_fit_continuum_pars + num_skew] = (1.15*max_input_sigma) / m_max_initial_sigma;

        assert( parameters[num_fit_continuum_pars + num_skew] >= *lower_bounds[num_fit_continuum_pars + num_skew] );
        assert( parameters[num_fit_continuum_pars + num_skew] <= *upper_bounds[num_fit_continuum_pars + num_skew] );
      }

      assert( parameters[num_fit_continuum_pars + num_skew] >= *lower_bounds[num_fit_continuum_pars + num_skew] );
      assert( parameters[num_fit_continuum_pars + num_skew] <= *upper_bounds[num_fit_continuum_pars + num_skew] );

      if( num_sigmas_fit > 1 )
      {
        //Allow FWHM to vary by +-20% over the ROI.
        // The `num_fit_continuum_pars + num_skew` paramters is the width of the first peak in ROI,
        //  and `num_fit_continuum_pars + num_skew + 1` is the multiplier of that first ROI, to give
        //  the width of the last peak in the ROI.  Peaks between the first and last peak are scaled
        //  according to thier distance between.
        parameters[num_fit_continuum_pars + num_skew + 1] = 1.0;
        lower_bounds[num_fit_continuum_pars + num_skew + 1] = 0.8;
        upper_bounds[num_fit_continuum_pars + num_skew + 1] = 1.2;

        // TODO: if PeakFitLM::PeakFitLMOptions::MediumRefinementOnly or PeakFitLM::PeakFitLMOptions::SmallRefinementOnly
        //       we should limit things in a bit more sensical way

        assert( parameters[num_fit_continuum_pars + num_skew + 1] >= *lower_bounds[num_fit_continuum_pars + num_skew + 1] );
        assert( parameters[num_fit_continuum_pars + num_skew + 1] <= *upper_bounds[num_fit_continuum_pars + num_skew + 1] );
      }
    }//if( !num_sigmas_fit ) / else

    ProblemSetup prob_setup;
    prob_setup.m_parameters = parameters;
    prob_setup.m_constant_parameters = constant_parameters;
    prob_setup.m_lower_bounds = lower_bounds;
    prob_setup.m_upper_bounds = upper_bounds;

    return prob_setup;
  }//const ProblemSetup get_problem_setup() const

public:
  const std::shared_ptr<const SpecUtils::Measurement> m_data;
  const size_t m_lower_channel;
  const size_t m_upper_channel;
  const double m_roi_lower_energy;
  const double m_roi_upper_energy;
  
  const size_t m_num_peaks;
  const std::vector< std::shared_ptr<const PeakDef> > m_starting_peaks;
  const size_t m_num_fit_sigmas;
  const bool m_use_lls_for_cont;
  const size_t m_num_parameters;
  const size_t m_num_residuals;
  const PeakContinuum::OffsetType m_offset_type;
  const double m_ref_energy;
  const PeakDef::SkewType m_skew_type;
  const std::shared_ptr<const SpecUtils::Measurement> m_external_continuum;
  const double m_max_initial_sigma;
  const bool m_isHPGe;
  const Wt::WFlags<PeakFitLMOptions> m_options;

  mutable std::atomic<unsigned int> m_ncalls;
};//struct PeakFitDiffCostFunction



/** All peaks passed in must share a PeakContinuum.
 */
vector<shared_ptr<const PeakDef>> fit_peaks_in_roi_LM( const vector<shared_ptr<const PeakDef>> coFitPeaks,
                                                      const std::shared_ptr<const SpecUtils::Measurement> &dataH,
                                                      const bool isHPGe,
                                                      const Wt::WFlags<PeakFitLM::PeakFitLMOptions> fit_options )
{
  /** For this first go, we will have Ceres fit for things.

   This is only tested to the "seems to work, for simple cases" level.

   In the future:
     - Need to deal with errors during solving, and during Covariance computation
     - Deal with setting number of threads reasonably.
     - Try out using a ceres::LossFunction
     - Optimize/pcik the Ceres-based paramaters to get reasonable fits.
   */

  if( coFitPeaks.empty() )
    throw runtime_error( "fit_peaks_in_roi_LM: empty input peaks." );

  // Lets make sure all coFitPeaks share a continuum.
  for( size_t i = 1; i < coFitPeaks.size(); ++i )
  {
    if( coFitPeaks[i]->continuum() != coFitPeaks[0]->continuum() )
      throw runtime_error( "fit_peak_for_user_click_LM: input peaks all must share a single continuum" );
  }//for( size_t i = 1; i < coFitPeaks.size(); ++i )

  try
  {
    // TODO: check that repeaded calls to this function wont cause adding/removing channels due to find_gamma_channel(...) rounding type things - e.g., do we need to subtract off a tiny bit from roiUpperEnergy

    const shared_ptr<const PeakContinuum> input_continuum = coFitPeaks[0]->continuum();

    const float roiLowerEnergy = static_cast<float>( input_continuum->lowerEnergy() );
    const float roiUpperEnergy = static_cast<float>( input_continuum->upperEnergy() );
    assert( roiLowerEnergy < roiUpperEnergy );
    if( roiLowerEnergy >= roiUpperEnergy )
      throw runtime_error( "Invalid energy range (" + std::to_string(roiLowerEnergy) + ", " + std::to_string(roiUpperEnergy) + ")" );


    const size_t lower_channel = dataH->find_gamma_channel(roiLowerEnergy);
    const size_t upper_channel = dataH->find_gamma_channel(roiUpperEnergy);
    const double roi_lower = dataH->gamma_channel_lower( lower_channel );
    const double roi_upper = dataH->gamma_channel_upper( upper_channel );
    
    assert( (lower_channel < 2) || (roi_lower <= roiLowerEnergy) );
    assert( (roi_upper >= roiUpperEnergy) || ((upper_channel + 3) >= dataH->num_gamma_channels()) );

    if( coFitPeaks.size() >= (upper_channel - lower_channel) ) //PeakFitDiffCostFunction will check for this in an assert
      throw runtime_error( "Invalid energy channels (" + std::to_string(lower_channel) + ", "
                          + std::to_string(upper_channel) + ") for " + std::to_string(coFitPeaks.size()) + " peaks." );
    assert( coFitPeaks.size() < (upper_channel - lower_channel) );

    const size_t nchannels = dataH->num_gamma_channels();
    const size_t midbin = dataH->find_gamma_channel( 0.5*(roiLowerEnergy + roiUpperEnergy) );
    const float binwidth = dataH->gamma_channel_width( midbin );
    const size_t num_fit_peaks = coFitPeaks.size() + 1;

    const PeakContinuum::OffsetType offset_type = input_continuum->type();
    const size_t num_continuum_pars = PeakContinuum::num_parameters( offset_type );

    const double prev_ref_energy = input_continuum->referenceEnergy();
    const bool prev_ref_energy_valid = ((prev_ref_energy >= roiLowerEnergy) && (prev_ref_energy <= roiUpperEnergy));
    const double reference_energy = prev_ref_energy_valid ? prev_ref_energy : roiLowerEnergy;

    const vector<bool> parFitFors = input_continuum->fitForParameter();
    assert( parFitFors.size() <= num_continuum_pars );

    const PeakDef::SkewType skew_type = PeakFitDiffCostFunction::skew_type_from_prev_peaks( coFitPeaks );
    const size_t num_skew = PeakDef::num_skew_parameters( skew_type );


    auto cost_functor = new PeakFitDiffCostFunction( dataH, coFitPeaks, roiLowerEnergy, roiUpperEnergy,
                                                    offset_type, reference_energy, skew_type, isHPGe, fit_options );

    //Choosing 8 paramaters to include in the `ceres::Jet<>` is 4 peaks in ROI, which covers most cases
    //  without introducing a ton of extra overhead.
    auto cost_function = new ceres::DynamicAutoDiffCostFunction<PeakFitDiffCostFunction,8>( cost_functor );

    const size_t num_fit_pars = cost_functor->number_parameters();
    const size_t num_sigmas_fit = cost_functor->number_sigma_parameters();

    cost_function->AddParameterBlock( static_cast<int>(num_fit_pars) );
    cost_function->SetNumResiduals( static_cast<int>(cost_functor->number_residuals()) );

    const PeakFitDiffCostFunction::ProblemSetup prob_setup = cost_functor->get_problem_setup();

    assert( prob_setup.m_parameters.size() == num_fit_pars );
    assert( prob_setup.m_lower_bounds.size() == num_fit_pars );
    assert( prob_setup.m_upper_bounds.size() == num_fit_pars );

    vector<double> parameters = prob_setup.m_parameters;
    double * const pars = &parameters[0];


    ceres::Problem problem;

    // A brief look at a dataset of ~4k HPGe spectra with known truth-value peaks areas shows
    //  that using a loss function doesnt seem improve outcomes, when measured by sucessful
    //  peak fits, and by comparison of fit to truth peak areas.
    ceres::LossFunction *lossfcn = nullptr;

    problem.AddResidualBlock( cost_function, lossfcn, pars );


    if( !prob_setup.m_constant_parameters.empty() )
    {
      ceres::Manifold *subset_manifold = new ceres::SubsetManifold( static_cast<int>(num_fit_pars), prob_setup.m_constant_parameters );
      problem.SetManifold( pars, subset_manifold );
    }

    for( size_t i = 0; i < num_fit_pars; ++i )
    {
      if( prob_setup.m_lower_bounds[i].has_value() )
      {
        assert( *prob_setup.m_lower_bounds[i] <= parameters[i] );
        problem.SetParameterLowerBound(pars, static_cast<int>(i), *prob_setup.m_lower_bounds[i] );
      }

      if( prob_setup.m_upper_bounds[i].has_value() )
      {
        assert( *prob_setup.m_upper_bounds[i] >= parameters[i] );
        problem.SetParameterUpperBound(pars, static_cast<int>(i), *prob_setup.m_upper_bounds[i] );
      }
    }//for( size_t i = 0; i < num_fit_pars; ++i )


    ceres::Solver::Options options;
    options.linear_solver_type = ceres::DENSE_QR;
    options.minimizer_type = ceres::TRUST_REGION; //ceres::LINE_SEARCH
    options.trust_region_strategy_type = ceres::LEVENBERG_MARQUARDT; //ceres::DOGLEG
    options.use_nonmonotonic_steps = true;
    options.max_consecutive_nonmonotonic_steps = 10;
    // Initial trust region was very coursely optimized using a fit over ~4k HPGe spectra, using the median peak area
    //  error from truth value (whose value was 1.65*sqrt(area)); but also the average error was also about optimal
    //  (value 3.12*sqrt(area)).
    options.initial_trust_region_radius = 35*(cost_functor->number_parameters() - prob_setup.m_constant_parameters.size());
    //options.initial_trust_region_radius = 1e4; //
    options.max_trust_region_radius = 1e16;

    // Minimizer terminates when the trust region radius becomes smaller than this value.
    options.min_trust_region_radius = 1e-32;
    // Lower bound for the relative decrease before a step is accepted.
    options.min_relative_decrease = 1e-3; //pseudo optimized based on success rate of fitting peaks - but unknown effect on accuracy of fits.
    options.max_num_iterations = 50000;
#ifndef NDEBUG
    options.max_solver_time_in_seconds = 300.0;
#else
    options.max_solver_time_in_seconds = 30.0;
#endif

#if( PRINT_VERBOSE_PEAK_FIT_LM_INFO )
    options.minimizer_progress_to_stdout = true;
    options.logging_type = ceres::PER_MINIMIZER_ITERATION;
#else
    options.minimizer_progress_to_stdout = false;
    options.logging_type = ceres::SILENT;
#endif

    /** Termination when `(new_cost - old_cost) < function_tolerance * old_cost`
     Default 1e-9;  Setting this to 1e-6 from 1e-9 is a ~80x speedup, and slgiht success fitting more peaks.
     Values from 1E-5 to 1E-9 dont seem to have a big effect on accuracy, but 1E-7 had best results for a HPGe dataset

     Value      AvrgAccuracyNSigma   MedianAccuracyNSigma   CPU-Time
     1e-5      3.25068                           1.66096                             465.296 s
     1e-6      3.20428                           1.69388                             581.317 s
     1e-7      3.16456                           1.6934                               1864.5 s
     1e-8      3.29325                           1.6936                               16833.9 s
     */
    options.function_tolerance = 1e-7;
    options.parameter_tolerance = 1e-11; //Default value is 1e-8.  Using 1e-11, so its usually the function tolerance that terminates things.
    options.num_threads = 1; //Probably wont have much/any effect

    ceres::Solver::Summary summary;
    ceres::Solve(options, &problem, &summary);

#if( PRINT_VERBOSE_PEAK_FIT_LM_INFO )
    //std::cout << summary.BriefReport() << "\n";
    std::cout << summary.FullReport() << "\n";
    cout << "Took " << cost_functor->m_ncalls.load() << " calls to solve." << endl;
#endif
    
    switch( summary.termination_type )
    {
      case ceres::CONVERGENCE:
      case ceres::USER_SUCCESS:
        break;
        
      case ceres::NO_CONVERGENCE:
#if( PRINT_VERBOSE_PEAK_FIT_LM_INFO )
        cerr << "The L-M ceres::Solver solving failed - NO_CONVERGENCE:\n" << summary.FullReport() << endl;
#endif
        throw runtime_error( "The L-M ceres::Solver solving failed - NO_CONVERGENCE." );

      case ceres::FAILURE:
#if( PRINT_VERBOSE_PEAK_FIT_LM_INFO )
        cerr << "The L-M ceres::Solver solving failed - FAILURE:\n" << summary.FullReport() << endl;
#endif
        throw runtime_error( "The L-M ceres::Solver solving failed - FAILURE." );
        
      case ceres::USER_FAILURE:
#if( PRINT_VERBOSE_PEAK_FIT_LM_INFO )
        cerr << "The L-M ceres::Solver solving failed - USER_FAILURE:\n" << summary.FullReport() << endl;
#endif
        throw runtime_error( "The L-M ceres::Solver solving failed - USER_FAILURE." );
    }//switch( summary.termination_type )

    cost_functor->m_ncalls = 0;

    ceres::Covariance::Options cov_options;
    cov_options.algorithm_type = ceres::CovarianceAlgorithmType::SPARSE_QR; //
    //cov_options.num_threads = 1;
    
    vector<double> uncertainties( num_fit_pars, 0.0 );
    double *uncertainties_ptr = uncertainties.data();
    
    
    ceres::Covariance covariance(cov_options);
    vector<pair<const double*, const double*> > covariance_blocks;
    covariance_blocks.push_back( make_pair( pars, pars) );
    
    if( !covariance.Compute(covariance_blocks, &problem) )
    {
#if( PRINT_VERBOSE_PEAK_FIT_LM_INFO )
      cerr << "Failed to compute covariance!" << endl;
#endif
      uncertainties_ptr = nullptr;
    }else
    {
      vector<double> row_major_covariance( num_fit_pars * num_fit_pars );
      const vector<const double *> const_par_blocks( 1, pars );

      const bool success = covariance.GetCovarianceMatrix( const_par_blocks, row_major_covariance.data() );
      assert( success );
      if( success )
      {
        //Obviously we dont need to recopy things, just to get the diagonal, but eventually we will save the full matrix....
        vector<vector<double>> covariance_matrix( num_fit_pars, vector<double>(num_fit_pars, 0.0) );

        for( size_t row = 0; row < num_fit_pars; ++row )
        {
          for( size_t col = 0; col < num_fit_pars; ++col )
            covariance_matrix[row][col] = row_major_covariance[row*num_fit_pars + col];
        }//for( size_t row = 0; row < num_fit_pars; ++row )

        for( size_t i = 0; i < num_fit_pars; ++i )
        {
          // TODO: compare uncertainties with Minuit method - should maybe check out.
          if( covariance_matrix[i][i] > 0.0 )
            uncertainties[i] = sqrt( covariance_matrix[i][i] );
        }
      }else
      {
        uncertainties_ptr = nullptr;
      }//
    }//if( we failed to computer covariance ) / else

#if( PRINT_VERBOSE_PEAK_FIT_LM_INFO )
    // Using numeric differentiation, should only be a single call to get covariance.
    cout << "Took " << cost_functor->m_ncalls.load() << " calls to get covariance." << endl;
#endif

    vector<double> residuals( cost_functor->number_residuals(), 0.0 );
    auto final_peaks = cost_functor->parametersToPeaks<PeakDef,double>( &parameters[0], uncertainties_ptr, residuals.data() );

    vector<shared_ptr<const PeakDef>> results( final_peaks.size() );
    for( size_t i = 0; i < final_peaks.size(); ++i )
      results[i] = make_shared<PeakDef>( final_peaks[i] );

    return results;
  }catch( std::exception &e )
  {
#if( PRINT_VERBOSE_PEAK_FIT_LM_INFO )
    cout << "fit_peak_for_user_click_LM caught: " << e.what() << endl;
#endif
    //assert( 0 );
    throw;
  }//try / catch

  assert( 0 );
  throw runtime_error( "shouldnt have gotten here" );
  return {};
}//void fit_peaks_in_roi_LM(...)



void fit_peak_for_user_click_LM( PeakShrdVec &results,
                             const std::shared_ptr<const SpecUtils::Measurement> &dataH,
                             const vector<shared_ptr<const PeakDef>> &coFitPeaksInput,
                             const double mean0, const double sigma0,
                             const double area0,
                             const float roiLowerEnergy,
                             const float roiUpperEnergy,
                             const bool isHPGe )
{
  vector<shared_ptr<const PeakDef>> coFitPeaks = coFitPeaksInput;
  
  const PeakDef::SkewType skew_type = PeakFitDiffCostFunction::skew_type_from_prev_peaks( coFitPeaks );
  const size_t num_skew = PeakDef::num_skew_parameters( skew_type );

  std::shared_ptr<PeakDef> candidatepeak = std::make_shared<PeakDef>(mean0, sigma0, area0);

  //The below should probably go off the number of bins in the ROI
  const size_t num_fit_peaks = coFitPeaksInput.size() + 1;
  PeakContinuum::OffsetType offset_type = (num_fit_peaks < (isHPGe ? 3 : 2)) ? PeakContinuum::Linear : PeakContinuum::Quadratic;

  if( coFitPeaks.size() )
    offset_type = std::max( offset_type, coFitPeaks[0]->continuum()->type() );


  // Make sure all initial peaks share a continuum
  if( coFitPeaks.size() )
  {
    shared_ptr<PeakContinuum> initial_continuum = make_shared<PeakContinuum>( *coFitPeaks[0]->continuum() );
    initial_continuum->setRange( roiLowerEnergy, roiUpperEnergy );
    candidatepeak->setContinuum( initial_continuum );
    for( size_t i = 0; i < coFitPeaks.size(); ++i )
    {
      auto newpeak = make_shared<PeakDef>( *coFitPeaks[i] );
      newpeak->setContinuum( initial_continuum );
      coFitPeaks[i] = newpeak;
    }

    if( initial_continuum->type() != offset_type )
    {
      const vector<bool> parFitFors = initial_continuum->fitForParameter();
      assert( parFitFors.size() <= PeakContinuum::num_parameters( initial_continuum->type() ) );

      bool any_continuum_par_fixed = false;
      for( size_t fit_for_index = 0; fit_for_index < parFitFors.size(); ++fit_for_index )
        any_continuum_par_fixed |= !parFitFors[fit_for_index];

      if( !any_continuum_par_fixed )
      {
        const double prev_ref_energy = initial_continuum->referenceEnergy();
        const bool prev_ref_energy_valid = ((prev_ref_energy >= roiLowerEnergy) && (prev_ref_energy <= roiUpperEnergy));
        const double reference_energy = prev_ref_energy_valid ? prev_ref_energy : roiLowerEnergy;

        initial_continuum->calc_linear_continuum_eqn( dataH, reference_energy, roiLowerEnergy, roiUpperEnergy, 2, 2 );
      }
      initial_continuum->setType( offset_type );
    }
  }else
  {
    shared_ptr<PeakContinuum> initial_continuum = candidatepeak->continuum();
    initial_continuum->setRange( roiLowerEnergy, roiUpperEnergy );
    const double reference_energy = roiLowerEnergy;
    initial_continuum->calc_linear_continuum_eqn( dataH, reference_energy, roiLowerEnergy, roiUpperEnergy, 2, 2 );
    initial_continuum->setType( offset_type );
  }//if( coFitPeaks.size() )

  coFitPeaks.push_back( candidatepeak );
  std::sort( coFitPeaks.begin(), coFitPeaks.end(), &PeakDef::lessThanByMeanShrdPtr );


  const Wt::WFlags<PeakFitLM::PeakFitLMOptions> fit_options( 0 );

  try
  {
    results = fit_peaks_in_roi_LM( coFitPeaks, dataH, isHPGe, fit_options );
  }catch( std::exception &e )
  {
    results.clear();
  }
}//void fit_peak_for_user_click_LM(...)


void fit_peaks_LM( vector<shared_ptr<const PeakDef>> &results,
                  const vector<shared_ptr<const PeakDef>> input_peaks,
                  shared_ptr<const SpecUtils::Measurement> data,
                  const double stat_threshold,
                  const double hypothesis_threshold,
                  const bool is_refit,
                  const bool isHPGe ) throw()
{
  try
  {
    // Check all input peaks share a ROI
    for( size_t i = 1; i < input_peaks.size(); ++i )
    {
      if( input_peaks[i]->continuum() != input_peaks[0]->continuum() )
        throw runtime_error( "fit_peaks_LM: all input peaks must share ROI." );
    }

    results.clear();

    //We have to separate out non-gaussian peaks since they cant enter the
    //  fitting methods
    vector<shared_ptr<const PeakDef>> near_peaks, datadefined_peaks;

    shared_ptr<const SpecUtils::Measurement> ext_continuum;

    near_peaks.reserve( input_peaks.size() );

    for( const shared_ptr<const PeakDef> &p : input_peaks )
    {
      if( p->gausPeak() )
        near_peaks.push_back( p );
      else
        datadefined_peaks.push_back( p );

      if( !!p->continuum()->externalContinuum() )
        ext_continuum = p->continuum()->externalContinuum();
    }//for( const PeakDef &p : all_near_peaks )


    if( near_peaks.empty() )
      return;

    // Completely replace contents of `near_peaks` with new peaks, and new `PeakContinuum`
    //  so we dont affect the input peaks.
    local_unique_copy_continuum( near_peaks );

    //Need to make sure near_peaks and fixedpeaks are all gaussian (if not
    //  seperate them out, and add them in later).  If fitpeaks is non-gaussian
    //  ignore it or throw an exception.

    double lowx( 0.0 ), highx( 0.0 );

    {
      const shared_ptr<const PeakDef> &lowgaus = near_peaks.front();
      const shared_ptr<const PeakDef> &highgaus = near_peaks.back();

      double dummy = 0.0;
      findROIEnergyLimits( lowx, dummy, *lowgaus, data, isHPGe );
      findROIEnergyLimits( dummy, highx, *highgaus, data, isHPGe );
    }


    Wt::WFlags<PeakFitLM::PeakFitLMOptions> fit_options( 0 );
    if( is_refit )
      fit_options |= PeakFitLM::PeakFitLMOptions::MediumRefinementOnly;

    results = fit_peaks_in_roi_LM( near_peaks, data, isHPGe, fit_options );

    // I'm pretty sure things have been sorted, but lets check
    assert( std::is_sorted(begin(results), end(results), &PeakDef::lessThanByMeanShrdPtr ) );

    //
    //set_chi2_dof( data, results, 0, near_peaks.size() );


    for( size_t i = 1; i <= results.size(); ++i ) //Note weird convntion of index
    {
      const shared_ptr<const PeakDef> &peak = (results[i-1]);

      // Dont remove peaks whos amplitudes we arent fitting
      if( !peak->fitFor(PeakDef::GaussAmplitude) )
        continue;

      // Dont enforce a significance test if we are refitting the peak, and
      //  Sigma and Mean are fixed - the user probably knows what they
      //  are are doing.
      if( is_refit
         && !peak->fitFor(PeakDef::Sigma)
         && !peak->fitFor(PeakDef::Mean) )
      {
        continue;
      }

      const bool significant = chi2_significance_test( *peak, stat_threshold, hypothesis_threshold, {}, data );
      if( !significant )
      {
#if( PRINT_DEBUG_INFO_FOR_PEAK_SEARCH_FIT_LEVEL > 0 )
        DebugLog(cerr) << "\tPeak at mean=" << peak->mean()
        << "is being discarded for not being significant"
        << "\n";
#endif
        results.erase( results.begin() + --i );
      }//if( !significant )
    }//for( size_t i = 1; i < fitpeaks.size(); ++i )

    bool removed_peak = false;
    for( size_t i = 1; i < results.size(); ++i ) //Note weird convention of index
    {
      const shared_ptr<const PeakDef> &this_peak = results[i-1];
      const shared_ptr<const PeakDef> &next_peak = results[i+1-1];

      // Dont remove peaks whos amplitudes we arent fitting
      if( !this_peak->fitFor(PeakDef::GaussAmplitude) )
        continue;

      const double min_sigma = min( this_peak->sigma(), next_peak->sigma() );
      const double mean_diff = next_peak->mean() - this_peak->mean();

      //In order to remove a gaussian, the peaks must both be within a sigma
      //  of eachother.  Note that this proccess doesnt care about the widths
      //  of the gaussians because we are assuming that the width of the gaussian
      //  should only be dependant on energy, so should only have one width of
      //  gaussian for a given energy
      if( (mean_diff/min_sigma) < 1.0 ) //XXX 1.0 chosen arbitrarily, and not checked
      {
#if( PRINT_DEBUG_INFO_FOR_PEAK_SEARCH_FIT_LEVEL > 0 )
        DebugLog(cerr) << "Removing duplicate peak at x=" << this_peak->mean() << " sigma="
        << this_peak->sigma() << " in favor of mean=" << next_peak->mean()
        << " sigma=" << next_peak->sigma() << "\n";
#endif

        removed_peak = true;

        //Delete the peak with the worst chi2
        if( this_peak->chi2dof() > next_peak->chi2dof() )
          results.erase( begin(results) + i - 1 );
        else
          results.erase( begin(results) + i );

        i = i - 1; //incase we have multiple close peaks in a row
      }//if( (mean_diff/min_sigma) < 1.0 ) / else
    }//for( size_t i = 1; i < fitpeaks.size(); ++i )

    if( removed_peak )
      results = fit_peaks_in_roi_LM( results, data, isHPGe, fit_options );

    if( datadefined_peaks.size() )
    {
      results.insert( end(results), begin(datadefined_peaks), end(datadefined_peaks) );
      std::sort( begin(results), end(results), &PeakDef::lessThanByMeanShrdPtr );
    }

    return;
  }catch( std::exception &e )
  {
#if( PRINT_VERBOSE_PEAK_FIT_LM_INFO )
    cerr << "fit_peaks_LM: caught exception '" << e.what() << "'" << endl;
<<<<<<< HEAD
#endif
    results.clear();
    return;
  }//try / catch


  //We will only reach here if there was no exception, so since never expect
  //  this to actually happen, just assign the results to be same as the input
  assert( 0 );
  results = input_peaks;
=======
  }//try / catch


  //We will only reach here if there was an exception, so since we dont
  //  expect this to normally happen, we'll just return empty results...
  //results = input_peaks;
  results.clear();
>>>>>>> 610b94c3
}//vector<PeakDef> fit_peaks_LM(...);


vector<shared_ptr<const PeakDef>> fit_peaks_in_range_LM( const double x0, const double x1,
                                      const double ncausalitysigma,
                                      const double stat_threshold,
                                      const double hypothesis_threshold,
                                      const std::vector<std::shared_ptr<const PeakDef>> input_peaks,
                                      const std::shared_ptr<const SpecUtils::Measurement> data,
                                      const bool isRefit,
                                      const bool isHPGe )
{
  if( !data || (x1 < x0) )
    return input_peaks;

  vector<shared_ptr<const PeakDef>> all_peaks = input_peaks;
  std::sort( begin(all_peaks), end(all_peaks), &PeakDef::lessThanByMeanShrdPtr );

  const vector<shared_ptr<const PeakDef>> peaks_in_range = peaksInRange( x0, x1, ncausalitysigma, all_peaks );
  vector<shared_ptr<const PeakDef>> peaks_not_in_range = all_peaks;

  peaks_not_in_range.erase( std::remove_if( begin(peaks_not_in_range), end(peaks_not_in_range),
    [&peaks_in_range]( const shared_ptr<const PeakDef> &p ) -> bool {
      // Return false if the peak is in the energy range of interest
      return std::find(begin(peaks_in_range), end(peaks_in_range), p) != end(peaks_in_range);
    } ),
    end(peaks_not_in_range) );

  assert( (peaks_not_in_range.size() + peaks_in_range.size()) == input_peaks.size() );


  // The returned pointers all point to the original peaks.
  const vector<vector<shared_ptr<const PeakDef>>> seperated_peaks
                                          = causilyDisconnectedPeaks( ncausalitysigma, false, peaks_in_range );

  //Fit each of the ranges
  vector<vector<shared_ptr<const PeakDef>>> fit_peak_ranges( seperated_peaks.size() );
  SpecUtilsAsync::ThreadPool threadpool;
  for( size_t peakn = 0; peakn < seperated_peaks.size(); ++peakn )
  {
    threadpool.post( boost::bind( &fit_peaks_LM,
                                 boost::ref(fit_peak_ranges[peakn]),
                                 boost::cref(seperated_peaks[peakn]),
                                 data,
                                 stat_threshold,
                                 hypothesis_threshold,
                                 isRefit,
                                 isHPGe ) );
  }//for( size_t peakn = 0; peakn < seperated_peaks.size(); ++peakn )
  threadpool.join();

  vector<shared_ptr<const PeakDef>> results = peaks_not_in_range;

  //put the fit peaks back into 'input_peaks' so we can return all the peaks
  //  passed in, not just ones in X range of interest
  for( size_t peakn = 0; peakn < fit_peak_ranges.size(); ++peakn )
  {
    const vector<shared_ptr<const PeakDef>> &fit_peaks = fit_peak_ranges[peakn];
    results.insert( end(results), begin(fit_peaks), end(fit_peaks) );
  }//for( size_t peakn = 0; peakn < fit_peak_ranges.size(); ++peakn )

  std::sort( begin(results), end(results), &PeakDef::lessThanByMeanShrdPtr );

  //Now make sure peaks from two previously causally disconnected regions
  //  didn't migrate towards each other, causing the regions to become
  //  causally connected now
  bool migration = false;
  for( size_t peakn = 1; peakn < fit_peak_ranges.size(); ++peakn )
  {
    if( fit_peak_ranges[peakn-1].empty() || fit_peak_ranges[peakn].empty() )
      continue;

    const shared_ptr<const PeakDef> &last_peak = fit_peak_ranges[peakn-1].back();
    const shared_ptr<const PeakDef> &this_peak = fit_peak_ranges[peakn][0];
    migration |= PeakDef::causilyConnected( *last_peak, *this_peak, ncausalitysigma, false );
  }//for( size_t peakn = 0; peakn < seperated_peaks.size(); ++peakn )

  if( migration )
  {
#if( PRINT_VERBOSE_PEAK_FIT_LM_INFO )
    cerr << "fitPeaksInRange(...)\n\tWarning: Migration happened!" << endl;
#endif

    return fit_peaks_in_range_LM( x0, x1, ncausalitysigma,
                           stat_threshold, hypothesis_threshold,
                                 results, data, isRefit, isHPGe );
  }//if( migration )

  //  cout << "Fit took: " << timer.format() << endl;

  return results;
}//vector<shared_ptr<const PeakDef>> fit_peaks_in_range_LM(...)

std::vector<std::shared_ptr<const PeakDef>> refitPeaksThatShareROI_LM(
                                   const std::shared_ptr<const SpecUtils::Measurement> &data,
                                   const std::shared_ptr<const DetectorPeakResponse> &detector,
                                   const std::vector<std::shared_ptr<const PeakDef>> &inpeaks,
                                   const Wt::WFlags<PeakFitLM::PeakFitLMOptions> fit_options )
{
  vector<shared_ptr<const PeakDef>> answer;

  try
  {
    if( inpeaks.empty() )
      return answer;

    std::shared_ptr<const PeakContinuum> origCont = inpeaks[0]->continuum();

    for( const shared_ptr<const PeakDef> &p : inpeaks )
      if( origCont != p->continuum() )
        throw runtime_error( "refitPeaksThatShareROI_LM: all input peaks must share a ROI" );


    //const bool isHPGe = PeakFitUtils::is_high_res( spec );
    const auto resType = PeakFitUtils::coarse_resolution_from_peaks(inpeaks);
    const bool isHPGe = (resType == PeakFitUtils::CoarseResolutionType::High);

    answer = fit_peaks_in_roi_LM( inpeaks, data, isHPGe, fit_options );


    //now we need to go through and make sure the peaks we're adding are both
    //  significant, and improve the chi2/dof from before the fit.
    const double lx = origCont->lowerEnergy();
    const double ux = origCont->upperEnergy();
    const int lower_channel = static_cast<int>( data->find_gamma_channel( lx ) );
    const int upper_channel = static_cast<int>( data->find_gamma_channel( ux ) );
    const int nbin = (upper_channel > lower_channel) ? (upper_channel - lower_channel) : 1;
    const double prechi2Dof = chi2_for_region( inpeaks, data, lower_channel, upper_channel ) / nbin;
    const double postchi2Dof = chi2_for_region( answer, data, lower_channel, upper_channel ) / nbin;


    if( prechi2Dof < postchi2Dof )
    {
      answer.clear();

      if( true )
      {
        const double ncausalitysigma = 0.0;
        const double stat_threshold  = 0.0;
        const double hypothesis_threshold = 0.0;

        const bool isRefit = true;
        const vector<shared_ptr<const PeakDef>> refit_peaks
                     = fit_peaks_in_range_LM( lx, ux, ncausalitysigma, stat_threshold, hypothesis_threshold,
                                             inpeaks, data, isRefit, isHPGe );


        if( refit_peaks.size() == inpeaks.size() )
        {
          const double refit_chi2Dof = chi2_for_region( refit_peaks, data, lower_channel, upper_channel ) / nbin;
          cout << "refitPeaksThatShareROI_LM: refit_chi2Dof=" << refit_chi2Dof << ", prechi2Dof=" << prechi2Dof << ", postchi2Dof=" << postchi2Dof << endl;
          if( refit_chi2Dof <= prechi2Dof )
          {
            //cout << "Using re-fit peaks!" << endl;
            answer = refit_peaks;
          }
        }//if( output_peak.size() == inpeaks.size() )
      }

      if( answer.empty() )
        return answer;
    }//if( prechi2Dof >= 0.99*postchi2Dof )


    for( const shared_ptr<const PeakDef> &peak : answer )
    {
      const double mean = peak->mean();
      const double sigma = peak->sigma();
      const double data_counts = SpecUtils::gamma_integral( data, mean-0.5*sigma, mean+0.5*sigma );
      const double area = peak->gauss_integral( mean-0.5*sigma, mean+0.5*sigma );

      if( area < 5.0 || area < sqrt(data_counts) )
      {
        answer.clear();
        break;
      }//if( area < 5.0 || area < sqrt(data) )

      if( answer.size() == 1 )
      {
        static int ntimes = 0;
        if( ntimes++ < 3 )
          cerr << "refitPeaksThatShareROI_LM: Should perform some additional chi2 checks for the "
          "case answer.first.size() == 1" << endl;
      }//if( answer.first.size() == 1 )
    }//for( const PeakDefShrdPtr peak : answer.first )

  }catch( std::exception & )
  {
    answer.clear();
    cerr << "refitPeaksThatShareROI_LM: failed to find a better fit" << endl;
  }

  return answer;
}//refitPeaksThatShareROI_LM(...)

}//namespace PeakFitLM<|MERGE_RESOLUTION|>--- conflicted
+++ resolved
@@ -1884,7 +1884,6 @@
   {
 #if( PRINT_VERBOSE_PEAK_FIT_LM_INFO )
     cerr << "fit_peaks_LM: caught exception '" << e.what() << "'" << endl;
-<<<<<<< HEAD
 #endif
     results.clear();
     return;
@@ -1895,15 +1894,6 @@
   //  this to actually happen, just assign the results to be same as the input
   assert( 0 );
   results = input_peaks;
-=======
-  }//try / catch
-
-
-  //We will only reach here if there was an exception, so since we dont
-  //  expect this to normally happen, we'll just return empty results...
-  //results = input_peaks;
-  results.clear();
->>>>>>> 610b94c3
 }//vector<PeakDef> fit_peaks_LM(...);
 
 
