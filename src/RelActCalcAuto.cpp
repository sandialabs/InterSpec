--- conflicted
+++ resolved
@@ -942,17 +942,10 @@
       vector<pair<double,double>> gammas_in_range;
       
       // Define a helper function to add a gamma at an energy into \c gammas_in_range
-<<<<<<< HEAD
-      auto add_peak_to_range = [&gammas_in_range, this, isHPGe, &roi_range, num_sigma_half_roi]( const double energy ){
-        double energy_sigma;
-        float min_sigma, max_sigma;
-        expected_peak_width_limits( energy, isHPGe, min_sigma, max_sigma );
-=======
       auto add_peak_to_range = [&gammas_in_range, this, &spectrum, highres, &roi_range, num_sigma_half_roi]( const double energy ){
         double energy_sigma;
         float min_sigma, max_sigma;
         expected_peak_width_limits( energy, highres, spectrum, min_sigma, max_sigma );
->>>>>>> dca3d4f6
         
         if( m_drf && m_drf->hasResolutionInfo() )
         {
