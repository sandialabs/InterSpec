--- conflicted
+++ resolved
@@ -139,7 +139,7 @@
    ///  nominal high and low resolution parameters.
   void fit_nominal_gadras_pars()
   {
-    auto fitFromGadras = []( const vector<float> &gadras_coefs, const bool isHPGe, const RelActCalcAuto::FwhmForm form_to_fit ){
+    auto fitFromGadras = []( const vector<float> &gadras_coefs, const bool highres, const RelActCalcAuto::FwhmForm form_to_fit ){
       assert( gadras_coefs.size() == 3 );
       
       const float lower_energy = 50;
@@ -202,7 +202,7 @@
       }//switch( rel_act_fwhm_form )
       
       vector<float> answer, uncerts;
-      MakeDrfFit::performResolutionFit( fake_peaks, drf_form_to_fit, fit_order, answer, uncerts );
+      MakeDrfFit::performResolutionFit( fake_peaks, drf_form_to_fit, highres, fit_order, answer, uncerts );
       
       for( size_t i = 0; i < answer.size(); ++i )
         cout << "          parameters[fwhm_start + " << i << "] = " << answer[i] << endl;
@@ -211,7 +211,7 @@
     const vector<float> highres_pars{1.54f,0.264f,0.33f};
     const vector<float> lowres_pars{-6.5f,7.5f,0.55f};
     
-    cout << "        if( isHPGe )" << endl;
+    cout << "        if( highres )" << endl;
     cout << "        {" << endl;
     cout << "          switch( cost_functor->m_options.fwhm_form )" << endl;
     cout << "          {" << endl;
@@ -1383,13 +1383,7 @@
     
     
     //Need to initialize m_energy_ranges
-<<<<<<< HEAD
-    const bool highres = PeakFitUtils::is_high_res( spectrum );
-
-    for( size_t roi_index = 0; roi_index < energy_ranges.size(); ++roi_index )
-=======
     for( size_t roi_index = 0; roi_index < m_options.rois.size(); ++roi_index )
->>>>>>> b2c9d786
     {
       const RelActCalcAuto::RoiRange &roi_range = m_options.rois[roi_index];
       
@@ -1676,7 +1670,7 @@
 
     const auto start_time = std::chrono::high_resolution_clock::now();
     
-    bool isHPGe = PeakFitUtils::is_high_res( foreground );
+    const bool highres = PeakFitUtils::is_high_res( foreground );
     
     RelActCalcAuto::RelActAutoSolution solution;
     
@@ -1685,27 +1679,6 @@
       solution.m_num_microseconds_eval = std::chrono::duration<double, std::micro>(end_time - start_time).count();
     });
     
-<<<<<<< HEAD
-    solution.m_foreground       = foreground;
-    solution.m_background       = background;
-    solution.m_options          = options;
-    solution.m_rel_eff_form     = options.rel_eff_eqn_type;
-    solution.m_fwhm_form        = options.fwhm_form;
-    solution.m_input_roi_ranges = energy_ranges;
-    
-    
-    if( input_drf && input_drf->isValid() && input_drf->hasResolutionInfo() )
-    {
-      solution.m_drf = input_drf;
-      const float hpge_exp_fwhm = PeakFitUtils::hpge_fwhm_fcn(661.0f);
-      const float nai_exp_fwhm = PeakFitUtils::nai_fwhm_fcn(661.0f);
-      const float drf_fwhm = solution.m_drf->peakResolutionFWHM(661.0f);
-      
-      isHPGe = (fabs(drf_fwhm - hpge_exp_fwhm) < fabs(drf_fwhm - nai_exp_fwhm));
-    }
-    
-=======
->>>>>>> b2c9d786
     // We will make a (potentially background subtracted) spectrum - we also need to track the
     //  uncertainties in each channel
     shared_ptr<SpecUtils::Measurement> spectrum;
@@ -1809,20 +1782,9 @@
       //  but this "auto" relative activity takes into account live_time
       const double live_time = spectrum->live_time();
     
-<<<<<<< HEAD
-    if( (!cancel_calc || !cancel_calc->load()) && all_peaks.empty() )
-    {
-      //if( input_drf && input_drf->isValid() && input_drf->hasResolutionInfo() )
-        
-      all_peaks = ExperimentalAutomatedPeakSearch::search_for_peaks( spectrum, nullptr, {}, false, isHPGe );
-    }
-    
-    solution.m_spectrum_peaks = all_peaks;
-=======
       if( (!cancel_calc || !cancel_calc->load()) && all_peaks.empty() )
         all_peaks = ExperimentalAutomatedPeakSearch::search_for_peaks( spectrum, nullptr, {}, false );
       solution.m_spectrum_peaks = all_peaks;
->>>>>>> b2c9d786
     
       vector<shared_ptr<const PeakDef>> peaks_in_rois;
       for( const shared_ptr<const PeakDef> &p : all_peaks )
@@ -2087,208 +2049,17 @@
       
       if( RelActCalcAuto::RelActAutoSolution::sm_num_energy_cal_pars > 2 )
       {
-<<<<<<< HEAD
-        // Make a vector of ~10 equally spaced peaks, with uncert 10% that peaks width -
-        //  fairly arbitrary
-        const double lowest_energy = cost_functor->m_energy_ranges.front().lower_energy;
-        const double highest_energy = cost_functor->m_energy_ranges.back().upper_energy;
-        const double delta_energy = 0.1*(highest_energy - lowest_energy);
-        
-        auto fake_peaks = make_shared<std::deque< std::shared_ptr<const PeakDef> > >();
-        for( double ene = lowest_energy; ene <=(1.001*highest_energy); ene += delta_energy )
-        {
-          const auto sigma = res_drf->peakResolutionSigma(ene);
-          auto p = make_shared<PeakDef>( ene, sigma, 1000.0 );
-          p->setSigmaUncert( 0.1*sigma );
-          fake_peaks->push_back( p );
-        }
-      
-        DetectorPeakResponse::ResolutionFnctForm formToFit;
-        switch( rel_act_fwhm_form )
-        {
-          case RelActCalcAuto::FwhmForm::Gadras:
-            assert( num_fwhm_pars == 3 );
-            formToFit = DetectorPeakResponse::ResolutionFnctForm::kGadrasResolutionFcn;
-            break;
-            
-          case RelActCalcAuto::FwhmForm::SqrtEnergyPlusInverse:
-            assert( num_fwhm_pars == 3 );
-            formToFit = DetectorPeakResponse::ResolutionFnctForm::kSqrtEnergyPlusInverse;
-            break;
-            
-          case RelActCalcAuto::FwhmForm::ConstantPlusSqrtEnergy:
-            assert( num_fwhm_pars == 2 );
-            formToFit = DetectorPeakResponse::ResolutionFnctForm::kConstantPlusSqrtEnergy;
-            break;
-         
-          case RelActCalcAuto::FwhmForm::Polynomial_2:
-          case RelActCalcAuto::FwhmForm::Polynomial_3:
-          case RelActCalcAuto::FwhmForm::Polynomial_4:
-          case RelActCalcAuto::FwhmForm::Polynomial_5:
-          case RelActCalcAuto::FwhmForm::Polynomial_6:
-            formToFit = DetectorPeakResponse::ResolutionFnctForm::kSqrtPolynomial;
-            break;
-        }//switch( rel_act_fwhm_form )
-        
-        vector<float> new_sigma_coefs, sigma_coef_uncerts;
-        MakeDrfFit::performResolutionFit( fake_peaks, formToFit,
-                                          num_fwhm_pars, new_sigma_coefs, sigma_coef_uncerts );
-      
-        assert( new_sigma_coefs.size() == num_fwhm_pars );
-        
-        drfpars = new_sigma_coefs;
-      }//if( needToFitOtherType )
-      
-      if( drfpars.size() != num_fwhm_pars )
-      {
-        assert( 0 );
-        throw logic_error( "Unexpected num parameters from fit to FWHM function (logic error)." );
-      }
-      
-      for( size_t i = 0; i < drfpars.size(); ++i )
-        parameters[fwhm_start + i] = drfpars[i];
-    }catch( std::exception &e )
-    {
-      // We failed to convert from one FWHM type to another - we'll just use some default values
-      //  (I dont expect this to happen very often at all)
-      solution.m_warnings.push_back( "Failed to create initial FWHM estimation, but will continue anyway: "
-                                    + string(e.what()) );
-      
-      if( isHPGe )
-      {
-        // The following parameters fit from the GADRAS parameters {1.54f, 0.264f, 0.33f}, using the
-        // fit_nominal_gadras_pars() commented out above.
-        // ----fit_nominal_gadras_pars----
-        switch( cost_functor->m_options.fwhm_form )
-        {
-          case RelActCalcAuto::FwhmForm::Gadras:
-            parameters[fwhm_start + 0] = 1.54;
-            parameters[fwhm_start + 1] = 0.264;
-            parameters[fwhm_start + 2] = 0.33;
-          break;
-            
-          case RelActCalcAuto::FwhmForm::SqrtEnergyPlusInverse:
-            parameters[fwhm_start + 0] = 1.86745;
-            parameters[fwhm_start + 1] = 0.00216761;
-            parameters[fwhm_start + 2] = 27.9835;
-          break;
-            
-          case RelActCalcAuto::FwhmForm::ConstantPlusSqrtEnergy:
-            parameters[fwhm_start + 0] = 1.0;
-            parameters[fwhm_start + 1] = 0.035;
-          break;
-            
-          case RelActCalcAuto::FwhmForm::Polynomial_2:
-            parameters[fwhm_start + 0] = 2.10029;
-            parameters[fwhm_start + 1] = 2.03657;
-          break;
-            
-          case RelActCalcAuto::FwhmForm::Polynomial_3:
-            parameters[fwhm_start + 0] = 2.26918;
-            parameters[fwhm_start + 1] = 1.54837;
-            parameters[fwhm_start + 2] = 0.192;
-          break;
-            
-          case RelActCalcAuto::FwhmForm::Polynomial_4:
-            parameters[fwhm_start + 0] = 2.49021;
-            parameters[fwhm_start + 1] = 0.346357;
-            parameters[fwhm_start + 2] = 1.3902;
-            parameters[fwhm_start + 3] = -0.294974;
-          break;
-            
-          case RelActCalcAuto::FwhmForm::Polynomial_5:
-            parameters[fwhm_start + 0] = 2.5667;
-            parameters[fwhm_start + 1] = -0.333729;
-            parameters[fwhm_start + 2] = 2.59812;
-            parameters[fwhm_start + 3] = -0.991013;
-            parameters[fwhm_start + 4] = 0.124209;
-          break;
-            
-          case RelActCalcAuto::FwhmForm::Polynomial_6:
-            parameters[fwhm_start + 0] = 2.51611;
-            parameters[fwhm_start + 1] = 0.318145;
-            parameters[fwhm_start + 2] = 0.838887;
-            parameters[fwhm_start + 3] = 0.734524;
-            parameters[fwhm_start + 4] = -0.568632;
-            parameters[fwhm_start + 5] = 0.0969217;
-          break;
-        }//switch( cost_functor->m_options.fwhm_form )
-      }else
-      {
-        // The following parameters fit from the GADRAS parameters {-6.5f, 7.5f, 0.55f}, using the
-        // fit_nominal_gadras_pars() commented out above.
-        switch( cost_functor->m_options.fwhm_form )
-=======
         static_assert( RelActCalcAuto::RelActAutoSolution::sm_num_energy_cal_pars <= 3, "" );
         
         if( solution.m_fit_energy_cal[1]
            && (cost_functor->m_energy_ranges.size() > 4)
            && PeakFitUtils::is_high_res( cost_functor->m_spectrum )
            && (cost_functor->m_energy_cal->type() != SpecUtils::EnergyCalType::LowerChannelEdge) )
->>>>>>> b2c9d786
         {
           constexpr double offset = RelActCalcAuto::RelActAutoSolution::sm_energy_par_offset;
           constexpr double cubic_limit = RelActCalcAuto::RelActAutoSolution::sm_energy_gain_range_keV;
           constexpr double cal_mult = RelActCalcAuto::RelActAutoSolution::sm_energy_cal_multiple;
           
-<<<<<<< HEAD
-          case RelActCalcAuto::FwhmForm::ConstantPlusSqrtEnergy:
-            parameters[fwhm_start + 0] = -7.0;
-            parameters[fwhm_start + 1] = 2.0;
-          break;
-            
-          case RelActCalcAuto::FwhmForm::Polynomial_2:
-            parameters[fwhm_start + 0] = -146.632;
-            parameters[fwhm_start + 1] = 3928.7;
-          break;
-            
-          case RelActCalcAuto::FwhmForm::Polynomial_3:
-            parameters[fwhm_start + 0] = -101.518;
-            parameters[fwhm_start + 1] = 3037.91;
-            parameters[fwhm_start + 2] = 555.973;
-          break;
-            
-          case RelActCalcAuto::FwhmForm::Polynomial_4:
-            parameters[fwhm_start + 0] = -68.9708;
-            parameters[fwhm_start + 1] = 2334.29;
-            parameters[fwhm_start + 2] = 1873.59;
-            parameters[fwhm_start + 3] = -428.651;
-          break;
-            
-          case RelActCalcAuto::FwhmForm::Polynomial_5:
-            parameters[fwhm_start + 0] = -37.7014;
-            parameters[fwhm_start + 1] = 1605.68;
-            parameters[fwhm_start + 2] = 4201.01;
-            parameters[fwhm_start + 3] = -2230.26;
-            parameters[fwhm_start + 4] = 383.314;
-          break;
-            
-          case RelActCalcAuto::FwhmForm::Polynomial_6:
-            parameters[fwhm_start + 0] = -11.4349;
-            parameters[fwhm_start + 1] = 947.497;
-            parameters[fwhm_start + 2] = 7088.34;
-            parameters[fwhm_start + 3] = -5991.02;
-            parameters[fwhm_start + 4] = 2192.23;
-            parameters[fwhm_start + 5] = -286.53;
-          break;
-        }//switch( cost_functor->m_options.fwhm_form )
-      }//if( isHPGe ) / else
-    }//try / catch
-    
-    
-    assert( options.rel_eff_eqn_order != 0 );
-    if( options.rel_eff_eqn_order == 0 )
-      throw runtime_error( "Relative efficiency order must be at least 1 (but should probably be at least 2)" );
-    
-    // Note that \p rel_eff_order is the number of energy-dependent terms we will fit for in the
-    //  relative efficiency equation (i.e., we will also have 1 non-energy dependent term, so we
-    //  will fit for (1 + rel_eff_order) parameters).
- //
-    //  We'll start with all values for rel eff equation at zero, except maybe the first one
-    //  (e.g., we'll start with rel eff line == 1.0 for all energies), and then after we estimate
-    //  starting activities, we'll do a little better job estimating things.
-    for( size_t rel_eff_index = 0; rel_eff_index <= options.rel_eff_eqn_order; ++rel_eff_index )
-=======
           lower_bounds[2] = offset - (cubic_limit/cal_mult);
           upper_bounds[2] = offset + (cubic_limit/cal_mult);
           solution.m_fit_energy_cal[2] = true;
@@ -2302,7 +2073,6 @@
         }
       }//if( RelActCalcAuto::RelActAutoSolution::sm_num_energy_cal_pars > 2 )
     }else
->>>>>>> b2c9d786
     {
       for( size_t i = 0; i < RelActCalcAuto::RelActAutoSolution::sm_num_energy_cal_pars; ++i )
         constant_parameters.push_back( static_cast<int>(i) );
@@ -6597,26 +6367,9 @@
     cout << "\n\n";
 #endif //print_debug_each_call
     
-<<<<<<< HEAD
-    solution.m_num_function_eval_total = static_cast<int>( cost_functor->m_ncalls );
-  
-    solution.m_final_parameters = parameters;
-=======
->>>>>>> b2c9d786
     
     assert( peaks_in_ranges_imp.size() == m_energy_ranges.size() );
     
-<<<<<<< HEAD
-    shared_ptr<const SpecUtils::EnergyCalibration> new_cal = solution.m_foreground->energy_calibration();
-    if( success && options.fit_energy_cal )
-    {
-      auto modified_new_cal = make_shared<SpecUtils::EnergyCalibration>( *new_cal );
-      
-      const double offset = parameters[0];
-      const double gain_mult = parameters[1];
-      const size_t num_channel = cost_functor->m_energy_cal->num_channels();
-      const SpecUtils::EnergyCalType energy_cal_type = cost_functor->m_energy_cal->type();
-=======
     size_t residual_index = 0;
     
     const bool try_better_par = true;
@@ -6638,54 +6391,10 @@
       residual_index += nchannels_roi;
       
       assert( info.peak_counts.size() == nchannels_roi );
->>>>>>> b2c9d786
       
       T * const this_residual = residuals + residual_start_index;
       for( size_t index = 0; index < nchannels_roi; ++index )
       {
-<<<<<<< HEAD
-        case SpecUtils::EnergyCalType::Polynomial:
-        case SpecUtils::EnergyCalType::FullRangeFraction:
-        case SpecUtils::EnergyCalType::UnspecifiedUsingDefaultPolynomial:
-        {
-          vector<float> coefs = cost_functor->m_energy_cal->coefficients();
-          assert( coefs.size() >= 2 );
-          coefs[0] -= offset;
-          coefs[1] /= gain_mult;
-          
-          const auto &dev_pairs = cost_functor->m_energy_cal->deviation_pairs();
-          
-          if( energy_cal_type == SpecUtils::EnergyCalType::FullRangeFraction )
-            modified_new_cal->set_full_range_fraction( num_channel, coefs, dev_pairs );
-          else
-            modified_new_cal->set_polynomial( num_channel, coefs, dev_pairs );
-          
-          break;
-        }//case polynomial or FRF
-          
-        case SpecUtils::EnergyCalType::LowerChannelEdge:
-        {
-          assert( new_cal->channel_energies() );
-          if( !new_cal->channel_energies() || new_cal->channel_energies()->empty() )
-            throw runtime_error( "Invalid lower channel energies???" );
-          
-          vector<float> lower_energies = *new_cal->channel_energies();
-          for( float &x : lower_energies )
-            x = (x - offset) / gain_mult;
-          
-          modified_new_cal->set_lower_channel_energy( num_channel, std::move(lower_energies) );
-          
-          break;
-        }//case LowerChannelEdge
-          
-        case SpecUtils::EnergyCalType::InvalidEquationType:
-          break;
-      }//switch( m_energy_cal->type() )
-      
-      new_cal = modified_new_cal;
-      solution.m_spectrum->set_energy_calibration( modified_new_cal );
-    }//if( options.fit_energy_cal )
-=======
         const size_t data_index = info.first_channel + index;
         
         const double data_counts = m_channel_counts[data_index];
@@ -6763,7 +6472,6 @@
       cerr << "RelActAutoCostFcn::operator() caught: " << e.what() << endl;
       return std::numeric_limits<double>::max();
     }
->>>>>>> b2c9d786
     
     double chi2 = 0.0;
     for( const double &d : residuals )
