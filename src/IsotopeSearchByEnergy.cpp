/* InterSpec: an application to analyze spectral gamma radiation data.
 
 Copyright 2018 National Technology & Engineering Solutions of Sandia, LLC
 (NTESS). Under the terms of Contract DE-NA0003525 with NTESS, the U.S.
 Government retains certain rights in this software.
 For questions contact William Johnson via email at wcjohns@sandia.gov, or
 alternative emails of interspec@sandia.gov.
 
 This library is free software; you can redistribute it and/or
 modify it under the terms of the GNU Lesser General Public
 License as published by the Free Software Foundation; either
 version 2.1 of the License, or (at your option) any later version.
 
 This library is distributed in the hope that it will be useful,
 but WITHOUT ANY WARRANTY; without even the implied warranty of
 MERCHANTABILITY or FITNESS FOR A PARTICULAR PURPOSE.  See the GNU
 Lesser General Public License for more details.
 
 You should have received a copy of the GNU Lesser General Public
 License along with this library; if not, write to the Free Software
 Foundation, Inc., 51 Franklin Street, Fifth Floor, Boston, MA  02110-1301  USA
 */

#include "InterSpec_config.h"

#include <set>
#include <vector>
#include <sstream>

#include <Wt/WText>
#include <Wt/WLabel>
#include <Wt/WString>
#include <Wt/WServer>
#include <Wt/WLineEdit>
#include <Wt/WCheckBox>
#include <Wt/WComboBox>
#include <Wt/WIOService>
#include <Wt/WPushButton>
#include <Wt/WApplication>
#include <Wt/WSplitButton>
#include <Wt/WContainerWidget>
#include <Wt/WRegExpValidator>


#include "rapidxml/rapidxml.hpp"
#include "rapidxml/rapidxml_utils.hpp"
#include "rapidxml/rapidxml_print.hpp"

#include "SandiaDecay/SandiaDecay.h"

#include "SpecUtils/Filesystem.h"
#include "SpecUtils/StringAlgo.h"
#include "SpecUtils/RapidXmlUtils.hpp"

#include "InterSpec/PopupDiv.h"
#include "InterSpec/SpecMeas.h"
#include "InterSpec/PeakModel.h"
#include "InterSpec/InterSpec.h"
#include "InterSpec/HelpSystem.h"
#include "InterSpec/InterSpecApp.h"
#include "InterSpec/PeakFitUtils.h"
#include "InterSpec/WarningWidget.h"
#include "InterSpec/ReactionGamma.h"
#include "InterSpec/PhysicalUnits.h"
#include "InterSpec/UndoRedoManager.h"
#include "InterSpec/UserPreferences.h"
#include "InterSpec/PeakSearchGuiUtils.h"
#include "InterSpec/RowStretchTreeView.h"
#include "InterSpec/NativeFloatSpinBox.h"
#include "InterSpec/DecayDataBaseServer.h"
#include "InterSpec/D3SpectrumDisplayDiv.h"
#include "InterSpec/IsotopeSearchByEnergy.h"
#include "InterSpec/PhysicalUnitsLocalized.h"
#include "InterSpec/ReferencePhotopeakDisplay.h"
#include "InterSpec/IsotopeSearchByEnergyModel.h"

using namespace Wt;
using namespace std;


const int IsotopeSearchByEnergy::sm_xmlSerializationVersion = 0;

const std::string IsotopeSearchByEnergy::sm_medical_category_key    = "isbe-category-medical";
const std::string IsotopeSearchByEnergy::sm_industrial_category_key = "isbe-category-industrial";
const std::string IsotopeSearchByEnergy::sm_snm_category_key        = "isbe-category-snm";
const std::string IsotopeSearchByEnergy::sm_norm_category_key       = "isbe-category-norm";
const std::string IsotopeSearchByEnergy::sm_common_category_key     = "isbe-category-common";
const std::string IsotopeSearchByEnergy::sm_fission_category_key    = "isbe-category-fission";

namespace
{
  const WString ActiveSearchEnergyClass = "ActiveSearchEnergy";
  
  /** Returns peaks that were likely used to enter search energies from. */
  vector<PeakModel::PeakShrdPtr> peaks_searched( const PeakModel * const pmodel,
                                                 const vector<IsotopeSearchByEnergy::SearchEnergy *> &searches )
  {
    if( !pmodel )
      return {};
    
    set<PeakModel::PeakShrdPtr> peaks;
    for( const IsotopeSearchByEnergy::SearchEnergy *search : searches )
    {
      const double energy = search->energy();
      const double window = search->window();
      
      PeakModel::PeakShrdPtr peak = pmodel->nearestPeak( energy );
      if( !peak )
        continue;
      
      const double mean = peak->mean();
      const double fwhm = peak->fwhm();
      const double diff = fabs( mean - energy );
      
      if( (diff < 0.5*fwhm) && (diff < window) )
        peaks.insert( peak );
    }//for( SearchEnergy *search : searches() )
    
    vector<PeakModel::PeakShrdPtr> answer( begin(peaks), end(peaks) );
    std::sort( begin(answer), end(answer),  &PeakDef::lessThanByMeanShrdPtr );
    
    return answer;
  }//peaks_searched()
}//namespace


void IsotopeSearchByEnergy::SearchEnergy::emitRemove()
{
  m_remove.emit();
}


void IsotopeSearchByEnergy::SearchEnergy::emitChanged()
{
  m_changed.emit();
}

void IsotopeSearchByEnergy::SearchEnergy::emitEnter()
{
  m_enter.emit();
}

void IsotopeSearchByEnergy::SearchEnergy::emitGotFocus()
{
  m_focus.emit();
}

void IsotopeSearchByEnergy::SearchEnergy::emitAddAnother()
{
  m_addAnother.emit();
}

IsotopeSearchByEnergy::SearchEnergy::SearchEnergy( Wt::WContainerWidget *p )
: WContainerWidget( p ),
  m_removeIcn( 0 ),
  m_addAnotherIcn( 0 ),
  m_energy( 0 ),
  m_window( 0 )
{
  addStyleClass( "SearchEnergy" );
  
  WLabel *label = new WLabel( "Energy", this );
  label->addStyleClass( "SearchEnergyLabel" );
  
  m_energy = new NativeFloatSpinBox( this );
  label->setBuddy( m_energy );
  m_energy->setMinimum( 0.0f );
  m_energy->setMaximum( 1000000.0f );
  m_energy->enterPressed().connect( this, &SearchEnergy::emitEnter );
  
  label = new WLabel( "+/-", this );
  label->addStyleClass( "SearchEnergyWindowLabel" );
  
  m_window = new NativeFloatSpinBox( this );
  label->setBuddy( m_window );
  
  m_window->setMinimum( 0.0f );
  m_window->setMaximum( 1000000.0f );
  m_window->setValue( 10.0f );
  m_window->enterPressed().connect( this, &SearchEnergy::emitEnter );
  
  label = new WLabel( "keV", this );
  label->addStyleClass( "KeVLabel" );
  
  m_energy->valueChanged().connect( this, &SearchEnergy::emitChanged );
  m_window->valueChanged().connect( this, &SearchEnergy::emitChanged );
  //m_energy->keyPressed().connect( this, &SearchEnergy::emitChanged );
  
  m_energy->focussed().connect( this, &SearchEnergy::emitGotFocus );
  m_window->focussed().connect( this, &SearchEnergy::emitGotFocus );
  clicked().connect( this, &SearchEnergy::emitGotFocus );
    
  // Add a spacer incase we get wider than we could reasonable want to grow the text inputs, so
  //  there will be a space between the window input and the add/remove buttons.
  WContainerWidget *spacer = new WContainerWidget( this );
  spacer->addStyleClass( "SearchEnergySpacer" );
  
  m_removeIcn = new WContainerWidget( this ); //needed or else button wont show up
  m_removeIcn->setStyleClass( "DeleteSearchEnergy Wt-icon" );
  m_removeIcn->clicked().connect( this, &SearchEnergy::emitRemove );
  m_removeIcn->clicked().preventPropagation();  //make it so we wont emit gotFocus()
  
  m_addAnotherIcn = new WContainerWidget( this ); //needed or else button wont show up
  m_addAnotherIcn->setStyleClass( "AddSearchEnergy Wt-icon" );
  m_addAnotherIcn->clicked().connect( this, &SearchEnergy::emitAddAnother );
  m_addAnotherIcn->clicked().preventPropagation(); //make it so we wont emit gotFocus(), which would
                                                   // keep new search energy from getting focus due
                                                   // order of handling signal callbacks
}//SearchEnergy constructor


void IsotopeSearchByEnergy::SearchEnergy::enableAddAnother()
{
  m_addAnotherIcn->enable();
}//void enableAddAnother()


void IsotopeSearchByEnergy::SearchEnergy::disableAddAnother()
{
  m_addAnotherIcn->disable();
}//void disableAddAnother()


void IsotopeSearchByEnergy::SearchEnergy::enableRemove()
{
  m_removeIcn->enable();
}


void IsotopeSearchByEnergy::SearchEnergy::disableRemove()
{
  m_removeIcn->disable();
}


double IsotopeSearchByEnergy::SearchEnergy::energy() const
{
  if( m_energy->validate() == WValidator::Valid )
    return m_energy->value();
  return 0.0;
}

void IsotopeSearchByEnergy::SearchEnergy::setEnergy( double energy )
{
  m_energy->setValue( energy );
}

void IsotopeSearchByEnergy::SearchEnergy::setWindow( double window )
{
  window = floor( 100.0*window + 0.5 ) / 100.0;
  m_window->setValue( window );
}

double IsotopeSearchByEnergy::SearchEnergy::window() const
{
  if( m_window->validate() == WValidator::Valid )
    return m_window->value();
  return 0.0;
}

Wt::Signal<> &IsotopeSearchByEnergy::SearchEnergy::enter()
{
  return m_enter;
}

Wt::Signal<> &IsotopeSearchByEnergy::SearchEnergy::changed()
{
  return m_changed;
}

Wt::Signal<> &IsotopeSearchByEnergy::SearchEnergy::gotFocus()
{
  return m_focus;
}

Wt::Signal<> &IsotopeSearchByEnergy::SearchEnergy::remove()
{
  return m_remove;
}


Wt::Signal<> &IsotopeSearchByEnergy::SearchEnergy::addAnother()
{
  return m_addAnother;
}


IsotopeSearchByEnergy::IsotopeSearchByEnergy( InterSpec *viewer,
                                              D3SpectrumDisplayDiv *chart,
                                              Wt::WContainerWidget *parent )
: WContainerWidget( parent ),
  m_viewer( viewer ),
  m_chart( chart ),
  m_searchConditionsColumn( nullptr ),
  m_searchEnergies( NULL ),
  m_assignBtnRow( nullptr ),
  m_clearRefLines( nullptr ),
  m_assignPeakToSelected( nullptr ),
  m_currentSearch( 0 ),
  m_searching( NULL ),
  m_results( NULL ),
  m_minBranchRatioDiv( nullptr ),
  m_minBranchRatio( NULL ),
  m_minHalfLiveDiv( nullptr ),
  m_minHalfLife( NULL ),
  m_model( NULL ),
  m_search_categories{},
  m_search_category_select( nullptr ),
  m_nextSearchEnergy( 0 ),
  m_minBr( 0.0 ), m_minHl( 6000.0 * PhysicalUnits::second ),
  m_undo_redo_sentry{},
  m_state{},
  m_selected_row( -1 )
{
  wApp->useStyleSheet( "InterSpec_resources/IsotopeSearchByEnergy.css" );
  
  addStyleClass( "IsotopeSearchByEnergy" );
    
  viewer->useMessageResourceBundle( "IsotopeSearchByEnergy" );
  
  shared_ptr<void> undo_sentry = getDisableUndoRedoSentry();
  
  m_searchConditionsColumn = new WContainerWidget( this );
  m_searchConditionsColumn->setStyleClass( "IsotopeSearchConditions" );
  
  m_searchEnergies = new WContainerWidget( m_searchConditionsColumn );
  m_searchEnergies->setStyleClass( "IsotopeSearchEnergies" );
  
  m_assignBtnRow = new WContainerWidget( m_searchConditionsColumn );
  m_assignBtnRow->addStyleClass( "AssignToSelectedRow" );
  
  m_clearRefLines = new WPushButton( WString::tr("isbe-clear-ref"), m_assignBtnRow );
  m_clearRefLines->addStyleClass( "LightButton" );
  m_clearRefLines->clicked().connect( this, &IsotopeSearchByEnergy::clearSelectionAndRefLines );
  m_clearRefLines->hide();
  
  
  m_assignPeakToSelected = new WSplitButton( "&nbsp;", m_assignBtnRow ); //Space is needed so Wt will add the ".with-label" style class
  m_assignPeakToSelected->addStyleClass( "LightButton" );
  m_assignPeakToSelected->actionButton()->addStyleClass( "LightButton" );
  m_assignPeakToSelected->dropDownButton()->addStyleClass( "LightButton" );
  m_assignPeakToSelected->actionButton()->clicked().connect( this, &IsotopeSearchByEnergy::assignSearchedOnPeaksToSelectedNuclide );
  m_assignPeakToSelected->hide();
  
  WPopupMenu *assignPeakMenu = nullptr;
  if( m_viewer->isMobile() )
    assignPeakMenu = new WPopupMenu();
  else
    assignPeakMenu = new PopupDivMenu( nullptr, PopupDivMenu::MenuType::TransientMenu);
  m_assignPeakToSelected->setMenu( assignPeakMenu );
  // We will add relevant menu items to this button when the time comes
  
  m_search_category_select = new WComboBox( m_searchConditionsColumn );
  m_search_category_select->setStyleClass( "IsotopeSourceTypes" );
  m_search_category_select->activated().connect( boost::bind( &IsotopeSearchByEnergy::categoryChanged, this, true ) );
  
  WContainerWidget *searchOptions = new WContainerWidget( m_searchConditionsColumn );
  searchOptions->setStyleClass( "IsotopeSearchMinimums" );

  
  auto helpBtn = new WContainerWidget( searchOptions );
  helpBtn->addStyleClass( "Wt-icon ContentHelpBtn" );
  helpBtn->clicked().connect( boost::bind( &HelpSystem::createHelpWindow, "nuclide-search-dialog" ) );
  
  const bool showToolTips = UserPreferences::preferenceValue<bool>( "ShowTooltips", m_viewer );
  
  m_minBranchRatioDiv = new WContainerWidget( searchOptions );
  m_minBranchRatioDiv->setHiddenKeepsGeometry( true );
  WLabel *label = new WLabel( WString::tr("isbe-min-br"), m_minBranchRatioDiv );
//  HelpSystem::attachToolTipOn( label,"Toggle or type minimum branching ratio.", showToolTips , HelpSystem::ToolTipPosition::Top);

  m_minBranchRatio = new NativeFloatSpinBox( m_minBranchRatioDiv );
  HelpSystem::attachToolTipOn( m_minBranchRatio, WString::tr("isbe-tt-min-br"),
                              showToolTips , HelpSystem::ToolTipPosition::Top);
  
  m_minBranchRatio->setValue( m_minBr );
  m_minBranchRatio->setRange( 0.0f, 1.0f );
  m_minBranchRatio->setSingleStep( 0.1f );
  label->setBuddy( m_minBranchRatio );
  
  m_minHalfLiveDiv = new WContainerWidget( searchOptions );
  m_minHalfLiveDiv->setHiddenKeepsGeometry( true );
  label = new WLabel( WString::tr("isbe-min-hl"), m_minHalfLiveDiv ); //"Min. T\xc2\xbd"
 
  m_minHalfLife = new WLineEdit( "6000 s", m_minHalfLiveDiv );
  m_minHl = 6000.0 * PhysicalUnits::second;
  
  m_minHalfLife->setAttributeValue( "ondragstart", "return false" );
#if( BUILD_AS_OSX_APP || IOS )
  m_minHalfLife->setAttributeValue( "autocorrect", "off" );
  m_minHalfLife->setAttributeValue( "spellcheck", "off" );
#endif
    
  HelpSystem::attachToolTipOn( {label,m_minHalfLife}, WString::tr("isbe-tt-min-hl"),
                              showToolTips , HelpSystem::ToolTipPosition::Top );

  WRegExpValidator *validator = new WRegExpValidator( PhysicalUnitsLocalized::timeDurationRegex(), this );
  validator->setFlags(Wt::MatchCaseInsensitive);
  m_minHalfLife->setValidator(validator);
  
  label->setBuddy( m_minHalfLife );

  m_minBranchRatio->changed().connect( this, &IsotopeSearchByEnergy::minBrOrHlChanged );
  m_minBranchRatio->valueChanged().connect( this, &IsotopeSearchByEnergy::minBrOrHlChanged );
  m_minBranchRatio->enterPressed().connect( this, &IsotopeSearchByEnergy::minBrOrHlChanged );
  m_minBranchRatio->blurred().connect( this, &IsotopeSearchByEnergy::minBrOrHlChanged );

  m_minHalfLife->changed().connect( this, &IsotopeSearchByEnergy::minBrOrHlChanged );
  m_minHalfLife->enterPressed().connect( this, &IsotopeSearchByEnergy::minBrOrHlChanged );
  m_minHalfLife->blurred().connect( this, &IsotopeSearchByEnergy::minBrOrHlChanged );
  
  m_model = new IsotopeSearchByEnergyModel( this );
  
  // Even though we are using a CSS flex layout to control the size of the m_results table, the JS
  //  wtResize function will be called on this RowStretchTreeView.
  m_results = new RowStretchTreeView( this );
  m_results->setRootIsDecorated(false); //makes the tree look like a table! :)
  
  m_results->setModel( m_model );
  m_results->addStyleClass( "IsotopeSearchResultTable ToolTabSection" );
  m_results->setAlternatingRowColors( true );
  m_results->sortByColumn( IsotopeSearchByEnergyModel::Column::ProfileDistance, Wt::DescendingOrder );
  
#if( InterSpec_PHONE_ROTATE_FOR_TABS )
  setResultTableColumnWidths( false );
#else
    for( IsotopeSearchByEnergyModel::Column col = IsotopeSearchByEnergyModel::Column(0);
        col < IsotopeSearchByEnergyModel::NumColumns;
        col = IsotopeSearchByEnergyModel::Column(col+1) )
    {
      m_results->setColumnHidden( col, false );
      m_results->setSortingEnabled( col, true );

      switch( col )
      {
        case IsotopeSearchByEnergyModel::ParentIsotope:
          m_results->setColumnWidth( col, WLength(5,WLength::FontEm) );
        break;
          
        case IsotopeSearchByEnergyModel::Energy:
          m_results->setColumnWidth( col, WLength(7,WLength::FontEm) );
        break;
          
        case IsotopeSearchByEnergyModel::Distance:
          m_results->setColumnWidth( col, WLength(5,WLength::FontEm) );
        break;
          
        case IsotopeSearchByEnergyModel::BranchRatio:
          m_results->setColumnWidth( col, WLength(5,WLength::FontEm) );
        break;
          
        case IsotopeSearchByEnergyModel::ProfileDistance:
          m_results->setColumnWidth( col, WLength(5,WLength::FontEm) );
          break;
          
        case IsotopeSearchByEnergyModel::SpecificIsotope:
          m_results->setColumnWidth( col, WLength(8,WLength::FontEm) );
        break;
          
        case IsotopeSearchByEnergyModel::ParentHalfLife:
          m_results->setColumnWidth( col, WLength(7,WLength::FontEm) );
        break;
          
        case IsotopeSearchByEnergyModel::AssumedAge:
          m_results->setColumnWidth( col, WLength(7,WLength::FontEm) );
        break;
          
        case IsotopeSearchByEnergyModel::NumColumns:
        break;
      }//switch( col )
    }//for( loop over peak columns )
#endif //InterSpec_PHONE_ROTATE_FOR_TABS / else
  
  m_results->setSelectionMode( Wt::SingleSelection );
  m_results->setSelectionBehavior( Wt::SelectRows );
  m_results->selectionChanged().connect( this, &IsotopeSearchByEnergy::resultSelectionChanged );
  
  m_searching = new WText( WString::tr("isbe-searching"), this );
  m_searching->addStyleClass( "IsotopeSearchInProgress" );
  m_searching->setInline( false );
  m_searching->hide();
  
  
  // Add in one non-removable search energy
  SearchEnergy *enrgy = new SearchEnergy( m_searchEnergies );
  enrgy->enter().connect( boost::bind( &IsotopeSearchByEnergy::startSearch, this, false ) );
  enrgy->addAnother().connect( this, &IsotopeSearchByEnergy::addSearchEnergy );
  enrgy->gotFocus().connect( boost::bind( &IsotopeSearchByEnergy::searchEnergyRecievedFocus,
                                        this, enrgy ) );
  enrgy->remove().connect( boost::bind( &IsotopeSearchByEnergy::removeSearchEnergy, this, enrgy) );
  enrgy->addStyleClass( ActiveSearchEnergyClass );
  enrgy->disableRemove();
  enrgy->changed().connect( boost::bind( &IsotopeSearchByEnergy::startSearch, this, false ) );

  // We could initialize filter types here, but instead we'll wait until first render, to slightly
  //  help out initial app render
  //initFilterTypes();
    
  // Previous to 20230928 we called `minBrOrHlChanged()` here, but this had the side-effect of
  //  also clearing the ReferencePhotopeak nuclide, which if we are restoring a state, we
  //  dont want to do.  So instead we will pre-initialize the mapping from energy to
  //  nuclide explicitly, in a separate thread, once the `render()` function is called
  //  the first time (which is immediately after this since we preload the tool-tabs, but whatever).
  //minBrOrHlChanged();
    
  // During normal desktop construction of this widget, the ReferencePhotopeakDisplay is still
  //  nullptr at this point, but we'll check here, JIC
  updateClearSelectionButton();
  
  ReferencePhotopeakDisplay *display = m_viewer ? m_viewer->referenceLinesWidget() : nullptr;
  if( display )
  {
    m_refLineUpdateConnection
      = display->displayingNuclide().connect( this, &IsotopeSearchByEnergy::handleRefLinesUpdated );
    m_refLineClearConnection
      = display->nuclidesCleared().connect( this, &IsotopeSearchByEnergy::handleRefLinesUpdated );
  }//if( display )
}//IsotopeSearchByEnergy constructor


void IsotopeSearchByEnergy::render( Wt::WFlags<Wt::RenderFlag> flags )
{
  WContainerWidget::render( flags );
  
  if( flags.testFlag(Wt::RenderFlag::RenderFull) )
  {
    initFilterTypes();
    
    // Initialize the mapping from energies to nuclides when we render this widget the first
    //  time, so this way it will be ever so slightly quicker when the user does the first search.
    const double minHl = m_minHl, minBr = m_minBr;
    WServer::instance()->ioService().boost::asio::io_service::post( [minHl,minBr](){
      EnergyToNuclideServer::setLowerLimits( minHl, minBr );
      EnergyToNuclideServer::energyToNuclide();
    } );
  }
}//void render( Wt::WFlags<Wt::RenderFlag> flags )


void IsotopeSearchByEnergy::searchEnergyRecievedFocus( SearchEnergy *enrgy )
{
  std::vector<SearchEnergy *> searchv = searches();
  for( size_t index = 0; index < searchv.size(); ++index )
  {
    if( searchv[index] == enrgy )
    {
      m_nextSearchEnergy = index;
      if( !enrgy->hasStyleClass( ActiveSearchEnergyClass ) )
        enrgy->addStyleClass( ActiveSearchEnergyClass );
    }else
    {
      searchv[index]->removeStyleClass( ActiveSearchEnergyClass );
    }
  }//for( WWidget *kid : kids )
}//void searchEnergyRecievedFocus( SearchEnergy *enrgy )


IsotopeSearchByEnergy::SearchEnergy *IsotopeSearchByEnergy::addNewSearchEnergy()
{
  std::vector<SearchEnergy *> searchv = searches();
  for( SearchEnergy *enrgy : searchv )
    enrgy->disableAddAnother();
  
  SearchEnergy *enrgy = new SearchEnergy( m_searchEnergies );
  enrgy->changed().connect( boost::bind( &IsotopeSearchByEnergy::startSearch, this, false ) );
  enrgy->enter().connect( boost::bind( &IsotopeSearchByEnergy::startSearch, this, false ) );
  enrgy->remove().connect(
                      boost::bind( &IsotopeSearchByEnergy::removeSearchEnergy,
                                   this, enrgy) );
  enrgy->addAnother().connect( this, &IsotopeSearchByEnergy::addSearchEnergy );
  enrgy->gotFocus().connect(
                boost::bind( &IsotopeSearchByEnergy::searchEnergyRecievedFocus,
                             this, enrgy ) );
//  m_search->changed().connect( this,
//                          &IsotopeSearchByEnergy::loadSearchEnergiesToClient );
//  m_search->enable();
  
  searchv = searches();
  if( searchv.size() > 1 )
    searchv[0]->enableRemove();
  
  for( size_t i = 0; i < searchv.size(); ++i )
  {
    if( searchv[i]->energy() < 0.1 )
    {
      searchEnergyRecievedFocus( searchv[i] );
      // Note: if there are more callbacks queued, like gotFocus(), then they may happen after here, so we
      //    need to either be careful of the ordering of callbacks, or use something like a WTimer here.
      //WTimer::singleShot( 1, boost::bind( &IsotopeSearchByEnergy::searchEnergyRecievedFocus, this, searchv[i]) );
      break;
    }//if( searchv[i]->energy() < 0.01 )
  }//for( size_t i = 0; i < searchv.size(); ++i )
  
  return enrgy;
}//SearchEnergy *addNewSearchEnergy()


void IsotopeSearchByEnergy::addSearchEnergy()
{
  addNewSearchEnergy();
  
  //For sake of undo/redo
  addUndoRedoPoint();
}//void addSearchEnergy()


vector<IsotopeSearchByEnergy::SearchEnergy *> IsotopeSearchByEnergy::searches()
{
  vector<SearchEnergy *> searchEnergies;
  
  const vector<WWidget *> &children = m_searchEnergies->children();
  for( size_t index = 0; index < children.size(); ++index )
  {
    SearchEnergy *ww = dynamic_cast<SearchEnergy *>( children[index] );
    if( ww )
      searchEnergies.push_back( ww );
  }
  
  return searchEnergies;
}//vector<SearchEnergy *> searches()


#if( InterSpec_PHONE_ROTATE_FOR_TABS )
void IsotopeSearchByEnergy::setResultTableColumnWidths( const bool narrow )
{
  if( narrow )
  {
    m_results->setLineHeight( 13 );
    m_results->setHeaderHeight( 15 );
    
    for( IsotopeSearchByEnergyModel::Column col = IsotopeSearchByEnergyModel::Column(0);
        col < IsotopeSearchByEnergyModel::NumColumns;
        col = IsotopeSearchByEnergyModel::Column(col+1) )
    {
      m_results->setSortingEnabled( col, true );
      
      switch( col )
      {
        case IsotopeSearchByEnergyModel::ParentIsotope:
          m_results->setColumnWidth( col, WLength(50,WLength::Pixel) );
          m_results->setColumnHidden( col, false );
        break;
          
        case IsotopeSearchByEnergyModel::Energy:
          m_results->setColumnWidth( col, WLength(50,WLength::Pixel) );
          m_results->setColumnHidden( col, false );
        break;
          
        case IsotopeSearchByEnergyModel::Distance:
          m_results->setColumnWidth( col, WLength(35,WLength::Pixel) );
          m_results->setColumnHidden( col, false );
        break;
          
        case IsotopeSearchByEnergyModel::BranchRatio:
          m_results->setColumnWidth( col, WLength(50,WLength::Pixel) );
          m_results->setColumnHidden( col, false );
        break;
          
        case IsotopeSearchByEnergyModel::ProfileDistance:
          m_results->setColumnWidth( col, WLength(50,WLength::Pixel) );
          m_results->setColumnHidden( col, false );
          break;
          
        case IsotopeSearchByEnergyModel::SpecificIsotope:
          m_results->setColumnWidth( col, WLength(8,WLength::FontEm) );
          m_results->setColumnHidden( col, true );
        break;
          
        case IsotopeSearchByEnergyModel::ParentHalfLife:
          m_results->setColumnWidth( col, WLength(7,WLength::FontEm) );
          m_results->setColumnHidden( col, true );
        break;
          
        case IsotopeSearchByEnergyModel::AssumedAge:
          m_results->setColumnWidth( col, WLength(7,WLength::FontEm) );
          m_results->setColumnHidden( col, true );
        break;
          
        case IsotopeSearchByEnergyModel::NumColumns:
        break;
      }//switch( col )
    }//for( loop over peak columns )
  }else
  {
    m_results->setLineHeight( 20 );
    m_results->setHeaderHeight( 20 );
    
    for( IsotopeSearchByEnergyModel::Column col = IsotopeSearchByEnergyModel::Column(0);
        col < IsotopeSearchByEnergyModel::NumColumns;
        col = IsotopeSearchByEnergyModel::Column(col+1) )
    {
      m_results->setColumnHidden( col, false );
      m_results->setSortingEnabled( col, true );
      
      switch( col )
      {
        case IsotopeSearchByEnergyModel::ParentIsotope:
          m_results->setColumnWidth( col, WLength(5,WLength::FontEm) );
          break;
          
        case IsotopeSearchByEnergyModel::Energy:
          m_results->setColumnWidth( col, WLength(7,WLength::FontEm) );
          break;
          
        case IsotopeSearchByEnergyModel::Distance:
          m_results->setColumnWidth( col, WLength(5,WLength::FontEm) );
          break;
          
        case IsotopeSearchByEnergyModel::BranchRatio:
          m_results->setColumnWidth( col, WLength(5,WLength::FontEm) );
          break;
          
        case IsotopeSearchByEnergyModel::ProfileDistance:
          m_results->setColumnWidth( col, WLength(5,WLength::FontEm) );
          break;
          
        case IsotopeSearchByEnergyModel::SpecificIsotope:
          m_results->setColumnWidth( col, WLength(8,WLength::FontEm) );
          break;
          
        case IsotopeSearchByEnergyModel::ParentHalfLife:
          m_results->setColumnWidth( col, WLength(7,WLength::FontEm) );
          break;
          
        case IsotopeSearchByEnergyModel::AssumedAge:
          m_results->setColumnWidth( col, WLength(7,WLength::FontEm) );
          break;
          
        case IsotopeSearchByEnergyModel::NumColumns:
          break;
      }//switch( col )
    }//for( loop over peak columns )
  }//if( narrow ) / else
}//void setResultTableColumnWidths( const bool narrow )


void IsotopeSearchByEnergy::setNarrowPhoneLayout( const bool narrow )
{
  //WWidget *p = m_results->parent();
  //if( p )
  //  p->removeChild( m_results );
  
  if( narrow )
  {
    addStyleClass( "NarrowNuclideSearch" );
    m_searchConditionsColumn->insertBefore( m_results, m_assignBtnRow );
    m_results->setLineHeight( 13 );
    m_results->setHeaderHeight( 15 );
    
    for( IsotopeSearchByEnergyModel::Column col = IsotopeSearchByEnergyModel::Column(0);
        col < IsotopeSearchByEnergyModel::NumColumns;
        col = IsotopeSearchByEnergyModel::Column(col+1) )
    {
      switch( col )
      {
        case IsotopeSearchByEnergyModel::ParentIsotope:
          m_results->setColumnWidth( col, WLength(50,WLength::Pixel) );
          m_results->setColumnHidden( col, false );
        break;
          
        case IsotopeSearchByEnergyModel::Energy:
          m_results->setColumnWidth( col, WLength(50,WLength::Pixel) );
          m_results->setColumnHidden( col, false );
        break;
          
        case IsotopeSearchByEnergyModel::Distance:
          m_results->setColumnWidth( col, WLength(35,WLength::Pixel) );
          m_results->setColumnHidden( col, false );
        break;
          
        case IsotopeSearchByEnergyModel::BranchRatio:
          m_results->setColumnWidth( col, WLength(50,WLength::Pixel) );
          m_results->setColumnHidden( col, false );
        break;
          
        case IsotopeSearchByEnergyModel::ProfileDistance:
          m_results->setColumnWidth( col, WLength(50,WLength::Pixel) );
          m_results->setColumnHidden( col, false );
          break;
          
        case IsotopeSearchByEnergyModel::SpecificIsotope:
          m_results->setColumnWidth( col, WLength(8,WLength::FontEm) );
          m_results->setColumnHidden( col, true );
        break;
          
        case IsotopeSearchByEnergyModel::ParentHalfLife:
          m_results->setColumnWidth( col, WLength(7,WLength::FontEm) );
          m_results->setColumnHidden( col, true );
        break;
          
        case IsotopeSearchByEnergyModel::AssumedAge:
          m_results->setColumnWidth( col, WLength(7,WLength::FontEm) );
          m_results->setColumnHidden( col, true );
        break;
          
        case IsotopeSearchByEnergyModel::NumColumns:
        break;
      }//switch( col )
    }//for( loop over peak columns )
  }else
  {
    removeStyleClass( "NarrowNuclideSearch" );
    addWidget( m_results );
    m_results->setLineHeight( 20 );
    m_results->setHeaderHeight( 20 );
    
    for( IsotopeSearchByEnergyModel::Column col = IsotopeSearchByEnergyModel::Column(0);
        col < IsotopeSearchByEnergyModel::NumColumns;
        col = IsotopeSearchByEnergyModel::Column(col+1) )
    {
      m_results->setColumnHidden( col, false );
      m_results->setSortingEnabled( col, true );

      switch( col )
      {
        case IsotopeSearchByEnergyModel::ParentIsotope:
          m_results->setColumnWidth( col, WLength(5,WLength::FontEm) );
        break;
          
        case IsotopeSearchByEnergyModel::Energy:
          m_results->setColumnWidth( col, WLength(7,WLength::FontEm) );
        break;
          
        case IsotopeSearchByEnergyModel::Distance:
          m_results->setColumnWidth( col, WLength(5,WLength::FontEm) );
        break;
          
        case IsotopeSearchByEnergyModel::BranchRatio:
          m_results->setColumnWidth( col, WLength(5,WLength::FontEm) );
        break;
          
        case IsotopeSearchByEnergyModel::ProfileDistance:
          m_results->setColumnWidth( col, WLength(5,WLength::FontEm) );
          break;
          
        case IsotopeSearchByEnergyModel::SpecificIsotope:
          m_results->setColumnWidth( col, WLength(8,WLength::FontEm) );
        break;
          
        case IsotopeSearchByEnergyModel::ParentHalfLife:
          m_results->setColumnWidth( col, WLength(7,WLength::FontEm) );
        break;
          
        case IsotopeSearchByEnergyModel::AssumedAge:
          m_results->setColumnWidth( col, WLength(7,WLength::FontEm) );
        break;
          
        case IsotopeSearchByEnergyModel::NumColumns:
        break;
      }//switch( col )
    }//for( loop over peak columns )
  }
}//void setNarrowPhoneLayout( const bool narrow )
#endif //InterSpec_PHONE_ROTATE_FOR_TABS


const vector<IsotopeSearchByEnergy::NucSearchCategory> &IsotopeSearchByEnergy::search_categories()
{
  if( m_search_categories.empty() )
    initFilterTypes();
  
  return m_search_categories;
}//const vector<NucSearchCategory> search_categories() const


const IsotopeSearchByEnergy::NucSearchCategory &IsotopeSearchByEnergy::get_category_info( const string &cat_key, 
                                                      const vector<NucSearchCategory> &categories )
{
  assert( !categories.empty() );
  
  if( categories.empty() )
    throw runtime_error( "Categories not inited." );
  
  const NucSearchCategory *cat = nullptr;
  for( const NucSearchCategory &nsc : categories )
  {
    string key = nsc.m_name.key();
    if( key.empty() )
      key = nsc.m_name.toUTF8();
    
    if( key == cat_key )
    {
      cat = &nsc;
      break;
    }
  }//for( loop over categories )
  
  if( !cat )
  {
    vector<string> fields;
    SpecUtils::split( fields, cat_key, "-" ); //cat_key is like "isbe-category-medical"
    throw runtime_error( "Couldnt find " + (fields.size()>2 ? fields[2] : cat_key) + " category." );
  }//if( !cat )
  
  return *cat;
}//const NucSearchCategory &get_category_info( const string &cat_key )


bool IsotopeSearchByEnergy::is_in_category( const SandiaDecay::Nuclide *nuc,
                           const std::string &cat_name,
                           const std::vector<NucSearchCategory> &category )
{
  const NucSearchCategory &cat = get_category_info( cat_name, category );
  const auto pos = std::find( begin(cat.m_specific_nuclides), end(cat.m_specific_nuclides), nuc );
  return ((cat.m_nuclides && cat.m_specific_nuclides.empty())
          || (pos != end(cat.m_specific_nuclides)));
}


bool IsotopeSearchByEnergy::is_in_category( const SandiaDecay::Element *el,
                           const std::string &cat_name,
                           const std::vector<NucSearchCategory> &category )
{
  const NucSearchCategory &cat = get_category_info( cat_name, category );
  const auto pos = std::find( begin(cat.m_specific_elements), end(cat.m_specific_elements), el );
  return ((cat.m_fluorescence_xrays && cat.m_specific_elements.empty())
          || (pos != end(cat.m_specific_elements)));
}


bool IsotopeSearchByEnergy::is_in_category( const ReactionGamma::Reaction *rctn,
                           const std::string &cat_name,
                           const std::vector<NucSearchCategory> &category )
{
  const NucSearchCategory &cat = get_category_info( cat_name, category );
  const auto pos = std::find( begin(cat.m_specific_reactions), end(cat.m_specific_reactions), rctn );
  return ((cat.m_reactions && cat.m_specific_reactions.empty())
          || (pos != end(cat.m_specific_reactions)));
}


std::shared_ptr<void> IsotopeSearchByEnergy::getDisableUndoRedoSentry()
{
  shared_ptr<void> answer = m_undo_redo_sentry.lock();
  if( answer )
    return answer;
  
  int *dummy = new int(0);
  auto deleter = []( void *obj ){
    int *sentry = (int *)obj;
    if( sentry )
      delete sentry;
  };
  
  answer = shared_ptr<void>( dummy, deleter );
  m_undo_redo_sentry = answer;
  return answer;
}//std::shared_ptr<void> getDisableUndoRedoSentry()


void IsotopeSearchByEnergy::loadSearchEnergiesToClient()
{
  // We get here when user changes the current tools tab to this tool
  
  vector<pair<double,double>> searchRegions;
  
  for( auto sw : searches() )
  {
    if( sw->energy() > 0.1 )
      searchRegions.push_back( make_pair(sw->energy(), sw->window()) );
  }
  
  m_chart->setSearchEnergies( searchRegions );
  
  // Update the "Clear Ref. Lines" button
  updateClearSelectionButton();
  
  // Listen for changes to display reference lines, and update "Clear Ref. Lines" button for those
  ReferencePhotopeakDisplay *display = m_viewer ? m_viewer->referenceLinesWidget() : nullptr;
  if( display )
  {
    if( !m_refLineUpdateConnection.connected() )
      m_refLineUpdateConnection
        = display->displayingNuclide().connect( this, &IsotopeSearchByEnergy::handleRefLinesUpdated );
    if( !m_refLineClearConnection.connected() )
      m_refLineClearConnection
        = display->nuclidesCleared().connect( this, &IsotopeSearchByEnergy::handleRefLinesUpdated );
  }//if( display )
}//void loadSearchEnergiesToClient()


IsotopeSearchByEnergyModel::Column IsotopeSearchByEnergyModel::sortColumn() const
{
  return m_sortColumn;
}

Wt::SortOrder IsotopeSearchByEnergyModel::sortOrder() const
{
  return m_sortOrder;
}


void IsotopeSearchByEnergy::clearSearchEnergiesOnClient()
{
  // Called when the user clicks off this tab.
  m_chart->setSearchEnergies( vector<pair<double,double>>() );
  
  if( m_refLineUpdateConnection.connected() )
    m_refLineUpdateConnection.disconnect();
  
  if( m_refLineClearConnection.connected() )
    m_refLineClearConnection.disconnect();
}//void clearSearchEnergiesOnClient()


void IsotopeSearchByEnergy::setNextSearchEnergy( double energy, double sigma )
{
  const vector<SearchEnergy *> searchW = searches();
  if( searchW.empty() )  //shouldnt ever happen, bu JIC
    return;
  
  if( m_nextSearchEnergy >= searchW.size() )
    m_nextSearchEnergy = 0;
  
  
  for( size_t index = 0; index < searchW.size(); ++index )
  {
    searchW[index]->removeStyleClass( ActiveSearchEnergyClass );
    if( fabs(searchW[index]->energy()-energy) < 0.01*PhysicalUnits::keV )
      m_nextSearchEnergy = index;
  }
  
  searchW[m_nextSearchEnergy]->setEnergy( energy );
  if( sigma > 0.0 )
    searchW[m_nextSearchEnergy]->setWindow( sigma );
  
  ++m_nextSearchEnergy;
  if( m_nextSearchEnergy >= searchW.size() )
    m_nextSearchEnergy = 0;
  searchW[m_nextSearchEnergy]->addStyleClass( ActiveSearchEnergyClass );
  
  startSearch( false );
}//void setNextSearchEnergy( double energy )


void IsotopeSearchByEnergy::removeSearchEnergy( IsotopeSearchByEnergy::SearchEnergy *energy )
{
  vector<SearchEnergy *> searchW = searches();
  
  if( searchW.size() < 2 )
    return;
  
  vector<SearchEnergy *>::iterator pos
                     = std::find( searchW.begin(), searchW.end(), energy );
  
  if( pos == searchW.end() )  //shouldnt ever happen, but JIC
    return;
  
  const size_t index = pos - searchW.begin();
  if( index < m_nextSearchEnergy )
    --m_nextSearchEnergy;
  
  searchW.erase( pos );
  if( m_nextSearchEnergy >= searchW.size() )
    m_nextSearchEnergy = 0;
  
  for( SearchEnergy *s : searchW )
    s->removeStyleClass( ActiveSearchEnergyClass );
  
  searchW[m_nextSearchEnergy]->addStyleClass( ActiveSearchEnergyClass );
  searchW.back()->enableAddAnother();
  if( searchW.size() == 1 )
    searchW[0]->disableRemove();
  else if( !searchW.empty() )
    searchW[0]->enableRemove();
  
  delete energy;
  startSearch( false );
}//void removeSearchEnergy( SearchEnergy *energy )


void IsotopeSearchByEnergy::init_category_info( std::vector<NucSearchCategory> &results )
{
  if( !results.empty() )
  {
    cout << "IsotopeSearchByEnergy: filters already initiated." << endl;
    return;
  }
  
  auto append_categories = [&results]( const std::string &xml_file_name ) -> int {
#ifdef _WIN32
    const std::wstring wfilename = SpecUtils::convert_from_utf8_to_utf16(xml_file_name);
    std::ifstream input( wfilename.c_str() );
#else
    std::ifstream input( xml_file_name.c_str() );
#endif
      
    if( !input.is_open() )
      return -1;
    
    int num_loaded = 0;
    
    try
    {
      rapidxml::file<char> input_file( input );
      
      rapidxml::xml_document<char> doc;
      doc.parse<rapidxml::parse_trim_whitespace>( input_file.data() );
      
      const auto categories_node = doc.first_node( "NucSearchCategories" );
      if( !categories_node )
        throw runtime_error( "No NucSearchCategories found." );
      
      XML_FOREACH_CHILD( category_node, categories_node, "NucSearchCategory" )
      {
        try
        {
          NucSearchCategory cat;
          cat.deSerialize( category_node );
          results.push_back( std::move(cat) );
          
          num_loaded += 1;
        }catch( std::exception &e )
        {
          cerr << "Failed to deserialize NucSearchCategory node: " << e.what() << endl;
        }
      }//for( loop over NucSearchCategory nodes )
    }catch( rapidxml::parse_error &e )
    {
      string msg = "Failed parsing '" + xml_file_name + "': " + string(e.what());
      const char * const position = e.where<char>();
      if( position && *position )
      {
        const char *end_pos = position;
        for( size_t i = 0; (*end_pos) && (i < 80); ++i )
          end_pos += 1;
        msg += "\n" + std::string(position, end_pos);
      }//if( position )
      
      cerr << msg << endl;
    }catch( std::exception &e )
    {
      cerr << "Failed parsing '" << xml_file_name << "': " << e.what() << endl;
    }//try / catch to parse XML and load them
    
    return num_loaded;
  };//append_categories(...)
  
  {// Begin add a default search category, so even if we dont find default XML, things wont be completely borked
    NucSearchCategory def_category;
    def_category.m_name = WString::tr("isbe-category-nuc-xray");
    def_category.m_description = WString::tr("isbe-category-nuc-xray-desc");
    def_category.m_minBr = 0.0;
    def_category.m_minHl = 6000*PhysicalUnits::second;
    def_category.m_nuclides = true;
    def_category.m_fluorescence_xrays = true;
    def_category.m_reactions = false;
    def_category.m_alphas = false;
    def_category.m_beta_endpoint = false;
    def_category.m_no_progeny = false;
    
    results.push_back( std::move(def_category) );
  }// End add a default search category
  
  
  // Load the default category info
  const string static_data_dir = InterSpec::staticDataDirectory();
  const string def_xml = SpecUtils::append_path(static_data_dir, "NuclideSearchCatagories.xml");
  
  if( append_categories(def_xml) <= 0 )
    throw runtime_error( "Failed to load default NuclideSearchCatagories.xml" );

<<<<<<< HEAD
#if( BUILD_AS_ELECTRON_APP || IOS || ANDROID || BUILD_AS_OSX_APP || BUILD_AS_LOCAL_SERVER || BUILD_AS_WX_WIDGETS_APP || BUILD_AS_UNIT_TEST_SUITE )
=======
#if( !BUILD_FOR_WEB_DEPLOYMENT )
>>>>>>> 4e920d2d
  // Load user specific category info
  const string user_data_dir = InterSpec::writableDataDirectory();
  const std::string user_xml = SpecUtils::append_path(def_xml, "NuclideSearchCatagories.xml");
  if( append_categories(user_xml) == 0 )
  {
    if( SpecUtils::is_file(user_xml) )
      throw runtime_error( "Error loading user NuclideSearchCatagories.xml" );
  }
#endif
}//static void init_category_info( std::vector<NucSearchCategory> &results );


void IsotopeSearchByEnergy::initFilterTypes()
{
  if( !m_search_categories.empty() )
  {
    cout << "IsotopeSearchByEnergy: filters already initiated." << endl;
    return;
  }
  
  try
  {
    init_category_info( m_search_categories );
  }catch( std::exception &e )
  {
    cerr << "IsotopeSearchByEnergy::initFilterTypes(): " << e.what() << endl;
  }
  
  for( const NucSearchCategory &cat : m_search_categories )
    m_search_category_select->addItem( cat.m_name );
    
  m_search_category_select->setCurrentIndex( 0 );
  
  categoryChanged(false);
}//void initFilterTypes()


void IsotopeSearchByEnergy::minBrOrHlChanged()
{
  if( m_minBranchRatio->validate() == WValidator::Valid )
    m_minBr = m_minBranchRatio->value();
  else
    m_minBranchRatio->setValue( m_minBr );
  
  try
  {
    const string hltxt = m_minHalfLife->valueText().toUTF8();
    m_minHl = PhysicalUnitsLocalized::stringToTimeDuration( hltxt );
  }catch(...)
  {
    m_minHalfLife->setText( PhysicalUnitsLocalized::printToBestTimeUnits(m_minHl,2) );
  }//try / catch

  startSearch( true );
}//void IsotopeSearchByEnergy::minBrOrHlChanged()


void IsotopeSearchByEnergy::categoryChanged( const bool update_results )
{
  assert( !m_search_categories.empty() );
  if( m_search_categories.empty() )
    return;
  
  int current_index = m_search_category_select->currentIndex();
  assert( (current_index >= 0) && (current_index < static_cast<int>(m_search_categories.size())) );
  
  if( (current_index < 0) || (current_index > static_cast<int>(m_search_categories.size())) )
  {
    current_index = 0;
    m_search_category_select->setCurrentIndex( current_index );
  }
  
  addUndoRedoPoint();
  
  const NucSearchCategory &cat = m_search_categories[current_index];
  m_search_category_select->setToolTip( cat.m_description );
  m_minHl = cat.m_minHl;
  m_minHalfLife->setValueText( PhysicalUnitsLocalized::printToBestTimeUnits(m_minHl, 1) );
  
  const bool refreshBr = (m_minBr != cat.m_minBr);
  m_minBr = cat.m_minBr;
  m_minBranchRatio->setValue( m_minBr );
  
  m_minBranchRatioDiv->setHidden( !cat.m_nuclides );
  m_minHalfLiveDiv->setHidden( !cat.m_nuclides );
  
  if( update_results )
  {
    // User changed things here, so if applicable, get rid of showing alpha/beta
    //  ref. lines.  Its possible the user explicitly
    ReferencePhotopeakDisplay *display = m_viewer->referenceLinesWidget();
    if( display )
    {
      UndoRedoManager::BlockUndoRedoInserts undo_blocker;
      if( !display->showingGammaLines() )
        display->setShowGammaLines( cat.m_nuclides || cat.m_reactions );
      if( !display->showingXrayLines() )
        display->setShowXrayLines( cat.m_nuclides || cat.m_fluorescence_xrays );
      display->setShowAlphaLines( cat.m_alphas );
      display->setShowBetaLines( cat.m_beta_endpoint );
    }//if( display )
    
    startSearch( refreshBr );
  }
}//void categoryChanged()


void IsotopeSearchByEnergy::resultSelectionChanged()
{
  if( !m_viewer )
    return;
  
  // This is a bit of a hack, but if the tool tabs are not visible, then the
  //  ReferencePhotopeakDisplay pointer will be nullptr, so we will create a reference gamma lines
  //  window - havent tested this on phones, as of 20201030
  ReferencePhotopeakDisplay *display = m_viewer->referenceLinesWidget();
  if( !display && !m_viewer->toolTabsVisible() )
  {
    m_viewer->showGammaLinesWindow();
    if( m_viewer->isPhone() )
      m_viewer->closeGammaLinesWindow();
    display = m_viewer->referenceLinesWidget();
  }
  
  shared_ptr<void> ref_line_undo_sentry = display ? display->getDisableUndoRedoSentry() : nullptr;
  
  string orig_state_xml;
  if( display )
    display->serialize( orig_state_xml );
  
  if( display )
  {
    int current_index = m_search_category_select->currentIndex();
    assert( (current_index >= 0) && (current_index < static_cast<int>(m_search_categories.size())) );
    
    if( (current_index < 0) || (current_index > static_cast<int>(m_search_categories.size())) )
      current_index = 0;
    assert( current_index < static_cast<int>(m_search_categories.size()) );
    const NucSearchCategory &cat = m_search_categories[current_index];
    
    UndoRedoManager::BlockUndoRedoInserts undo_blocker;
    if( !display->showingGammaLines() )
      display->setShowGammaLines( cat.m_nuclides || cat.m_reactions );
    if( !display->showingXrayLines() )
      display->setShowXrayLines( cat.m_nuclides || cat.m_fluorescence_xrays );
    display->setShowAlphaLines( cat.m_alphas );
    display->setShowBetaLines( cat.m_beta_endpoint );
  }//if( display )
  
  const int orig_selected_row = m_selected_row;
  
  const int nPeaksSearched = numSearchEnergiesOnPeaks();
 
  UndoRedoManager *undoManager = m_viewer->undoRedoManager();
  auto undo = [orig_state_xml, orig_selected_row](){
    InterSpec *viewer = InterSpec::instance();
    ReferencePhotopeakDisplay *display = viewer ? viewer->referenceLinesWidget() : nullptr;
    IsotopeSearchByEnergy *search = viewer ? viewer->nuclideSearch() : nullptr;
    assert( display && search );
    if( !display || !search )
      return;
    
    shared_ptr<void> ref_line_undo_sentry = display->getDisableUndoRedoSentry();
    shared_ptr<void> search_undo_sentry = search->getDisableUndoRedoSentry();
    
    search->m_selected_row = orig_selected_row;
    if( orig_selected_row >= 0 )
      search->m_results->setSelectedIndexes( {search->m_model->index(orig_selected_row, 0)} );
    else
      search->m_results->setSelectedIndexes( {} );
    search->resultSelectionChanged();
    
    try
    {
      string orig_state_xml_copy = orig_state_xml;
      display->deSerialize( orig_state_xml_copy );
    }catch( std::exception & )
    {
      assert( 0 );
    }
  };//undo
  
  
  WModelIndexSet selected = m_results->selectedIndexes();
  if( selected.empty() )
  {
    m_selected_row = -1;
    
    updateClearSelectionButton();
    
    m_assignPeakToSelected->hide();
    
    if( display )
      display->setIsotope( nullptr );
    
    auto redo = [](){
      InterSpec *viewer = InterSpec::instance();
      ReferencePhotopeakDisplay *display = viewer ? viewer->referenceLinesWidget() : nullptr;
      IsotopeSearchByEnergy *search = viewer ? viewer->nuclideSearch() : nullptr;
      assert( display && search );
      if( !display || !search )
        return;
      
      shared_ptr<void> ref_line_undo_sentry = display->getDisableUndoRedoSentry();
      shared_ptr<void> search_undo_sentry = search->getDisableUndoRedoSentry();
      display->setIsotope( nullptr );
      search->m_results->setSelectedIndexes( {} );
      search->m_selected_row = -1;
      search->resultSelectionChanged();
    };
    
    if( undoManager && (orig_selected_row >= 0) && !m_undo_redo_sentry.lock() )
      undoManager->addUndoRedoStep( undo, redo, "Clear nuclide search selection." );
    
    return;
  }//if( selected.empty() )
  
  const WModelIndex index = *selected.begin();
  m_selected_row = index.row();
  
  const SandiaDecay::Nuclide *nuc = m_model->nuclide( index );
  const SandiaDecay::Element *el = m_model->xrayElement( index );
  const ReactionGamma::Reaction *rctn = m_model->reaction( index );
  
  if( display )
  {
    if( nuc )
      display->setIsotope( nuc, m_model->assumedAge(index) );
    else if( el )
      display->setElement( el );
    else if( rctn )
      display->setReaction( rctn );
    
    string final_state_xml;
    display->serialize( final_state_xml );
    
    auto redo = [final_state_xml, index](){
      InterSpec *viewer = InterSpec::instance();
      ReferencePhotopeakDisplay *display = viewer ? viewer->referenceLinesWidget() : nullptr;
      IsotopeSearchByEnergy *search = viewer ? viewer->nuclideSearch() : nullptr;
      assert( display && search );
      if( !display || !search )
        return;
      
      shared_ptr<void> ref_line_undo_sentry = display->getDisableUndoRedoSentry();
      shared_ptr<void> search_undo_sentry = search->getDisableUndoRedoSentry();
      
      search->m_results->setSelectedIndexes( {index} );
      search->resultSelectionChanged();
      
      //try
      //{
      //  string final_state_xml_copy = final_state_xml;
      //  display->deSerialize( final_state_xml_copy );
      //}catch( std::exception & )
      //{
      //  assert( 0 );
      //}
    };//redo
    
    
    if( undoManager && !m_undo_redo_sentry.lock() )
      undoManager->addUndoRedoStep( undo, redo, "Change search row" );
  }//if( display )
  
  
  const bool showBtn = ((nuc || el || rctn) && (nPeaksSearched > 0));
  m_assignPeakToSelected->setHidden( !showBtn );
  if( showBtn )
  {
    const string symbol = (nuc ? nuc->symbol : string())
                          + (el ? (el->symbol + " x-ray") : string())
                          + (rctn ? rctn->name() : string());
    WString btntxt = WString::trn( "isbe-assign-to-btn", nPeaksSearched ).arg( symbol );
    
    m_assignPeakToSelected->actionButton()->setText( btntxt );
    
    const int nPeaksOnNuc = numCurrentNuclideLinesOnPeaks(false);
    const int nPeaksNoIdOnNuc = numCurrentNuclideLinesOnPeaks(true);
    
    const bool hide_menu_btn = (nPeaksOnNuc <= nPeaksSearched);
    m_assignPeakToSelected->dropDownButton()->setHidden( hide_menu_btn );
    
    WPopupMenu *menu = m_assignPeakToSelected->menu();
    assert( menu );
    if( menu )
    {
      // Clear the menu
      for( const auto item : menu->items() )
        menu->removeItem( item );
      
      if( !hide_menu_btn )
      {
        WString txt = WString::trn( "isbe-assign-searched-energies", nPeaksSearched ).arg( symbol );
        WMenuItem *item = menu->addItem( txt );
        item->triggered().connect( this, &IsotopeSearchByEnergy::assignSearchedOnPeaksToSelectedNuclide );
        
        if( nPeaksNoIdOnNuc > nPeaksSearched )
        {
          txt = WString::tr("isbe-assign-matching-peaks-no-id").arg( symbol );
          item = menu->addItem( txt );
          item->triggered().connect( boost::bind( &IsotopeSearchByEnergy::assignPeaksNearReferenceLinesToSelectedNuclide, this, true) );
        }//if( nPeaksNoIdOnNuc > nPeaksSearched )
        
        if( nPeaksOnNuc > nPeaksSearched )
        {
          txt = WString::tr("isbe-assign-all-matching-peaks").arg( symbol );
          item = menu->addItem( txt );
          item->triggered().connect( boost::bind( &IsotopeSearchByEnergy::assignPeaksNearReferenceLinesToSelectedNuclide, this, false) );
        }//if( nPeaksOnNuc > nPeaksSearched )
      }//if( !hide_menu_btn )
    }//if( menu )
    
    m_assignPeakToSelected->dropDownButton()->setHidden( hide_menu_btn );
  }//if( showBtn )
  
  updateClearSelectionButton();
}//void resultSelectionChanged()


int IsotopeSearchByEnergy::numSearchEnergiesOnPeaks()
{
  PeakModel *pmodel = m_viewer ? m_viewer->peakModel() : nullptr;
  assert( pmodel );
  
  const vector<PeakModel::PeakShrdPtr> peaks = peaks_searched( pmodel, searches() );
  
  return static_cast<int>( peaks.size() );
}//int numSearchEnergiesOnPeaks()


int IsotopeSearchByEnergy::numCurrentNuclideLinesOnPeaks( const bool require_peaks_with_no_id )
{
  PeakModel *pmodel = m_viewer ? m_viewer->peakModel() : nullptr;
  if( !pmodel )
    return 0;
  
  shared_ptr<const deque<shared_ptr<const PeakDef>>> all_peaks = pmodel->peaks();
  if( !all_peaks )
    return 0;
  
  vector<shared_ptr<const PeakDef>> candidate_peaks;
  for( const shared_ptr<const PeakDef> &p : *all_peaks )
  {
    if( !require_peaks_with_no_id || !p->hasSourceGammaAssigned() )
      candidate_peaks.push_back( p );
  }//for( const shared_ptr<const PeakDef> &p : all_peaks )
  
  
  const WModelIndexSet selected = m_results->selectedIndexes();
  if( selected.empty() )
    return 0;
  
  const WModelIndex row_index = *selected.begin();
  
  const SandiaDecay::Nuclide *nuc = m_model->nuclide( row_index );
  const SandiaDecay::Element *el = m_model->xrayElement( row_index );
  const ReactionGamma::Reaction *rctn = m_model->reaction( row_index );
  
  if( !nuc && !el && !rctn )
    return 0;
  
  ReferencePhotopeakDisplay *refline_widget = m_viewer->referenceLinesWidget();
  if( !refline_widget )
    return 0;
  
  const ReferenceLineInfo &reflines = refline_widget->currentlyShowingNuclide();
  
  if( reflines.m_validity != ReferenceLineInfo::InputValidity::Valid )
    return 0;
  
  assert( (nuc && (reflines.m_nuclide == nuc))
         || (el && (reflines.m_element == el))
         || (rctn && reflines.m_reactions.count(rctn)) );
  
  if( !(nuc && (reflines.m_nuclide == nuc))
     && !(el && (reflines.m_element == el))
     && !(rctn && reflines.m_reactions.count(rctn)) )
  {
    return 0;
  }
  
  // Get the reference line energy and normalized intensities; we will sort them
  //  to speed (worst case) matching to peaks
  vector<pair<double,double>> ref_lines_energy_br;
  ref_lines_energy_br.reserve( reflines.m_ref_lines.size() );
  
  for( const ReferenceLineInfo::RefLine &line : reflines.m_ref_lines )
  {
    switch( line.m_particle_type )
    {
      case ReferenceLineInfo::RefLine::Particle::Alpha:
      case ReferenceLineInfo::RefLine::Particle::Beta:
        continue;
        break;
        
      case ReferenceLineInfo::RefLine::Particle::Gamma:
      case ReferenceLineInfo::RefLine::Particle::Xray:
        break;
    }//switch( line.m_particle_type )
    
    // I guess we *could* be interested in Rel. Eff. line of sum or escape peaks,
    //  but for the moment, we'll just use normal gammas and x-rays
    switch( line.m_source_type )
    {
      case ReferenceLineInfo::RefLine::RefGammaType::Normal:
      case ReferenceLineInfo::RefLine::RefGammaType::Annihilation:
        break;
        
      case ReferenceLineInfo::RefLine::RefGammaType::SingleEscape:
      case ReferenceLineInfo::RefLine::RefGammaType::DoubleEscape:
      case ReferenceLineInfo::RefLine::RefGammaType::CoincidenceSumPeak:
      case ReferenceLineInfo::RefLine::RefGammaType::SumGammaPeak:
        continue;
        break;
    }//switch( line.m_source_type )
    
    if( line.m_normalized_intensity > 0.0 ) // TODO: have some reasonable threshold, or logic to actually consider this gamma
      ref_lines_energy_br.emplace_back( line.m_energy, line.m_normalized_intensity );
  }//for( const ReferenceLineInfo::RefLine &line : refline.m_ref_lines )
  
  std::sort( begin(ref_lines_energy_br), end(ref_lines_energy_br) );
  
  
  set<PeakModel::PeakShrdPtr> peaks;
  for( const shared_ptr<const PeakDef> &peak : candidate_peaks )
  {
    const double mean = peak->mean();
    const double width = peak->gausPeak() ? peak->fwhm() : 0.5*peak->roiWidth();
    //What is used in `InterSpec::setIsotopeSearchEnergy(energy)` to match search energy to peak
    const double match_tol = (3.0/2.35482)*width;
    
    const auto lb = std::lower_bound(begin(ref_lines_energy_br), end(ref_lines_energy_br), make_pair(mean - match_tol, 0.0) );
    const auto ub = std::upper_bound(lb, end(ref_lines_energy_br), make_pair(mean + match_tol, 0.0) );
    
    for( auto iter = lb; iter != ub; ++iter )
    {
      if( fabs(iter->first - mean) <= match_tol )
      {
        peaks.insert( peak );
        break;
      }
    }//for( auto iter = lb; iter != ub; ++iter )
  }//for( const shared_ptr<const PeakDef> &peak : candidate_peaks )
  
  return static_cast<int>( peaks.size() );
}//int numCurrentNuclideLinesOnPeaks( const bool require_peaks_with_no_id )


void IsotopeSearchByEnergy::assignSearchedOnPeaksToSelectedNuclide()
{
  UndoRedoManager::PeakModelChange peak_undo_creator;
  
  PeakModel *pmodel = m_viewer ? m_viewer->peakModel() : nullptr;
  assert( pmodel );
  if( !pmodel )
    return;
  
  const vector<PeakModel::PeakShrdPtr> peaks = peaks_searched( pmodel, searches() );
  if( peaks.empty() )
    return;
  
  const WModelIndexSet selected = m_results->selectedIndexes();
  if( selected.empty() )
    return;
  
  const WModelIndex row_index = *selected.begin();
  
  const SandiaDecay::Nuclide *nuc = m_model->nuclide( row_index );
  const SandiaDecay::Element *el = m_model->xrayElement( row_index );
  const ReactionGamma::Reaction *rctn = m_model->reaction( row_index );
   
  assert( nuc || el || rctn );
  
  WString nucstr;
  if( nuc )
    nucstr = WString::fromUTF8( nuc->symbol );
  else if( el )
    nucstr = WString( "{1} {2}" ).arg(el->symbol).arg( WString::tr("x-ray") );
  else if( rctn )
    nucstr = WString::fromUTF8( rctn->name() );
  else
    return;
  
  for( const auto &peak : peaks )
  {
    // Dont set the nuclide, if it is already assigned to this nuc/el/rct
    //  (the user may have set a specific gamma energy, and we dont want
    //  change this by guessing which one it should be).
    if( (nuc && (nuc == peak->parentNuclide()))
       || (el && (el == peak->xrayElement()))
       || (rctn && (rctn == peak->reaction())) )
    {
      continue;
    }
    
    const WModelIndex peak_index = pmodel->indexOfPeak(peak);
    assert( peak_index.isValid() );
    const int peak_row = peak_index.row();
    
    const WModelIndex iso_index = pmodel->index( peak_row, PeakModel::Columns::kIsotope );
    pmodel->setData( iso_index, boost::any(nucstr) );
    
    // PeakModel doesnt know about reference line color, so lets get the color of the reference
    //  lines (which, if previous peaks have been assigned current nuc/el/rctn, then ref lines
    //  color should match them), and change the peaks color to that.
    ReferencePhotopeakDisplay *refLines = m_viewer->referenceLinesWidget();
    if( refLines )
    {
      // We'll double-check that the current reference lines are the selected nuc/el/rctn,
      //  but this should always be the case
      const ReferenceLineInfo &current = refLines->currentlyShowingNuclide();
      if( (nuc && (current.m_nuclide == nuc))
         || (el && (current.m_element == el))
         || (rctn && current.m_reactions.count(rctn)) )
      {
        const WColor &color = current.m_input.m_color;
        if( !color.isDefault() )
        {
          const WModelIndex color_index = pmodel->index( peak_row, PeakModel::Columns::kPeakLineColor );
          pmodel->setData( color_index, boost::any( WString(color.cssText()) ) );
        }
      }else
      {
        assert( 0 );
      }
    }
  }//for( const auto &peak : peaks )
  
  // Hide the button, so the user knows something has happened.
  if( m_assignPeakToSelected )
    m_assignPeakToSelected->hide();
}//void assignSearchedOnPeaksToSelectedNuclide()


void IsotopeSearchByEnergy::assignPeaksNearReferenceLinesToSelectedNuclide( const bool require_no_peak_id )
{
  PeakSearchGuiUtils::assign_peak_nuclides_from_reference_lines( m_viewer, require_no_peak_id, true );
}//void assignPeaksNearReferenceLinesToSelectedNuclide( const bool require_no_peak_id )


void IsotopeSearchByEnergy::clearSelectionAndRefLines()
{
  m_results->setSelectedIndexes( {} );
  ReferencePhotopeakDisplay *refLines = m_viewer->referenceLinesWidget();
  if( refLines )
    refLines->clearAllLines();
  
  m_clearRefLines->hide();
}//void clearSelectionAndRefLines()


void IsotopeSearchByEnergy::updateClearSelectionButton()
{
  if( !m_clearRefLines )
    return;
  
  WModelIndexSet selected = m_results->selectedIndexes();
  if( !selected.empty() )
  {
    m_clearRefLines->show();
    return;
  }
  
  ReferencePhotopeakDisplay *refLines = m_viewer->referenceLinesWidget();
  if( !refLines )
  {
    m_clearRefLines->hide();
    return;
  }
  
  m_clearRefLines->setHidden( refLines->showingNuclides().empty() );
}//void updateClearSelectionButton();



void IsotopeSearchByEnergy::handleRefLinesUpdated()
{
  updateClearSelectionButton();
  
  /*
  ReferencePhotopeakDisplay *refLines = m_viewer->referenceLinesWidget();
  if( !refLines )
  {
    updateClearSelectionButton();
    return;
  }
  
  const ReferenceLineInfo &current = refLines->currentlyShowingNuclide();
  
  if( current.m_validity != ReferenceLineInfo::InputValidity::Valid )
  {
    m_results->setSelectedIndexes( {} );
    updateClearSelectionButton();
    return;
  }
  
  const WModelIndexSet selected = m_results->selectedIndexes();
  
  if( !selected.empty() )
  {
    const WModelIndex row_index = *selected.begin();
    
    const SandiaDecay::Nuclide *nuc = m_model->nuclide( row_index );
    const SandiaDecay::Element *el = m_model->xrayElement( row_index );
    const ReactionGamma::Reaction *rctn = m_model->reaction( row_index );
    
    assert( nuc || el || rctn );
    
    if( (nuc && (current.m_nuclide == nuc))
         || (el && (current.m_element == el))
         || (rctn && current.m_reactions.count(rctn)) )
    {
      updateClearSelectionButton();
      return;
    }
  }//if( !selected.empty() )
  
  const int nrows = m_model->rowCount();
  for( int row = 0; row < nrows; ++row )
  {
    const auto row_index = m_model->index(row, 0);
    const SandiaDecay::Nuclide *nuc = m_model->nuclide( row_index );
    const SandiaDecay::Element *el = m_model->xrayElement( row_index );
    const ReactionGamma::Reaction *rctn = m_model->reaction( row_index );
    
    if( (nuc && (current.m_nuclide == nuc))
         || (el && (current.m_element == el))
         || (rctn && current.m_reactions.count(rctn)) )
    {
      m_results->setSelectedIndexes( {row_index} );
      updateClearSelectionButton();
      return;
    }
  }//for( int row = 0; row < nrows; ++row )
  
  m_results->setSelectedIndexes( {} );
  updateClearSelectionButton();
   */
}//void IsotopeSearchByEnergy::handleRefLinesUpdated()



IsotopeSearchByEnergy::WidgetState IsotopeSearchByEnergy::guiState() const
{
  WidgetState state;
  
  state.MinBranchRatio = m_minBranchRatio->valueText();
  state.MinHalfLife = m_minHalfLife->valueText();
  state.NextSearchEnergy = m_nextSearchEnergy;
  const int cat_index = m_search_category_select->currentIndex();
  state.CategoryIndex = static_cast<int>( std::max( 0, cat_index ) );
  
  const vector<WWidget *> children = m_searchEnergies->children();
  
  for( const WWidget *w : children )
  {
    const SearchEnergy *ww = dynamic_cast<const SearchEnergy *>( w );
    //if( ww && (ww->energy() > 0.000001) )
    state.SearchEnergies.push_back( {ww->energy(), ww->window()} );
  }//for( const WWebWidget *w : children )
  
  return state;
}//guiState()


void IsotopeSearchByEnergy::setGuiState( const WidgetState &state, const bool renderOnChart )
{
  vector<SearchEnergy *> origSearches;
  for( WWidget *w : m_searchEnergies->children() )
  {
    SearchEnergy *ww = dynamic_cast<SearchEnergy *>( w );
    if( ww )
      origSearches.push_back( ww );
  }//for( const WWebWidget *w : children )
  
  for( size_t i = 1; i < origSearches.size(); ++i )
    removeSearchEnergy( origSearches[i] );
  
  m_minBranchRatio->setValueText( state.MinBranchRatio );
  m_minHalfLife->setValueText( state.MinHalfLife );
  m_nextSearchEnergy = state.NextSearchEnergy;
  
  size_t cat_index = state.CategoryIndex;
  const size_t num_cats = m_search_categories.size();
  if( cat_index >= num_cats )
    cat_index = 0;
  m_search_category_select->setCurrentIndex( static_cast<int>(cat_index) );
  if( cat_index < num_cats )
    m_search_category_select->setToolTip( m_search_categories[cat_index].m_description );
  
  int nnode = 0;
  for( const pair<double,double> &ene : state.SearchEnergies )
  {
    SearchEnergy *searcher = (SearchEnergy *)0;
    if( nnode++ )
    {
      searcher = addNewSearchEnergy();
    }else
    {
      for( WWidget *w : m_searchEnergies->children() )
      {
        searcher = dynamic_cast<SearchEnergy *>( w );
        if( searcher )
          break;
      }//for( WWidget *w : m_searchEnergies->children() )
      
      assert( searcher );
      if( !searcher )
        searcher = addNewSearchEnergy();
    }//if( nnode++ ) / else
    
    searcher->setEnergy( ene.first );
    searcher->setWindow( ene.second );
  }//for( const pair<double,double> &ene : state.SearchEnergies )
  
  
  if( renderOnChart )
  {
    const vector<SearchEnergy *> vals = searches();
    if( vals.size() && (fabs(vals[0]->energy())>0.01 || vals.size()>2) )
      startSearch( true );
    loadSearchEnergiesToClient();
  }else
  {
    //This next call appears to be necassary or else search energies will show
    //  but I'm not certain why...
    clearSearchEnergiesOnClient();
  }//if( renderOnChart )
}//void setGuiState( const WidgetState &state );


void IsotopeSearchByEnergy::WidgetState::serialize( std::string &xml_data ) const
{
  rapidxml::xml_document<char> doc;
  const char *name, *value;
  rapidxml::xml_node<char> *base_node, *node, *searchEnergiesNode, *searchnode;
  rapidxml::xml_attribute<> *attr;
  
  name = "IsotopeSearchByEnergy";
  base_node = doc.allocate_node( rapidxml::node_element, name );
  doc.append_node( base_node );
  
  //If you change the available options or formatting or whatever, increment the
  //  version field of the XML!
  value = doc.allocate_string( std::to_string(sm_xmlSerializationVersion).c_str() );
  attr = doc.allocate_attribute( "version", value );
  base_node->append_attribute( attr );
  
  name = "MinBranchRatio";
  value = doc.allocate_string( MinBranchRatio.toUTF8().c_str() );
  node = doc.allocate_node( rapidxml::node_element, name, value );
  base_node->append_node( node );
  
  name = "MinHalfLife";
  value = doc.allocate_string( MinHalfLife.toUTF8().c_str() );
  node = doc.allocate_node( rapidxml::node_element, name, value );
  base_node->append_node( node );

  name = "NextSearchEnergy";
  value = doc.allocate_string( std::to_string(NextSearchEnergy).c_str() );
  node = doc.allocate_node( rapidxml::node_element, name, value );
  base_node->append_node( node );

  name = "CategoryIndex";
  value = doc.allocate_string( std::to_string(CategoryIndex).c_str() );
  node = doc.allocate_node( rapidxml::node_element, name, value );
  base_node->append_node( node );

  name = "SearchEnergies";
  searchEnergiesNode = doc.allocate_node( rapidxml::node_element, name );
  base_node->append_node( searchEnergiesNode );
  
  
  for( const std::pair<double,double> &w : SearchEnergies )
  {
    const double &energy = w.first;
    const double &window = w.second;
    
    if( energy > 0.000001 )
    {
      searchnode = doc.allocate_node( rapidxml::node_element, "SearchEnergy" );
      searchEnergiesNode->append_node( searchnode );
      
      value = doc.allocate_string( std::to_string(energy).c_str() );
      node = doc.allocate_node( rapidxml::node_element, "Energy", value );
      searchnode->append_node( node );
      
      value = doc.allocate_string( std::to_string(window).c_str() );
      node = doc.allocate_node( rapidxml::node_element, "Window", value );
      searchnode->append_node( node );
    }//if( ww && (ww->energy() > 0.000001) )
  }//for( const WWebWidget *w : children )
  
  xml_data.clear();
  rapidxml::print(std::back_inserter(xml_data), doc, 0);
}//void IsotopeSearchByEnergy::WidgetState::serialize( std::string &xml_data ) const


void IsotopeSearchByEnergy::WidgetState::deSerialize( std::string &xml_data,
                                                  const std::vector<NucSearchCategory> &categories )
{
  rapidxml::xml_document<char> doc;
  const int flags = rapidxml::parse_normalize_whitespace | rapidxml::parse_trim_whitespace;
  if( xml_data.size() )
    doc.parse<flags>( &(xml_data[0]) );
    
  rapidxml::xml_attribute<char> *attr;
  rapidxml::xml_node<char> *base_node, *node, *search_nodes, *value_node;
    
  base_node = doc.first_node( "IsotopeSearchByEnergy", 21 );
  if( !base_node )
    throw runtime_error( "Couldnt get base node, IsotopeSearchByEnergy" );
    
  int version = 0;
  attr = base_node->first_attribute( "version", 7 );
  if( !attr || !attr->value()
      || !(stringstream(attr->value()) >> version)
      || (version != sm_xmlSerializationVersion) )
    throw runtime_error( "Mising or invalid NuclideSearchByEnergy version" );

  node = base_node->first_node( "MinBranchRatio", 14 );
  if( !node || !node->value() )
    throw runtime_error( "Missing MinBranchRatio node" );
  MinBranchRatio = node->value();
    
  node = base_node->first_node( "MinHalfLife", 11 );
  if( !node || !node->value() )
    throw runtime_error( "Missing MinHalfLife node" );
  MinHalfLife = node->value();
    
  node = base_node->first_node( "NextSearchEnergy", 16 );
  if( !node || !node->value()
      || !(stringstream(node->value()) >> NextSearchEnergy) )
    throw runtime_error( "Missing/invalid NextSearchEnergy node" );

  node = base_node->first_node( "CategoryIndex", 13 );
  if( node )
  {
    CategoryIndex = 0;
    int cat_index =  0;
    const bool success = SpecUtils::parse_int(node->value(), node->value_size(), cat_index);
    assert( success );
    if( !success || (cat_index < 0) || (cat_index >= categories.size()) )
      cat_index = 0;
    CategoryIndex = static_cast<size_t>( cat_index );
  }else
  {
    // 20241114 (but not merged into main until after v1.0.13), we changed from some checkboxes
    //  for gamma/xray/reaction options, to a selection option to select things.
    //  For could just default to use the zeroth category.
    // However, we can basically remain backward compatible, if we do whats commented out here,
    //  and basically find the option in the drop-down that matches the options selected.
    
    CategoryIndex = 0;
    
     
    bool IncludeGammas = true, IncludeXRays = true, IncludeReactions = false;
    node = base_node->first_node( "IncludeGammas", 13 );
    if( node && node->value() && strlen(node->value()))
      IncludeGammas = (node->value()[0] != '0');

    node = base_node->first_node( "IncludeXRays", 12 );
    if( node && node->value() && strlen(node->value()))
      IncludeXRays = (node->value()[0] != '0');
      
    node = base_node->first_node( "IncludeReactions", 16 );
    if( node && node->value() && strlen(node->value()))
      IncludeReactions = (node->value()[0] != '0');
    
    for( size_t i = 0; i < categories.size(); ++i )
    {
      const NucSearchCategory &cat = categories[i];
      if( (cat.m_nuclides == IncludeGammas)
         && (cat.m_fluorescence_xrays == IncludeXRays)
         && (cat.m_reactions == IncludeReactions)
         && !cat.m_alphas
         && !cat.m_beta_endpoint
         && cat.m_specific_elements.empty()
         && cat.m_specific_nuclides.empty()
         && cat.m_specific_reactions.empty() )
      {
        CategoryIndex = i;
        break;
      }
    }//for( loop over m_search_categories )
  }//if( CategoryIndex node ) / else
  
    
  search_nodes = base_node->first_node( "SearchEnergies", 14 );
  if( !search_nodes )
    throw runtime_error( "Missing SearchEnergies node" );

  SearchEnergies.clear();
  for( node = search_nodes->first_node( "SearchEnergy", 12 );
        node; node = node->next_sibling( "SearchEnergy", 12 ) )
  {
    double energy, window;

    value_node = node->first_node( "Energy", 6 );
    if( !value_node || !value_node->value()
        || !(stringstream(value_node->value()) >> energy) )
      throw runtime_error( "Missing/invalid SearchEnergy energy entry" );
      
    value_node = node->first_node( "Window", 6 );
    if( !value_node || !value_node->value()
        || !(stringstream(value_node->value()) >> window) )
      throw runtime_error( "Missing/invalid SearchEnergy window entry" );
      
    SearchEnergies.push_back( {energy, window} );
  }//for( loop over nodes )
}//void IsotopeSearchByEnergy::WidgetState::deSerialize( std::string &xml_data )


bool IsotopeSearchByEnergy::WidgetState::operator==(const WidgetState &rhs) const
{
  return ((MinBranchRatio == rhs.MinBranchRatio)
          && (MinHalfLife == rhs.MinHalfLife)
          && (NextSearchEnergy == rhs.NextSearchEnergy)
          && (CategoryIndex == rhs.CategoryIndex)
          && (SearchEnergies == rhs.SearchEnergies)
  );
}//bool WidgetState::operator==(const WidgetState &rhs) const;


void IsotopeSearchByEnergy::NucSearchCategory::deSerialize( const rapidxml::xml_node<char> * const xml_data )
{
  if( !xml_data || !xml_data->name_size() )
    throw runtime_error( "IsotopeSearchByEnergy::NucSearchCategory::deSerialize: invalid input." );
    
  if( !XML_NAME_ICOMPARE(xml_data, "NucSearchCategory") )
    throw runtime_error( "IsotopeSearchByEnergy::NucSearchCategory:"
                        " input must be a NucSearchCategory elelement." );
  
  auto get_bool_val = [xml_data]( const rapidxml::xml_base<char> *el ) -> bool {
    return (el && el->value_size() && (el->value()[0] == '1'));
  };
  
  const rapidxml::xml_node<char> *name_el = XML_FIRST_NODE(xml_data, "Name");
  const string name = SpecUtils::xml_value_str( name_el );
  if( name.empty() )
    throw runtime_error( "IsotopeSearchByEnergy::NucSearchCategory: No valid name category." );
  
  const rapidxml::xml_attribute<char> *trans_ettrib = XML_FIRST_ATTRIB(name_el, "internationalize");
  bool translate = get_bool_val( trans_ettrib );
  
  m_name = translate ? Wt::WString::tr(name) : Wt::WString::fromUTF8(name);
  
  const rapidxml::xml_node<char> *desc_el = XML_FIRST_NODE(xml_data, "Description");
  const string desc = SpecUtils::xml_value_str( desc_el );
  const rapidxml::xml_node<char> *trans_el = XML_FIRST_NODE(desc_el, "internationalize");
  translate = get_bool_val( trans_el );
  m_description = translate ? Wt::WString::tr(desc) : Wt::WString::fromUTF8(desc);
  
  m_minBr = 0.0;
  const rapidxml::xml_node<char> *min_br_el = XML_FIRST_NODE(xml_data, "MinBr");
  if( min_br_el )
  {
    if( !SpecUtils::parse_double(min_br_el->value(), min_br_el->value_size(), m_minBr) )
      throw runtime_error( "IsotopeSearchByEnergy::NucSearchCategory: min BR invalid" );
    if( (m_minBr < 0.0) || (m_minBr > 1.0) )
      throw runtime_error( "IsotopeSearchByEnergy::NucSearchCategory: min BR must be between 0 and 1" );
  }//if( min_br_el )
  
  m_minHl = 0.0;
  const rapidxml::xml_node<char> *min_hl_el = XML_FIRST_NODE(xml_data, "MinHl");
  if( min_hl_el )
  {
    const string val = SpecUtils::xml_value_str(min_hl_el);
    m_minHl = PhysicalUnits::stringToTimeDuration(val);
    if( m_minHl < 0.0 )
      m_minHl = 0.0;
  }//if( min_hl_el )
  
  m_nuclides = get_bool_val( XML_FIRST_NODE(xml_data, "AllowNucGammas") );
  m_fluorescence_xrays = get_bool_val( XML_FIRST_NODE(xml_data, "AllowFluorXrays") );
  m_reactions = get_bool_val( XML_FIRST_NODE(xml_data, "AllowReactions") );
  m_alphas = get_bool_val( XML_FIRST_NODE(xml_data, "AllowAlphas") );
  m_beta_endpoint = get_bool_val( XML_FIRST_NODE(xml_data, "AllowBetas") );
  m_no_progeny = get_bool_val( XML_FIRST_NODE(xml_data, "NoProgeny") );
  
  if( (m_alphas || m_beta_endpoint)
      && ((m_alphas == m_beta_endpoint) || m_reactions || m_fluorescence_xrays || m_nuclides) )
  {
    throw runtime_error( "IsotopeSearchByEnergy::NucSearchCategory: If alpha or betas are"
                        " specified, then no other source may be specified." );
  }
  
  const SandiaDecay::SandiaDecayDataBase * const db = DecayDataBaseServer::database();
  if( !db )
    throw runtime_error( "Couldnt get DecayDataBaseServer." );
  
  m_specific_elements.clear();
  m_specific_nuclides.clear();
  m_specific_reactions.clear();
  const rapidxml::xml_node<char> *elements_el = XML_FIRST_NODE(xml_data, "Elements");
  const rapidxml::xml_node<char> *nuclides_el = XML_FIRST_NODE(xml_data, "Nuclides");
  const rapidxml::xml_node<char> *reactions_el = XML_FIRST_NODE(xml_data, "Reactions");
  if( elements_el )
  {
    XML_FOREACH_CHILD( element, elements_el, "Element" )
    {
      const string el_str = SpecUtils::xml_value_str(element);
      const SandiaDecay::Element * const el = db->element(el_str);
      if( el )
        m_specific_elements.push_back( el );
      else
        cerr << "Couldnt find element '" << el_str << "'." << endl;
    }//for( loop over <Elements> )
  }//if( elements_el )
  
  if( nuclides_el )
  {
    XML_FOREACH_CHILD( nuclide, nuclides_el, "Nuclide" )
    {
      const string nuc_str = SpecUtils::xml_value_str(nuclide);
      const SandiaDecay::Nuclide * const nuc = db->nuclide(nuc_str);
      if( nuc )
        m_specific_nuclides.push_back( nuc );
      else
        cerr << "Couldnt find nuclide '" << nuc_str << "'." << endl;
    }//for( loop over <Nuclide> )
  }//if( nuclides_el )
  
  if( reactions_el )
  {
    const ReactionGamma *reactionDb = nullptr;
<<<<<<< HEAD
    try
    {
      reactionDb = ReactionGammaServer::database();
    }catch(...)
    {
      cerr << "NucSearchCategory::deSerialize(): Failed to open gamma reactions XML file" << endl;
    }
    
    if( reactionDb )
    {
      set<const ReactionGamma::Reaction *> reactions_seen;
      
      XML_FOREACH_CHILD( reaction, reactions_el, "Reaction" )
      {
        const string rectn_str = SpecUtils::xml_value_str(reaction);
        
        try
        {
          vector<ReactionGamma::ReactionPhotopeak> photopeaks;
          reactionDb->gammas( rectn_str, photopeaks);
          
          for( const ReactionGamma::ReactionPhotopeak &gamma : photopeaks )
          {
            if( gamma.reaction && !reactions_seen.count(gamma.reaction) )
            {
              reactions_seen.insert( gamma.reaction );
              m_specific_reactions.push_back( gamma.reaction );
              // We're not exiting the loop here, because some of the element reactions
              // may be composed of specific nuclide reactions
            }//if( gamma.reaction && !reactions_seen.count(gamma.reaction) )
          }//for( const ReactionGamma::ReactionPhotopeak &gamma : photopeaks )
        }catch( std::exception &e )
        {
          cerr << "NucSearchCategory::deSerialize(): Failed to get reaction '" << rectn_str << "'" << endl;
        }
      }//for( loop over <Reactions> )
    }//if( reactionDb )
=======
   
    set<const ReactionGamma::Reaction *> reactions_seen;
      
    XML_FOREACH_CHILD( reaction, reactions_el, "Reaction" )
    {
      if( !reactionDb )
      {
        try
        {
          reactionDb = ReactionGammaServer::database();
        }catch(...)
        {
          cerr << "NucSearchCategory::deSerialize(): Failed to open gamma reactions XML file" << endl;
        }

        if( !reactionDb )
          break;
      }//if( !reactionDb )

      const string rectn_str = SpecUtils::xml_value_str(reaction);
        
      try
      {
        vector<ReactionGamma::ReactionPhotopeak> photopeaks;
        reactionDb->gammas( rectn_str, photopeaks);
          
        for( const ReactionGamma::ReactionPhotopeak &gamma : photopeaks )
        {
          if( gamma.reaction && !reactions_seen.count(gamma.reaction) )
          {
            reactions_seen.insert( gamma.reaction );
            m_specific_reactions.push_back( gamma.reaction );
              // We're not exiting the loop here, because some of the element reactions
              // may be composed of specific nuclide reactions
          }//if( gamma.reaction && !reactions_seen.count(gamma.reaction) )
        }//for( const ReactionGamma::ReactionPhotopeak &gamma : photopeaks )
      }catch( std::exception &e )
      {
        cerr << "NucSearchCategory::deSerialize(): Failed to get reaction '" << rectn_str << "'" << endl;
      }
    }//for( loop over <Reactions> )
>>>>>>> 4e920d2d
  }//if( reactions_el )
  
  if( !m_specific_nuclides.empty() && !m_nuclides && !m_alphas && !m_beta_endpoint )
    throw runtime_error( "Specific nuclides specified, but AllowNucGammas, AllowAlphas, and AllowBetas is false" );
  
  if( !m_specific_elements.empty() && !m_fluorescence_xrays )
    throw runtime_error( "Specific elements specified, but AllowFluorXrays is false" );
  
  if( !m_specific_reactions.empty() && !m_reactions )
    throw runtime_error( "Specific reactions specified, but AllowReactions is false" );
}//void IsotopeSearchByEnergy::NucSearchCategory::deSerialize(...)


void IsotopeSearchByEnergy::serialize( std::string &xml_data ) const
{
  const WidgetState state = guiState();
  state.serialize( xml_data );
}//void serialize( std::string &xmlOutput ) const


void IsotopeSearchByEnergy::deSerialize( std::string &xml_data,
                                         const bool renderOnChart )
{
  std::shared_ptr<void> search_undo_sentry = getDisableUndoRedoSentry();
  
  try
  {
    WidgetState state;
    state.deSerialize( xml_data, m_search_categories );
    setGuiState( state, renderOnChart );
  }catch( std::exception &e )
  {
    cerr << "IsotopeSearchByEnergy::deSerialize(...) caught: " << e.what() << endl;
    stringstream msg;
    msg << "Error opening displayed photopeaks from database for search: " << e.what();
    passMessage( msg.str(), WarningWidget::WarningMsgHigh );
  }// try / catch
}//void IsotopeSearchByEnergy::deSerialize(...)


void IsotopeSearchByEnergy::addUndoRedoPoint()
{
  const WidgetState prev_state = m_state;
  m_state = guiState();
 
  // Dont update state if we are in an undo/redo
  UndoRedoManager *undoManager = m_viewer->undoRedoManager();
  if( undoManager && !undoManager->canAddUndoRedoNow() )
    return;
  
  if( !m_undo_redo_sentry.lock() )
  {
    if( undoManager && !(m_state == prev_state) )
    {
      auto undo = [prev_state](){
        InterSpec *viewer = InterSpec::instance();
        ReferencePhotopeakDisplay *display = viewer ? viewer->referenceLinesWidget() : nullptr;
        IsotopeSearchByEnergy *search = viewer ? viewer->nuclideSearch() : nullptr;
        assert( display && search );
        if( !display || !search )
          return;
        
        shared_ptr<void> ref_line_undo_sentry = display->getDisableUndoRedoSentry();
        shared_ptr<void> search_undo_sentry = search->getDisableUndoRedoSentry();
        
        try
        {
          search->setGuiState( prev_state, true );
        }catch(std::exception &)
        {
          assert(0);
        }
      };//undo
      
      const WidgetState current_state = m_state;
      auto redo = [current_state](){
        InterSpec *viewer = InterSpec::instance();
        ReferencePhotopeakDisplay *display = viewer ? viewer->referenceLinesWidget() : nullptr;
        IsotopeSearchByEnergy *search = viewer ? viewer->nuclideSearch() : nullptr;
        assert( display && search );
        if( !display || !search )
          return;
        
        shared_ptr<void> ref_line_undo_sentry = display->getDisableUndoRedoSentry();
        shared_ptr<void> search_undo_sentry = search->getDisableUndoRedoSentry();
        
        try
        {
          search->setGuiState( current_state, true );
        }catch( std::exception &)
        {
          assert(0);
        }
      };//redo
      
      undoManager->addUndoRedoStep( undo, redo, "Update nuclide search." );
    }//if( undoManager )
  }//if( !m_undo_redo_sentry.lock() )
}//void addUndoRedoPoint()


void IsotopeSearchByEnergy::startSearch( const bool refreshBr )
{
  addUndoRedoPoint();
  
  if( refreshBr )
    EnergyToNuclideServer::setLowerLimits( m_minHl, m_minBr );
  
  loadSearchEnergiesToClient();
  
  vector<double> energies, windows;
  const vector<WWidget *> children = m_searchEnergies->children();
  
  for( const WWidget *w : children )
  {
    const SearchEnergy *ww = dynamic_cast<const SearchEnergy *>( w );
    if( ww && (ww->energy() > 0.000001) )
    {
      energies.push_back( ww->energy() );
      windows.push_back( ww->window() );
    }
  }//for( const WWebWidget *w : children )
  
  WFlags<IsotopeSearchByEnergyModel::RadSource> srcs;
  
  std::vector<const SandiaDecay::Element *> elements;
  std::vector<const SandiaDecay::Nuclide *> nuclides;
  std::vector<const ReactionGamma::Reaction *> reactions;
  
  const int cat_index = std::max(0, m_search_category_select->currentIndex() );
  if( cat_index <= static_cast<int>(m_search_categories.size()) )
  {
    const NucSearchCategory &cat = m_search_categories[cat_index];
    
    if( cat.m_nuclides )
      srcs |= IsotopeSearchByEnergyModel::RadSource::NuclideGammaOrXray;
    if( cat.m_fluorescence_xrays )
      srcs |= IsotopeSearchByEnergyModel::RadSource::kFluorescenceXRay;
    if( cat.m_reactions )
      srcs |= IsotopeSearchByEnergyModel::RadSource::kReaction;
    if( cat.m_alphas )
      srcs |= IsotopeSearchByEnergyModel::RadSource::kAlpha;
    if( cat.m_beta_endpoint )
      srcs |= IsotopeSearchByEnergyModel::RadSource::kBetaEndpoint;
    if( cat.m_no_progeny )
      srcs |= IsotopeSearchByEnergyModel::RadSource::kNoNuclideProgeny;
    
    elements = cat.m_specific_elements;
    nuclides = cat.m_specific_nuclides;
    reactions = cat.m_specific_reactions;
  }//if( cat_index <= static_cast<int>(m_search_categories.size()) )
  
  WApplication *app = wApp;
  auto workingspace = make_shared<IsotopeSearchByEnergyModel::SearchWorkingSpace>();
  workingspace->energies = energies;
  workingspace->windows = windows;
  workingspace->sortColumn = m_model->sortColumn();
  workingspace->sortOrder = m_model->sortOrder();
  workingspace->isHPGe = PeakFitUtils::is_likely_high_res( m_viewer );
  workingspace->undoSentry = getDisableUndoRedoSentry(); //m_undo_redo_sentry.lock();
  
  std::shared_ptr<SpecMeas> foreground = m_viewer->measurment( SpecUtils::SpectrumType::Foreground );
  if( foreground )
  {
    const set<int> &samplenums = m_viewer->displayedSamples(SpecUtils::SpectrumType::Foreground);
    auto userpeaks = foreground->peaks( samplenums );
    auto autopeaks = foreground->automatedSearchPeaks( samplenums );
    
    workingspace->foreground = foreground;
    workingspace->foreground_samplenums = samplenums;
    
    if( userpeaks )
      workingspace->user_peaks.insert( end(workingspace->user_peaks),
                                       begin(*userpeaks), end(*userpeaks) );
    if( autopeaks )
      workingspace->automated_search_peaks.insert(
                        end(workingspace->automated_search_peaks),
                        begin(*autopeaks), end(*autopeaks) );
    workingspace->detector_response_function = foreground->detector();
    workingspace->displayed_measurement = m_viewer->displayedHistogram( SpecUtils::SpectrumType::Foreground );
  }//if( foreground )
  
  ++m_currentSearch;
  workingspace->searchdoneCallback = app->bind(
                          boost::bind( &IsotopeSearchByEnergy::hideSearchingTxt,
                                       this, m_currentSearch ) );
  
  //Verified below is safe if the WApplication instance is terminated before
  //  search results are completed, as well as if the WApplication isnt
  //  terminated but m_model is deleted.
  boost::function< void(void) > updatefcnt = app->bind( boost::bind(
                            &IsotopeSearchByEnergyModel::updateSearchResults,
                            m_model, workingspace ) );
  boost::function< void(void) > worker = boost::bind(
                                &IsotopeSearchByEnergyModel::setSearchEnergies,
                                workingspace, m_minBr, m_minHl, srcs,
                                std::move(elements), std::move(nuclides), std::move(reactions),
                                app->sessionId(), updatefcnt );
  WServer::instance()->ioService().boost::asio::io_service::post( worker );
  
  m_searching->show();
}//void startSearch()


void IsotopeSearchByEnergy::hideSearchingTxt( const int searchNum )
{
  if( searchNum == m_currentSearch )
    m_searching->hide();
}

IsotopeSearchByEnergy::~IsotopeSearchByEnergy()
{
  
}//IsotopeSearchByEnergy destructor


<|MERGE_RESOLUTION|>--- conflicted
+++ resolved
@@ -1160,11 +1160,7 @@
   if( append_categories(def_xml) <= 0 )
     throw runtime_error( "Failed to load default NuclideSearchCatagories.xml" );
 
-<<<<<<< HEAD
-#if( BUILD_AS_ELECTRON_APP || IOS || ANDROID || BUILD_AS_OSX_APP || BUILD_AS_LOCAL_SERVER || BUILD_AS_WX_WIDGETS_APP || BUILD_AS_UNIT_TEST_SUITE )
-=======
 #if( !BUILD_FOR_WEB_DEPLOYMENT )
->>>>>>> 4e920d2d
   // Load user specific category info
   const string user_data_dir = InterSpec::writableDataDirectory();
   const std::string user_xml = SpecUtils::append_path(def_xml, "NuclideSearchCatagories.xml");
@@ -2192,45 +2188,6 @@
   if( reactions_el )
   {
     const ReactionGamma *reactionDb = nullptr;
-<<<<<<< HEAD
-    try
-    {
-      reactionDb = ReactionGammaServer::database();
-    }catch(...)
-    {
-      cerr << "NucSearchCategory::deSerialize(): Failed to open gamma reactions XML file" << endl;
-    }
-    
-    if( reactionDb )
-    {
-      set<const ReactionGamma::Reaction *> reactions_seen;
-      
-      XML_FOREACH_CHILD( reaction, reactions_el, "Reaction" )
-      {
-        const string rectn_str = SpecUtils::xml_value_str(reaction);
-        
-        try
-        {
-          vector<ReactionGamma::ReactionPhotopeak> photopeaks;
-          reactionDb->gammas( rectn_str, photopeaks);
-          
-          for( const ReactionGamma::ReactionPhotopeak &gamma : photopeaks )
-          {
-            if( gamma.reaction && !reactions_seen.count(gamma.reaction) )
-            {
-              reactions_seen.insert( gamma.reaction );
-              m_specific_reactions.push_back( gamma.reaction );
-              // We're not exiting the loop here, because some of the element reactions
-              // may be composed of specific nuclide reactions
-            }//if( gamma.reaction && !reactions_seen.count(gamma.reaction) )
-          }//for( const ReactionGamma::ReactionPhotopeak &gamma : photopeaks )
-        }catch( std::exception &e )
-        {
-          cerr << "NucSearchCategory::deSerialize(): Failed to get reaction '" << rectn_str << "'" << endl;
-        }
-      }//for( loop over <Reactions> )
-    }//if( reactionDb )
-=======
    
     set<const ReactionGamma::Reaction *> reactions_seen;
       
@@ -2272,7 +2229,6 @@
         cerr << "NucSearchCategory::deSerialize(): Failed to get reaction '" << rectn_str << "'" << endl;
       }
     }//for( loop over <Reactions> )
->>>>>>> 4e920d2d
   }//if( reactions_el )
   
   if( !m_specific_nuclides.empty() && !m_nuclides && !m_alphas && !m_beta_endpoint )
