/* InterSpec: an application to analyze spectral gamma radiation data.
 
 Copyright 2018 National Technology & Engineering Solutions of Sandia, LLC
 (NTESS). Under the terms of Contract DE-NA0003525 with NTESS, the U.S.
 Government retains certain rights in this software.
 For questions contact William Johnson via email at wcjohns@sandia.gov, or
 alternative emails of interspec@sandia.gov.
 
 This library is free software; you can redistribute it and/or
 modify it under the terms of the GNU Lesser General Public
 License as published by the Free Software Foundation; either
 version 2.1 of the License, or (at your option) any later version.
 
 This library is distributed in the hope that it will be useful,
 but WITHOUT ANY WARRANTY; without even the implied warranty of
 MERCHANTABILITY or FITNESS FOR A PARTICULAR PURPOSE.  See the GNU
 Lesser General Public License for more details.
 
 You should have received a copy of the GNU Lesser General Public
 License along with this library; if not, write to the Free Software
 Foundation, Inc., 51 Franklin Street, Fifth Floor, Boston, MA  02110-1301  USA
 */

#include "InterSpec_config.h"

#include <vector>
#include <algorithm>

#include <boost/tuple/tuple.hpp>

#include "rapidxml/rapidxml.hpp"
#include "rapidxml/rapidxml_utils.hpp"
#include "rapidxml/rapidxml_print.hpp"

#include <Wt/WText>
#include <Wt/WLabel>
#include <Wt/WServer>
#include <Wt/WCheckBox>
#include <Wt/WLineEdit>
#include <Wt/WIOService>
#include <Wt/WGridLayout>
#include <Wt/WPushButton>
#include <Wt/WApplication>
#include <Wt/Http/Request>
#include <Wt/Http/Response>
#include <Wt/WStringStream>
#include <Wt/WDoubleSpinBox>
#include <Wt/WContainerWidget>
#include <Wt/WSuggestionPopup>
#include <Wt/WRegExpValidator>

#include "SpecUtils/StringAlgo.h"

#include "SandiaDecay/SandiaDecay.h"

#include "InterSpec/InterSpec.h"
#include "InterSpec/PeakModel.h"
#include "InterSpec/DrfSelect.h"
#include "InterSpec/MaterialDB.h"
#include "InterSpec/HelpSystem.h"
#include "InterSpec/ColorSelect.h"
#include "InterSpec/InterSpecApp.h"
#include "InterSpec/SimpleDialog.h"
#include "InterSpec/ReactionGamma.h"
#include "InterSpec/PhysicalUnits.h"
#include "InterSpec/WarningWidget.h"
#include "InterSpec/SpectrumChart.h"
#include "InterSpec/MoreNuclideInfo.h"
#include "InterSpec/ShieldingSelect.h"
#include "InterSpec/SpecMeasManager.h"
#include "InterSpec/UndoRedoManager.h"
#include "InterSpec/UserPreferences.h"
#include "InterSpec/ReferenceLineInfo.h"
#include "InterSpec/NativeFloatSpinBox.h"
#include "InterSpec/RowStretchTreeView.h"
#include "InterSpec/DecayDataBaseServer.h"
#include "InterSpec/FeatureMarkerWidget.h"
#include "InterSpec/MassAttenuationTool.h"
#include "InterSpec/D3SpectrumDisplayDiv.h"
#include "InterSpec/GammaInteractionCalc.h"
#include "InterSpec/DetectorPeakResponse.h"
#include "InterSpec/IsotopeSelectionAids.h"
#include "InterSpec/IsotopeNameFilterModel.h"
#include "InterSpec/MoreNuclideInfoDisplay.h"
#include "InterSpec/PhysicalUnitsLocalized.h"
#include "InterSpec/ReferencePhotopeakDisplay.h"

using namespace std;
using namespace Wt;

#define INLINE_JAVASCRIPT(...) #__VA_ARGS__


#if( ANDROID )
// Defined in target/android/android.cpp
extern void android_download_workaround( Wt::WResource *resource, std::string description );
#endif

const int ReferencePhotopeakDisplay::sm_xmlSerializationVersion = 0;

const int DecayParticleModel::RowData::XRayDecayMode = 1000;
const int DecayParticleModel::RowData::ReactionToGammaMode = 1001;
const int DecayParticleModel::RowData::NormGammaDecayMode = 1002;
const int DecayParticleModel::RowData::CascadeSumMode = 1003;

namespace
{
  //See: https://sashat.me/2017/01/11/list-of-20-simple-distinct-colors/
  //  for a pallet of distint colors
  //Or http://artshacker.com/wp-content/uploads/2014/12/Kellys-22-colour-chart.jpg
  const static vector<Wt::WColor> ns_def_line_colors{
    {"#0000FF"}, {"#006600"}, {"#0099FF"}, {"#9933FF"},
    {"#FF66FF"}, {"#CC3333"}, {"#FF6633"}, {"#FFFF99"},
    {"#CCFFCC"}, {"#0000CC"}, {"#666666"}, {"#003333"}
  };
  
  
  //struct on_scope_exit
  //{
  //  on_scope_exit( std::function<void( void )> f ) : m_function( f ) {}
  //  ~on_scope_exit( void ) { m_function(); }
  //private:
  //  std::function<void( void )> m_function;
  //};//on_scope_exit
  
  struct UpdateGuard
  {
    bool &m_guard;
    UpdateGuard( bool &guard ) : m_guard( guard ) { m_guard = true; }
    ~UpdateGuard(){ m_guard = false; }
  };

  class RefGammaCsvResource : public Wt::WResource
  {
  protected:
    ReferencePhotopeakDisplay *m_display;
    Wt::WApplication *m_app;
    
  public:
    RefGammaCsvResource( ReferencePhotopeakDisplay *parent )
    : WResource( parent ),
    m_display( parent ),
    m_app( WApplication::instance() )
    {
      assert( m_app );
      assert( m_display );
    }
    
    virtual ~RefGammaCsvResource()
    {
      beingDeleted();
    }
    
    
  private:
    virtual void handleRequest( const Wt::Http::Request &, Wt::Http::Response &response )
    {
      WApplication::UpdateLock lock( m_app );
      
      if( !lock )
      {
        log("error") << "Failed to WApplication::UpdateLock in RefGammaCsvResource.";
        
        response.out() << "Error grabbing application lock to form RefGammaCsvResource resource; please report to InterSpec@sandia.gov.";
        response.setStatus(500);
        assert( 0 );
        
        return;
      }//if( !lock )
      
    
      if( !m_display )
        return;
      
      const DecayParticleModel *particleModel = m_display->particleModel();
      if( !particleModel )
        return;
      
      char buffer[128] = { '\0' };
      
      const string eol_char = "\r\n"; //for windows - could potentially cosutomize this for the users operating system
      
      
      vector<DecayParticleModel::RowData> row_data = particleModel->rowData();
      
      stable_sort( begin(row_data), end(row_data),
        [](const DecayParticleModel::RowData &lhs,const DecayParticleModel::RowData &rhs) -> bool {
          return lhs.energy < rhs.energy;
      } );
      
      
      // Right now we'll just download the current nuclide/reaction/x-ray, and not any
      //  of the "persisted" lines
      const ReferenceLineInfo &refinfo = m_display->currentlyShowingNuclide();
      
      string filename = refinfo.m_input.m_input_txt;
      
      switch( refinfo.m_source_type )
      {
        case ReferenceLineInfo::SourceType::Nuclide:
          filename += "_lines";
          break;
          
        case ReferenceLineInfo::SourceType::FluorescenceXray:
          filename += "_xrays";
          break;
          
        case ReferenceLineInfo::SourceType::Reaction:
          filename += "_reaction";
          break;
          
        case ReferenceLineInfo::SourceType::Background:
          filename =  "background_lines";
          break;
          
        case ReferenceLineInfo::SourceType::CustomEnergy:
          filename += "_custom_energy";
          break;
          
        case ReferenceLineInfo::SourceType::NuclideMixture:
          filename += "_mixture";
          break;
          
        case ReferenceLineInfo::SourceType::OneOffSrcLines:
          filename += "_one_off_src";
          break;
          
        case ReferenceLineInfo::SourceType::None:
          filename = "empty";
          break;
      }//switch( refinfo.m_source_type )
      
      SpecUtils::ireplace_all( filename, "(", "_" );
      SpecUtils::ireplace_all( filename, ")", "_" );
      SpecUtils::ireplace_all( filename, " ", "_" );
      SpecUtils::ireplace_all( filename, ",", "-" );
      if( !filename.empty() && ((filename.back() == '_') || (filename.back() == '-')) )
         filename = filename.substr( 0, filename.size()-1 );
      
      filename += ".csv";
      suggestFileName( filename, WResource::Attachment );
      response.setMimeType( "text/csv" );
      
      std::ostream &out = response.out();
      
      if( refinfo.m_ref_lines.empty()
         || (refinfo.m_source_type == ReferenceLineInfo::SourceType::None))
      {
        assert( refinfo.m_ref_lines.empty() );
        
        out << "No displayed reference lines to output" << eol_char;
        return;
      }
      
      switch( refinfo.m_source_type )
      {
        case ReferenceLineInfo::SourceType::Nuclide:
        {
          const SandiaDecay::SandiaDecayDataBase *db = DecayDataBaseServer::database();
          const SandiaDecay::Nuclide * const nuc = db->nuclide(refinfo.m_input.m_input_txt);
          assert( nuc );
          const string name = nuc ? nuc->symbol : string("null");
          const string hl = nuc ? PhysicalUnits::printToBestTimeUnits(nuc->halfLife,6) : "null";
          out << "Nuclide," << (nuc ? nuc->symbol : string()) << eol_char;
          out << "HalfLife," << hl << eol_char;
          out << "AgeDecayedTo," << refinfo.m_input.m_age;
          if( refinfo.m_input.m_promptLinesOnly )
            out << ",PromptEquilibriumNuclidesOnly";
          out << eol_char;
          break;
        }
          
        case ReferenceLineInfo::SourceType::FluorescenceXray:
          out << "Element," << refinfo.m_input.m_input_txt << eol_char;
          out << "Florescent x-rays" << eol_char;
          break;
          
        case ReferenceLineInfo::SourceType::Reaction:
          out << "Reaction," << refinfo.m_input.m_input_txt << eol_char;
          break;
          
        case ReferenceLineInfo::SourceType::Background:
        case ReferenceLineInfo::SourceType::CustomEnergy:
        case ReferenceLineInfo::SourceType::OneOffSrcLines:
          out << "Source,Gammas" << eol_char;
          break;
          
        case ReferenceLineInfo::SourceType::NuclideMixture:
        {
          out << "NuclideMixture," << refinfo.m_input.m_input_txt << eol_char;
          out << "AgeDecayedTo," << refinfo.m_input.m_age << eol_char;
          break;
        }//
          
        case ReferenceLineInfo::SourceType::None:
          assert( 0 );
          break;
      }//switch( refinfo.m_source_type )
      
      
      std::function<double( float )> att_fcn = refinfo.m_input.m_shielding_att;
      
      try
      {
        if( !refinfo.m_input.m_shielding_name.empty() && !refinfo.m_input.m_shielding_thickness.empty() )
        {
          assert( refinfo.m_input.m_shielding_an.empty() );
          assert( refinfo.m_input.m_shielding_ad.empty() );
          
          const Material *material = nullptr;
          const MaterialDB *matDB = m_display->materialDB();
          if( matDB )
            material = matDB->material( refinfo.m_input.m_shielding_name );
          
          if( !material )
            throw runtime_error( "Invalid shielding '" + refinfo.m_input.m_shielding_name + "'" );
          
          out << "Shielding Material," << material->name << eol_char;
          
          const static double cm3PerG = PhysicalUnits::cm3 / PhysicalUnits::g;
          snprintf( buffer, sizeof(buffer), "%.6g", (material->density * cm3PerG) );
          out << "Shielding Density (g/cm3)," << buffer << eol_char;
          
          out << "Shielding Thickness," << refinfo.m_input.m_shielding_thickness << eol_char;
          
          snprintf( buffer, sizeof(buffer), "%1.6g", material->massWeightedAtomicNumber() );
          out << "Shielding Mass Weighted Atomic Number," << buffer << eol_char;
          
          out << "Shielding Chemical Formula," << material->chemicalFormula() << eol_char;
        }else if( !refinfo.m_input.m_shielding_an.empty() && !refinfo.m_input.m_shielding_ad.empty() )
        {
          assert( refinfo.m_input.m_shielding_name.empty() );
          assert( refinfo.m_input.m_shielding_thickness.empty() );
          out << "Shielding Atomic Number," << refinfo.m_input.m_shielding_an << eol_char;
          out << "Shielding Areal Density (g/cm2)," << refinfo.m_input.m_shielding_ad << eol_char;
        }else
        {
          assert( refinfo.m_input.m_shielding_an.empty() );
          assert( refinfo.m_input.m_shielding_ad.empty() );
          assert( refinfo.m_input.m_shielding_name.empty() );
          
          // We may have a shielding thickness, but no material
          //assert( refinfo.m_input.m_shielding_thickness.empty() );
          
          out << "Shielding,None" << eol_char;
        }//
      }catch( std::exception &e )
      {
        out << "Shielding,None" << eol_char;
      }//try / catch
      
      out << "Detector Response Function (DRF),";
      auto det = refinfo.m_input.m_det_intrinsic_eff;
      if( det && !refinfo.m_input.m_detector_name.empty() )
      {
        string name = refinfo.m_input.m_detector_name;
        SpecUtils::ireplace_all( name, ",", "-" );
        out << name << eol_char;
      }else
      {
        out << "None" << eol_char;
      }
      
      out << eol_char;
      if( (refinfo.m_input.m_showBetas || refinfo.m_input.m_showAlphas)
         && (refinfo.m_input.m_det_intrinsic_eff || refinfo.m_input.m_shielding_att) )
      {
        out << eol_char << "Note,Alphas and Betas do not include effects of shielding or DRF" << eol_char;
      }
      
      const char *rel_amp_note = "Note,The Rel. Amp. column does not include effects of shielding or DRF";
      
      switch( refinfo.m_source_type )
      {
        case ReferenceLineInfo::SourceType::Nuclide:
          out << eol_char
          << "Note,The g/Bq/second column is rate of gammas emitted per becquerel of "
          << refinfo.m_input.m_input_txt << " and does not include effects of shielding or DRF"
          << eol_char
          << eol_char;
          
          out << "Energy (keV),g/Bq/second";
          break;
          
        case ReferenceLineInfo::SourceType::FluorescenceXray:
        case ReferenceLineInfo::SourceType::Reaction:
        case ReferenceLineInfo::SourceType::Background:
        case ReferenceLineInfo::SourceType::CustomEnergy:
        case ReferenceLineInfo::SourceType::NuclideMixture:
        case ReferenceLineInfo::SourceType::OneOffSrcLines:
          out << eol_char << rel_amp_note << eol_char << eol_char;
          out << "Energy (keV),Rel. Yield";
          break;
          
        case ReferenceLineInfo::SourceType::None:
          assert( 0 );
          break;
      }//switch( refinfo.m_source_type )
      
      out << ",Parent,Mode,Particle";
      
      if( att_fcn )
      {
        out << ",Shielding Transmission";
        if( !det )
          out << ",Yield*ShieldTrans";
      }
      
      if( det )
      {
        out << ",DRF Intrinsic Efficiency";
        if( !att_fcn )
          out << ",Yield*DRF";
      }
      
      if( att_fcn && det )
        out << ",Yield*ShieldTrans*DRF";
      
      out << ",Normalized Intensity" << eol_char;
      
      for( const ReferenceLineInfo::RefLine &line : refinfo.m_ref_lines )
      {
        snprintf( buffer, sizeof(buffer), "%.3f,%1.6g", line.m_energy, line.m_decay_intensity );
        out << buffer;
        
        if( line.m_parent_nuclide
           && (refinfo.m_source_type == ReferenceLineInfo::SourceType::NuclideMixture) )
        {
          out << "," << line.m_parent_nuclide->symbol;
        }else
        {
          if( line.m_transition && line.m_transition->parent )
            out << "," << line.m_transition->parent->symbol;
          else
            out << ",";
        }
        
        out << ",";
        switch( line.m_source_type )
        {
          case ReferenceLineInfo::RefLine::RefGammaType::Normal:
            break;
          case ReferenceLineInfo::RefLine::RefGammaType::Annihilation:
            out << "Annihilation";
            break;
          case ReferenceLineInfo::RefLine::RefGammaType::SingleEscape:
            out << "Single Escape";
            break;
          case ReferenceLineInfo::RefLine::RefGammaType::DoubleEscape:
            out << "Double Escape";
            break;
          case ReferenceLineInfo::RefLine::RefGammaType::CoincidenceSumPeak:
            out << "cascade sum";
            break;
          case ReferenceLineInfo::RefLine::RefGammaType::SumGammaPeak:
            out << "sum";
            break;
        }//switch( line.m_source_type )
        
        if( line.m_transition )
        {
          out << " ";
          if( line.m_transition->parent )
            out << line.m_transition->parent->symbol;
          
          if( line.m_transition->child )
            out << " to " << line.m_transition->child->symbol;
          out << " via " << SandiaDecay::to_str(line.m_transition->mode);
        }//if( line.m_transition )
        
        out << ",";
        switch( line.m_particle_type )
        {
          case ReferenceLineInfo::RefLine::Particle::Alpha:
            out << "alpha";
            break;
            
          case ReferenceLineInfo::RefLine::Particle::Beta:
            out << "beta-";
            break;
            
          case ReferenceLineInfo::RefLine::Particle::Gamma:
            out << "gamma";
            break;
            
          case ReferenceLineInfo::RefLine::Particle::Xray:
            out << "xray";
            break;
        }//switch( dataRow.particle )
        
        double shield_eff = 1.0, drf_eff = 1.0;
        if( att_fcn )
        {
          shield_eff = att_fcn( line.m_energy );
          snprintf( buffer, sizeof(buffer), "%1.7g", shield_eff );
          out << "," << buffer;
        }//if( att_coef_fcn )
        
        
        if( det )
        {
          drf_eff = det( line.m_energy );
          snprintf( buffer, sizeof(buffer), "%1.7g", drf_eff );
          out << "," << buffer;
        }//if( det )
        
        if( att_fcn || det )
        {
          snprintf( buffer, sizeof(buffer), "%1.7g", line.m_decay_intensity*shield_eff*drf_eff );
          out << "," << buffer;
        }
        
        snprintf( buffer, sizeof(buffer), "%1.7g", line.m_normalized_intensity );
        out << "," << buffer;
        
        out << eol_char;
      }//for( const ReferenceLineInfo::RefLine &line : refinfo.m_ref_lines )
      
      out << eol_char;
    }//handleRequest(...)
    
  };//class RefGammaCsvResource
  
}//namespace

bool DecayParticleModel::less_than( const DecayParticleModel::RowData &lhs_input,
                                    const DecayParticleModel::RowData &rhs_input,
                                    const DecayParticleModel::Column c,
                                    const SortOrder order )
{
  const bool less = (order == Wt::AscendingOrder);
  
  const DecayParticleModel::RowData &lhs = less ? lhs_input : rhs_input;
  const DecayParticleModel::RowData &rhs = less ? rhs_input : lhs_input;
  
  switch( c )
  {
    case kEnergy:         return (lhs.energy < rhs.energy);
    case kBranchingRatio: return (lhs.branchRatio < rhs.branchRatio);
    case kResponsibleNuc:
      if( !lhs.responsibleNuc || !rhs.responsibleNuc )
        return lhs.responsibleNuc < rhs.responsibleNuc;
      else
<<<<<<< HEAD
        less = SandiaDecay::Nuclide::lessThanByDecay( lhs.responsibleNuc, rhs.responsibleNuc ); //not strickly unique, but good enough
=======
        return SandiaDecay::Nuclide::lessThanForOrdering( lhs.responsibleNuc, rhs.responsibleNuc );
>>>>>>> 3310bb43
    break;
    case kDecayMode:      return (lhs.decayMode < rhs.decayMode);
    case kParticleType:   return (lhs.particle < rhs.particle);
    case kNumColumn:      return false;
  }//switch( r )

  assert( 0 );
  
  return false;
}//less_than(...)


DecayParticleModel::DecayParticleModel( Wt::WObject *parent )
  : WAbstractItemModel( parent ),
    m_sortColumn( DecayParticleModel::kEnergy ),
    m_sortOrder( Wt::AscendingOrder )
{
}

DecayParticleModel::~DecayParticleModel()
{
}


WFlags<ItemFlag> DecayParticleModel::flags( const WModelIndex &p ) const
{
  if( p.isValid() && (p.column()==kDecayMode || p.column()==kParticleType) )
    return ItemIsXHTMLText;
  return WFlags<ItemFlag>();
}


boost::any DecayParticleModel::data( const WModelIndex &index, int role ) const
{
  using namespace SandiaDecay;

  if( role != DisplayRole )
    return boost::any();

  const int row = index.row();
  const int nrow = static_cast<int>( m_data.size() );
  if( row < 0 || row >= nrow )
    return boost::any();

  const int column = index.column();
  if( column < 0 || column >= kNumColumn )
    return boost::any();

  const RowData &dataRow = m_data[row];
  
  char buffer[64];
  
  switch( column )
  {
    case kEnergy:
      snprintf( buffer, sizeof(buffer), "%.4f", dataRow.energy );
      return WString( buffer );
      
    case kBranchingRatio:
      snprintf( buffer, sizeof(buffer), "%.4g", dataRow.branchRatio );
      return WString( buffer );

    case kResponsibleNuc:
      if( dataRow.responsibleNuc )
        return WString( dataRow.responsibleNuc->symbol );
      return boost::any();

    case kDecayMode:
    {
      switch( dataRow.decayMode )
      {
#ifndef WT_NO_STD_WSTRING
        case SandiaDecay::AlphaDecay:               return WString( L"\x03B1" );
        case SandiaDecay::BetaDecay:                return WString( L"\x03B2<sup>-</sup>" );
        case SandiaDecay::BetaPlusDecay:            return WString( L"\x03B2<sup>+</sup>" );
        case SandiaDecay::DoubleBetaDecay:          return WString( L"double \x03B2" );
#else
        case SandiaDecay::AlphaDecay:               return WString( "&alpha;" );
        case SandiaDecay::BetaDecay:                return WString( "&beta;<sup>-</sup>" );
        case SandiaDecay::BetaPlusDecay:            return WString( "&beta;<sup>+</sup>" );
        case SandiaDecay::DoubleBetaDecay:          return WString( "double &beta;" );
#endif
        case SandiaDecay::IsometricTransitionDecay: return WString::tr("rpd-tbl-iso");
        case SandiaDecay::ElectronCaptureDecay:     return WString::tr( "rpd-tbl-el-cap" );
        case SandiaDecay::ProtonDecay:              return WString::tr( "rpd-tbl-proton" );
        case SandiaDecay::SpontaneousFissionDecay:  return WString::tr( "rpd-tbl-spont-fis" );
        case SandiaDecay::Carbon14Decay:            return WString( "C14" );
        case RowData::XRayDecayMode:                return WString::tr( "rpd-tbl-xray" );
        case RowData::ReactionToGammaMode:          return WString::tr( "rpd-tbl-reaction" );
        case RowData::NormGammaDecayMode:           return WString::tr( "rpd-tbl-norm" );
        case RowData::CascadeSumMode:               return WString::tr( "rpd-tbl-cascade-sum" );
      }//switch( dataRow.decayMode )

      return boost::any();
    }//case kDecayMode:

    case kParticleType:
    {
      switch( dataRow.particle )
      {
#ifndef WT_NO_STD_WSTRING
        case BetaParticle:   return WString( L"\x03B2<sup>-</sup>" );
        case GammaParticle:  return WString( L"\x0263" );
        case AlphaParticle:          return WString( L"\x03B1" );
#else
        case BetaParticle:   return WString( "&beta<sup>-</sup>" );
        case GammaParticle:  return WString( "&gamma;" );
        case AlphaParticle:  return WString( "&alpha;" );
#endif
        case PositronParticle:        return WString( "e<sup>+</sup>" );
        case CaptureElectronParticle: return WString( "ec" );
        case XrayParticle:            return WString::tr( "rpd-tbl-xray" );
      }//switch( dataRow.particle )
      return boost::any();
    }//case kParticleType:
  }//switch( column )

  return boost::any();
}//boost::any data( const Wt::WModelIndex &index, int role  )


boost::any DecayParticleModel::headerData( int column,
                                           Orientation orientation,
                                           int role ) const
{
  if( role == LevelRole )
    return 0;

  if( (orientation != Horizontal)
      || ((role != DisplayRole) && (role != ToolTipRole)) )
    return WAbstractItemModel::headerData( column, orientation, role );

  //If we are here, we want the column title
  if( role == DisplayRole )
  {
    switch( column )
    {
      case kEnergy:         return WString::tr( "rpd-tbl-hdr-energy" );
      case kBranchingRatio: return WString::tr( "rpd-tbl-hdr-br" ); //"Phot/Decay" &gamma;/Decay  \u03B3/Decay  &#947;/Decay
      case kResponsibleNuc: return WString::tr( "rpd-tbl-hdr-parent" );
      case kDecayMode:      return WString::tr( "rpd-tbl-hdr-mode" );
      case kParticleType:   return WString::tr( "rpd-tbl-hdr-particle" );
      case kNumColumn:      return boost::any();
    }//switch( column )
  }else if( role == ToolTipRole )
  {
    switch( column )
    {
      case kEnergy:
        return WString::tr( "rpd-tbl-hdr-tt-energy" );
      case kBranchingRatio:
        return WString::tr( "rpd-tbl-hdr-tt-br" );
      case kResponsibleNuc:
        return WString::tr( "rpd-tbl-hdr-tt-trans" );
      case kDecayMode:
        return WString::tr( "rpd-tbl-hdr-tt-trans-mode" );
      case kParticleType:
        return WString::tr( "rpd-tbl-hdr-tt-type" );
      case kNumColumn:
      return boost::any();
    }//switch( column )
  }//if( role == DisplayRole ) / else

  return boost::any();
}//headerData(...)


int DecayParticleModel::columnCount( const Wt::WModelIndex &parent ) const
{
  if( parent.isValid() )
    return 0;

  return kNumColumn;
}


int DecayParticleModel::rowCount( const Wt::WModelIndex &parent ) const
{
  if( parent.isValid() )
    return 0;
  return static_cast<int>( m_data.size() );
}


WModelIndex DecayParticleModel::parent( const WModelIndex & ) const
{
  return WModelIndex();
}


WModelIndex DecayParticleModel::index( int row, int column,
                                       const WModelIndex &parent ) const
{
  if( parent.isValid() )
    return WModelIndex();

  if( row >= rowCount() || column >= columnCount() )
    return WModelIndex();

  return createIndex( row, column, (void *)NULL );
}//WModelIndex index( int row, int column, const WModelIndex & ) const


void DecayParticleModel::sort( int column, Wt::SortOrder order )
{
  m_sortOrder = order;
  m_sortColumn = Column(column);

  if( m_data.empty() )
    return;
  
  vector<RowData> data = m_data;

  boost::function<bool(const RowData&,const RowData&)> comparer;
  comparer = boost::bind(&DecayParticleModel::less_than, boost::placeholders::_1,
                         boost::placeholders::_2, m_sortColumn, m_sortOrder);

  stable_sort( data.begin(), data.end(), comparer );
  m_data.swap( data );
  dataChanged().emit( index(0,0), index(rowCount()-1,columnCount()-1) );
//  clear();
//  if( data.size() )
//  {
//    beginInsertRows( WModelIndex(), 0, static_cast<int>(data.size())-1 );
//    m_data = data;
//    endInsertRows();
//  }//if( data.size() )
}//sort(...)

void DecayParticleModel::clear()
{
  const int lastRow = rowCount();
  if( lastRow <= 0 )
    return;
  
  beginRemoveRows( WModelIndex(), 0, lastRow -1);
  m_data.clear();
  endRemoveRows();
}//clear()



void DecayParticleModel::setRowData( const std::vector<RowData> &newData )
{
  if( m_data.size() )
    clear();
  beginInsertRows( WModelIndex(), 0, static_cast<int>(newData.size()) -1);
  m_data = newData;
  endInsertRows();

  sort( m_sortColumn, m_sortOrder );
  //reset();
  layoutAboutToBeChanged().emit();
  layoutChanged().emit();
}//setRowData(...)


const std::vector<DecayParticleModel::RowData> &DecayParticleModel::rowData() const
{
  return m_data;
}


ReferencePhotopeakDisplay::ReferencePhotopeakDisplay(
                                            D3SpectrumDisplayDiv *chart,
                                            MaterialDB *materialDB,
                                            WSuggestionPopup *materialSuggest,
                                            InterSpec *specViewer,
                                            WContainerWidget *parent )
  : WContainerWidget( parent ),
    m_chart( chart ),
    m_spectrumViewer( specViewer ),
    m_currently_updating( false ),
    m_undo_redo_sentry(),
    m_nuclideEdit( NULL ),
    m_nuclideSuggest( NULL ),
    m_ageEdit( NULL ),
    m_lowerBrCuttoff( NULL ),
    m_promptLinesOnly( NULL ),
    m_halflife( NULL ),
    m_moreInfoBtn( NULL ),
    m_persistLines( NULL ),
    m_clearLines( NULL ),
    //m_fitPeaks( NULL ),
    m_showGammas( NULL ),
    m_options_icon( NULL ),
    m_options( NULL ),
    m_optionsContent( NULL ),
    m_showXrays( NULL ),
    m_showAlphas( NULL ),
    m_showBetas( NULL ),
    m_showCascadeSums( NULL ),
    m_showEscapes( NULL ),
    m_cascadeWarn( NULL ),
    m_showRiidNucs( NULL ),
    m_showPrevNucs( NULL ),
    m_showAssocNucs( NULL ),
    m_showFeatureMarkers( nullptr ),
    m_otherNucsColumn( nullptr ),
    m_otherNucs( nullptr ),
    m_prevNucs{},
    m_external_ids{},
    m_featureMarkerColumn( nullptr ),
    m_detectorDisplay( NULL ),
    m_materialDB( materialDB ),
    m_materialSuggest( materialSuggest ),
    m_shieldingSelect( NULL ),
    m_particleView( NULL ),
    m_particleModel( NULL ),
    m_currentlyShowingNuclide(),
    m_colorSelect( nullptr ),
    m_csvDownload( nullptr ),
    m_userHasPickedColor( false ),
    m_peaksGetAssignedRefLineColor( false ),
    m_lineColors{ ns_def_line_colors },
    m_specificSourcelineColors{},
    m_displayingNuclide( this ),
    m_nuclidesCleared( this ),
    m_nucInfoWindow( nullptr ),
    m_featureMarkers( nullptr )
{
  auto app = dynamic_cast<InterSpecApp *>( WApplication::instance() );
  assert( app );
  if( app )
  {
    app->useMessageResourceBundle( "ReferencePhotopeakDisplay" );
    app->useStyleSheet("InterSpec_resources/ReferencePhotopeakDisplay.css");
  }//if( app )

  m_currentlyShowingNuclide.reset();
  
  if( !chart )
    throw runtime_error( "ReferencePhotopeakDisplay: a valid chart must be passed in" );

  const bool showToolTips = UserPreferences::preferenceValue<bool>( "ShowTooltips", specViewer );
  
  //The inputDiv/Layout is the left side of the widget that holds all the
  //  nuclide input,age, color picker, DRF, etc
  WContainerWidget *inputDiv = new WContainerWidget();
  WGridLayout *inputLayout = new WGridLayout();
  inputLayout->setContentsMargins( 0, 2, 0, 0 );
  inputDiv->setLayout( inputLayout );
    
    
  addStyleClass( "ReferencePhotopeakDisplay" );
  
  const bool isPhone = m_spectrumViewer->isPhone();
  if( isPhone )
    addStyleClass( "RefDispMobile" );
  
  const WLength labelWidth(3.5,WLength::FontEm), fieldWidth(4,WLength::FontEm);
  
  WLabel *nucInputLabel = new WLabel( WString("{1}:").arg( WString::tr("Nuclide") ) );
  nucInputLabel->setMinimumSize( labelWidth, WLength::Auto );
  m_nuclideEdit = new WLineEdit( "" );
  m_nuclideEdit->setMargin( 1 );
  m_nuclideEdit->setMargin( 2, Wt::Side::Top );
//  m_nuclideEdit->setMinimumSize( WLength(10,WLength::FontEx), WLength::Auto );
  m_nuclideEdit->setMinimumSize( fieldWidth, WLength::Auto );
  
  m_nuclideEdit->setAutoComplete( false );
  m_nuclideEdit->setAttributeValue( "ondragstart", "return false" );
#if( BUILD_AS_OSX_APP || IOS )
  m_nuclideEdit->setAttributeValue( "autocorrect", "off" );
  m_nuclideEdit->setAttributeValue( "spellcheck", "off" );
#endif
  nucInputLabel->setBuddy( m_nuclideEdit );
  
  
//  m_nuclideEdit->changed().connect( boost::bind( &ReferencePhotopeakDisplay::handleIsotopeChange, this, false ) );
//  m_nuclideEdit->blurred().connect( boost::bind( &ReferencePhotopeakDisplay::handleIsotopeChange, this, false ) );
//  m_nuclideEdit->enterPressed().connect( boost::bind( &ReferencePhotopeakDisplay::handleIsotopeChange, this, false ) );
  m_nuclideEdit->changed().connect( boost::bind( &ReferencePhotopeakDisplay::handleIsotopeChange, this, false ) );
  
//  m_nuclideEdit->selected().connect( boost::bind( &ReferencePhotopeakDisplay::handleIsotopeChange, this, false ) );
  m_persistLines = new WPushButton( WString::tr("rpd-add-another-btn") );
  HelpSystem::attachToolTipOn( m_persistLines, WString::tr("rpd-tt-add-another-btn"), showToolTips );
  m_persistLines->clicked().connect( this, &ReferencePhotopeakDisplay::persistCurentLines );
  m_persistLines->disable();
  
  inputLayout->addWidget( nucInputLabel, 0, 0, AlignMiddle );
  inputLayout->addWidget( m_nuclideEdit, 0, 1 );
  inputLayout->addWidget( m_persistLines, 0, 2 );
  
  
  // If we are typing in this box, we want to let app-hotkeys propogate up, but not arrow keys and
  //  stuff
  const string jsAppKeyDownFcn = wApp->javaScriptClass() + ".appKeyDown";
  const string keyDownJs = "function(s1,e1){"
  "if(e1 && e1.ctrlKey && e1.key && " + jsAppKeyDownFcn + ")"
    + jsAppKeyDownFcn + "(e1);"
  "}";
  m_nuclideEdit->keyWentDown().connect( keyDownJs );
  
  HelpSystem::attachToolTipOn( m_nuclideEdit, WString::tr("rpd-tt-nuc-edit"), showToolTips );
  
  string replacerJs, matcherJs;
  IsotopeNameFilterModel::replacerJs( replacerJs );
  IsotopeNameFilterModel::nuclideNameMatcherJs( matcherJs );
  IsotopeNameFilterModel *isoSuggestModel = new IsotopeNameFilterModel( this );
  isoSuggestModel->addCustomSuggestPossibility( "background" );
  
  for( const string &name : ReferenceLineInfo::additional_ref_line_sources() )
    isoSuggestModel->addCustomSuggestPossibility( name );
  
  m_nuclideSuggest = new WSuggestionPopup( matcherJs, replacerJs, this );
#if( WT_VERSION < 0x3070000 ) //I'm not sure what version of Wt "wtNoReparent" went away.
  m_nuclideSuggest->setJavaScriptMember("wtNoReparent", "true");
#endif
  m_nuclideSuggest->setMaximumSize( WLength::Auto, WLength(15, WLength::FontEm) );
  m_nuclideSuggest->setWidth( WLength(70, Wt::WLength::Unit::Pixel) );

  IsotopeNameFilterModel::setQuickTypeFixHackjs( m_nuclideSuggest );
  
  isoSuggestModel->filter( "" );
  m_nuclideSuggest->setFilterLength( -1 );
  m_nuclideSuggest->setModel( isoSuggestModel );
  m_nuclideSuggest->filterModel().connect( isoSuggestModel, &IsotopeNameFilterModel::filter );
  m_nuclideSuggest->forEdit( m_nuclideEdit, WSuggestionPopup::Editing );  // | WSuggestionPopup::DropDownIcon


  WLabel *ageInputLabel = new WLabel( WString("{1}:").arg( WString::tr("Age") ) );
  m_ageEdit = new WLineEdit( "" );
  WRegExpValidator *validator = new WRegExpValidator( PhysicalUnitsLocalized::timeDurationHalfLiveOptionalRegex(), this );
  validator->setFlags(Wt::MatchCaseInsensitive);
  m_ageEdit->setValidator(validator);
  
  m_ageEdit->setAutoComplete( false );
  m_ageEdit->setAttributeValue( "ondragstart", "return false" );
#if( BUILD_AS_OSX_APP || IOS )
  m_ageEdit->setAttributeValue( "autocorrect", "off" );
  m_ageEdit->setAttributeValue( "spellcheck", "off" );
#endif
  ageInputLabel->setBuddy( m_ageEdit );

  m_ageEdit->changed().connect( this, &ReferencePhotopeakDisplay::updateDisplayChange );
  m_ageEdit->blurred().connect( this, &ReferencePhotopeakDisplay::updateDisplayChange );
  m_ageEdit->enterPressed().connect( this, &ReferencePhotopeakDisplay::updateDisplayChange );
  
  
  //Well make the "Clear All" button a little bit wider for phones so that
  //  "Gammas" will be on same line as its check box, a little bit hacky
  if( specViewer->isPhone() )
    m_clearLines = new WPushButton( WString::tr("Remove") );
    else
      m_clearLines = new WPushButton( WString::tr("Clear") );
      m_clearLines->disable();
      
      if( specViewer->isMobile() )
      {
        //Get rid of the software keyboard on mobile devices.  It would be nice to
        //  simulate a screen tap on android devices as well, to get rid of system
        //  navigation UI
        m_nuclideEdit->enterPressed().connect( boost::bind( &WPushButton::setFocus, m_clearLines, true ) );
      }
  
  m_clearLines->clicked().connect( this, &ReferencePhotopeakDisplay::clearAllLines );
  
  inputLayout->addWidget( ageInputLabel, 1, 0, AlignMiddle );
  inputLayout->addWidget( m_ageEdit, 1, 1 );
  inputLayout->addWidget( m_clearLines, 1, 2 );
  
  HelpSystem::attachToolTipOn( m_ageEdit, WString::tr("rpd-tt-age"), showToolTips );
  HelpSystem::attachToolTipOn( m_clearLines, WString::tr("rpd-tt-clear"), showToolTips );
  
  
  //If we use a single layout for all the input elements, it seems when we enter
  //  a shielding, then the "Add Another" button will be shortened and layout
  //  messed up.  This must somehow be the layout for the shielding widget
  //  interacting with the layout for this element, however a quick attempt to
  //  fix didnt yield results. Sooo, the solution to this looks to be to have
  //  enough layouts, such that none of them need any spanning of columns.
  WContainerWidget *lowerInput = new WContainerWidget();
  WGridLayout *lowerInputLayout = new WGridLayout();
  lowerInputLayout->setContentsMargins(0, 0, 0, 0);
  lowerInput->setLayout( lowerInputLayout );
  
  WContainerWidget *hlRow = new WContainerWidget();
  hlRow->addStyleClass("HlOptRow");
  lowerInputLayout->addWidget( hlRow, 0, 0 );
  
  m_halflife = new WText( hlRow );
  m_halflife->addStyleClass("Hl");

  m_moreInfoBtn = new WPushButton( WString::tr("rpd-more-info"), hlRow );
  m_moreInfoBtn->addStyleClass( "LinkBtn MoreInfoBtn" );
  m_moreInfoBtn->clicked().connect( this, &ReferencePhotopeakDisplay::showMoreInfoWindow );
  m_moreInfoBtn->hide();

  // Couls add prompt and 'bare' only lines options
  //label = new WLabel( "Lowest I:" );
  //m_lowerBrCuttoff = new WDoubleSpinBox();
  //HelpSystem::attachToolTipOn( m_lowerBrCuttoff, tooltip, showToolTips );
  //m_lowerBrCuttoff->setValue( 0.0 );
  //m_lowerBrCuttoff->setSingleStep( 0.01 );
  //m_lowerBrCuttoff->setRange( 0.0, 1.0 );
  //m_lowerBrCuttoff->valueChanged().connect( this, &ReferencePhotopeakDisplay::updateDisplayChange );
  //m_layout->addWidget( minAmpLabel, 3, 0, AlignMiddle );
  //m_layout->addWidget( m_lowerBrCuttoff, 3, 1 );
  
  SpectraFileModel *specFileModel = specViewer->fileManager()->model();
  m_detectorDisplay = new DetectorDisplay( specViewer, specFileModel );
  
  specViewer->detectorChanged().connect( boost::bind( &ReferencePhotopeakDisplay::handleDrfChange, this, boost::placeholders::_1 ) );
  specViewer->detectorModified().connect( boost::bind( &ReferencePhotopeakDisplay::handleDrfChange, this, boost::placeholders::_1 ) );
  
  // If foreground spectrum _file_ changes, then the RIID analysis results of the suggested
  //  nuclides may need updating.  However, for simplicity, we'll update suggested nuclides
  //  whenever the foreground gets updated
  specViewer->displayedSpectrumChanged().connect(this, &ReferencePhotopeakDisplay::handleSpectrumChange);

  lowerInputLayout->addWidget( m_detectorDisplay, 1, 0 );

  m_shieldingSelect = new ShieldingSelect( m_materialDB, m_materialSuggest );
  m_shieldingSelect->materialEdit()->setEmptyText( WString("<{1}>").arg( WString::tr("rpd-shield-mat") ) );
  m_shieldingSelect->materialChanged().connect( this, &ReferencePhotopeakDisplay::updateDisplayChange );
  m_shieldingSelect->materialModified().connect( this, &ReferencePhotopeakDisplay::updateDisplayChange );
  lowerInputLayout->addWidget( m_shieldingSelect, 2, 0 );

  //m_fitPeaks = new WPushButton( "Fit Peaks" );
  //tooltip = "Fits dominant peaks for primary nuclide";
  //HelpSystem::attachToolTipOn( m_fitPeaks, tooltip, showToolTips );
  //m_fitPeaks->clicked().connect( this, &ReferencePhotopeakDisplay::fitPeaks );
  //inputLayout->addWidget( m_fitPeaks, 2, 2 );
  //m_fitPeaks->disable();
  
  if( m_lineColors.empty() )
    m_lineColors = ns_def_line_colors;
    
  m_colorSelect = new ColorSelect(ColorSelect::PrefferNative);
  m_colorSelect->setColor( m_lineColors[0] );
  
  if( ColorSelect::willUseNativeColorPicker() )
  {
    //m_colorSelect->setFloatSide( Wt::Right );
    m_colorSelect->addStyleClass("RefLinColorPick");
    hlRow->addWidget( m_colorSelect );
  }else
  {
    WContainerWidget *w = new WContainerWidget();
    w->addWidget( m_colorSelect );
    hlRow->addWidget( w );
    //w->setFloatSide( Wt::Right );
    w->addStyleClass("RefLinColorPick");
  }
  
  m_colorSelect->cssColorChanged().connect( boost::bind(
                                               &ReferencePhotopeakDisplay::userColorSelectCallback,
                                               this, boost::placeholders::_1 ) );
  m_currentlyShowingNuclide.m_input.m_color = m_lineColors[0];
  
  m_options_icon = new WPushButton();
  m_options_icon->setStyleClass("RoundMenuIcon InvertInDark RefLinesOptMenu");
  m_options_icon->clicked().preventPropagation();
  //m_options_icon->setFloatSide(Wt::Right);
  m_options_icon->clicked().connect(this, &ReferencePhotopeakDisplay::toggleShowOptions);

  hlRow->addWidget(m_options_icon);

  m_options = new WContainerWidget();
  m_options->addStyleClass("RefLinesOptions ToolTabSection ToolTabTitledColumn");
  m_options->hide();

  WContainerWidget* closerow = new WContainerWidget(m_options);
  closerow->addStyleClass( "ToolTabColumnTitle" );
  WText *txt = new WText( WString::tr("rpd-options"), closerow );
  WContainerWidget* closeIcon = new WContainerWidget(closerow);
  closeIcon->addStyleClass("closeicon-wtdefault");
  closeIcon->clicked().connect(this, &ReferencePhotopeakDisplay::toggleShowOptions);

  m_optionsContent = new WContainerWidget( m_options );
  m_optionsContent->addStyleClass( "ToolTabTitledColumnContent" );

  m_promptLinesOnly = new WCheckBox( WString::tr("rpd-opt-prompt"), m_optionsContent );  //ɣ
  HelpSystem::attachToolTipOn(m_promptLinesOnly, WString::tr("rpd-opt-tt-prompt"), showToolTips);
  m_promptLinesOnly->checked().connect(this, &ReferencePhotopeakDisplay::updateDisplayChange);
  m_promptLinesOnly->unChecked().connect(this, &ReferencePhotopeakDisplay::updateDisplayChange);
  m_promptLinesOnly->hide();

  m_showGammas = new WCheckBox( WString::tr("rpd-opt-gamma"), m_optionsContent );
  m_showXrays = new WCheckBox( WString::tr("rpd-opt-xray"), m_optionsContent );
  m_showAlphas = new WCheckBox( WString::tr("rpd-opt-alphas"), m_optionsContent );
  m_showBetas = new WCheckBox( WString::tr("rpd-opt-betas"), m_optionsContent );
  m_showCascadeSums = new WCheckBox( WString::tr("rpd-opt-cascade"), m_optionsContent );
  m_showCascadeSums->hide();
  m_showEscapes = new WCheckBox( WString::tr("rpd-opt-escapes"), m_optionsContent );
      
  m_showPrevNucs = new WCheckBox( WString::tr("rpd-prev-nucs"), m_optionsContent );
  m_showRiidNucs = new WCheckBox( WString::tr("rpd-det-nucs"), m_optionsContent );
  m_showAssocNucs = new WCheckBox( WString::tr("rpd-assoc-nucs"), m_optionsContent );
  m_showFeatureMarkers = new WCheckBox( WString::tr("rpd-feature-markers"), m_optionsContent );
      
  m_showGammas->setWordWrap( false );
  m_showXrays->setWordWrap( false );
  m_showAlphas->setWordWrap( false );
  m_showBetas->setWordWrap( false );
  m_showCascadeSums->setWordWrap( false );
  m_showEscapes->setWordWrap( false );
  m_showPrevNucs->setWordWrap( false );
  m_showRiidNucs->setWordWrap( false );
  m_showAssocNucs->setWordWrap( false );
  m_showFeatureMarkers->setWordWrap( false );

  m_showPrevNucs->checked().connect( this, &ReferencePhotopeakDisplay::updateOtherNucsDisplay );
  m_showPrevNucs->unChecked().connect( this, &ReferencePhotopeakDisplay::updateOtherNucsDisplay );
  m_showRiidNucs->checked().connect( this, &ReferencePhotopeakDisplay::updateOtherNucsDisplay );
  m_showRiidNucs->unChecked().connect( this, &ReferencePhotopeakDisplay::updateOtherNucsDisplay );
  m_showAssocNucs->checked().connect( this, &ReferencePhotopeakDisplay::updateOtherNucsDisplay );
  m_showAssocNucs->unChecked().connect( this, &ReferencePhotopeakDisplay::updateOtherNucsDisplay );
  m_showFeatureMarkers->checked().connect( this, &ReferencePhotopeakDisplay::featureMarkerCbToggled );
  m_showFeatureMarkers->unChecked().connect( this, &ReferencePhotopeakDisplay::featureMarkerCbToggled );
      

  //const bool showToolTips = UserPreferences::preferenceValue<bool>("ShowTooltips", this);
  //HelpSystem::attachToolTipOn(m_showPrevNucs, "Show ", showToolTips);
  UserPreferences::associateWidget( "RefLineShowPrev", m_showPrevNucs, specViewer );
  UserPreferences::associateWidget( "RefLineShowRiid", m_showRiidNucs, specViewer );
  UserPreferences::associateWidget( "RefLineShowAssoc", m_showAssocNucs, specViewer );


  //HelpSystem::attachToolTipOn(m_options, "If checked, selection will be shown.",
  //                            showToolTips );

  m_showGammas->setChecked();
  m_showXrays->setChecked();
  
  m_showGammas->checked().connect( this, &ReferencePhotopeakDisplay::updateDisplayChange );
  m_showGammas->unChecked().connect( this, &ReferencePhotopeakDisplay::updateDisplayChange );
  
  m_showXrays->checked().connect( this, &ReferencePhotopeakDisplay::updateDisplayChange );
  m_showXrays->unChecked().connect( this, &ReferencePhotopeakDisplay::updateDisplayChange );
  
  m_showAlphas->checked().connect( this, &ReferencePhotopeakDisplay::updateDisplayChange );
  m_showAlphas->unChecked().connect( this, &ReferencePhotopeakDisplay::updateDisplayChange );
  
  m_showBetas->checked().connect( this, &ReferencePhotopeakDisplay::updateDisplayChange );
  m_showBetas->unChecked().connect( this, &ReferencePhotopeakDisplay::updateDisplayChange );
  
  m_showCascadeSums->checked().connect(this, &ReferencePhotopeakDisplay::updateDisplayChange);
  m_showCascadeSums->unChecked().connect(this, &ReferencePhotopeakDisplay::updateDisplayChange);
  
  m_showEscapes->checked().connect(this, &ReferencePhotopeakDisplay::updateDisplayChange);
  m_showEscapes->unChecked().connect(this, &ReferencePhotopeakDisplay::updateDisplayChange);
      
  m_otherNucsColumn = new WContainerWidget();

  m_otherNucsColumn->addStyleClass("OtherNucs ToolTabSection ToolTabTitledColumn");

  WText *otherNucTitle = new WText( WString::tr("rpd-suggestions"), m_otherNucsColumn);
  otherNucTitle->addStyleClass("ToolTabColumnTitle");

  m_otherNucs = new WContainerWidget(m_otherNucsColumn);
  m_otherNucs->addStyleClass( "OtherNucsContent ToolTabTitledColumnContent" );

  m_featureMarkerColumn = new WContainerWidget();
  m_featureMarkerColumn->addStyleClass("FeatureLines ToolTabSection ToolTabTitledColumn");
  m_featureMarkerColumn->hide();
  
  WContainerWidget *featureMarkerTitleRow = new WContainerWidget( m_featureMarkerColumn );
  featureMarkerTitleRow->addStyleClass( "ToolTabColumnTitle" );
  WText *featureMarkerTitle = new WText( WString::tr("rpd-feature-markers"), featureMarkerTitleRow );
  WContainerWidget *featureMarkerCloseIcon = new WContainerWidget(featureMarkerTitleRow);
  featureMarkerCloseIcon->addStyleClass("closeicon-wtdefault");
  //A little convoluted, but we will have the InterSpec class tell us to close feature marker widget,
  //  so it can save its state, and update the app menu-item, and handle undo/redo.
  featureMarkerCloseIcon->clicked().connect( boost::bind( &InterSpec::displayFeatureMarkerWindow, m_spectrumViewer, false) );
      
  m_particleView = new RowStretchTreeView();
  
  m_particleView->setRootIsDecorated(	false ); //makes the tree look like a table! :)
  
  m_particleView->addStyleClass( "ParticleViewTable ToolTabSection" );
  
  m_particleModel = new DecayParticleModel( this );
  m_particleView->setModel( m_particleModel );
  m_particleView->setAlternatingRowColors( true );
  m_particleView->setSortingEnabled( true );
  m_particleView->setColumnWidth( DecayParticleModel::kEnergy,
                                  WLength(6.5,WLength::FontEm) );
  m_particleView->setColumnWidth( DecayParticleModel::kBranchingRatio,
                                  WLength(6,WLength::FontEm) );
  m_particleView->setColumnWidth( DecayParticleModel::kResponsibleNuc,
                                 WLength(5,WLength::FontEm) );
  m_particleView->setColumnWidth( DecayParticleModel::kDecayMode,
                                 WLength(4,WLength::FontEm) );
  m_particleView->setColumnWidth( DecayParticleModel::kParticleType,
                                 WLength(5,WLength::FontEm) );
  
  auto bottomRow = new WContainerWidget();
  auto helpBtn = new WContainerWidget(bottomRow);
  helpBtn->addStyleClass("Wt-icon ContentHelpBtn RefGammaHelp");
  helpBtn->clicked().connect(boost::bind(&HelpSystem::createHelpWindow, "reference-gamma-lines-dialog"));

  
  RefGammaCsvResource *csv = new RefGammaCsvResource( this );
  csv->setTakesUpdateLock( true );
  
#if( BUILD_AS_OSX_APP || IOS )
  WAnchor *csvButton = new WAnchor( WLink(csv), bottomRow );
  csvButton->setTarget( AnchorTarget::TargetNewWindow );
  csvButton->setStyleClass( "LinkBtn DownloadLink RefGammaCsv" );
#else
  WPushButton *csvButton = new WPushButton( bottomRow );
  csvButton->setIcon( "InterSpec_resources/images/download_small.svg" );
  csvButton->setLink( WLink(csv) );
  csvButton->setLinkTarget( Wt::TargetNewWindow );
  csvButton->setStyleClass( "LinkBtn DownloadBtn RefGammaCsv" );
  
#if( ANDROID )
  // Using hacked saving to temporary file in Android, instead of via network download of file.
  csvButton->clicked().connect( std::bind([csv](){ android_download_workaround(csv, "photopeak_ref_info.csv"); }) );
#endif //ANDROID
  
#endif // BUILD_AS_OSX_APP / else
  
  csvButton->clicked().connect( std::bind([](){
    passMessage( WString::tr("rpd-csv-export-msg"), WarningWidget::WarningMsgInfo );
    //TODO: check about calling WarningWidget::displayPopupMessageUnsafe( msg, level, 5000 ); directly with a longer time for the message to hang around
  }));
  
  csvButton->setText( WString::tr("CSV") );
  csvButton->disable();
  m_csvDownload = csvButton;


  WGridLayout *overallLayout = new WGridLayout();
  overallLayout->setContentsMargins( 0, 0, 0, 0 );
  setLayout( overallLayout );

  overallLayout->addWidget( inputDiv,              0, 0 );
  overallLayout->addWidget( lowerInput,            1, 0 );
  overallLayout->addWidget( m_options,             0, 1, 3, 1 );
  overallLayout->addWidget( m_otherNucsColumn,     0, 2, 3, 1 );
  overallLayout->addWidget( m_featureMarkerColumn, 0, 3, 3, 1 );
  overallLayout->addWidget( m_particleView,        0, 4, 3, 1 );
  overallLayout->addWidget( bottomRow,             2, 0 );

  overallLayout->setRowStretch( 2, 1 );
  overallLayout->setColumnStretch( 4, 1 );
}//ReferencePhotopeakDisplay constructor


ReferencePhotopeakDisplay::~ReferencePhotopeakDisplay()
{
  //I think the DOM root should take care of deleting m_nuclideSuggest
  if( m_nuclideSuggest )
    delete m_nuclideSuggest;
}//~ReferencePhotopeakDisplay()


const ReferenceLineInfo &ReferencePhotopeakDisplay::currentlyShowingNuclide() const
{
  return m_currentlyShowingNuclide;
}


const std::vector<ReferenceLineInfo> &
                                 ReferencePhotopeakDisplay::persistedNuclides() const
{
  return m_persisted;
}

std::vector<ReferenceLineInfo> ReferencePhotopeakDisplay::showingNuclides() const
{
  std::vector<ReferenceLineInfo> answer;
  
  if( m_currentlyShowingNuclide.m_validity == ReferenceLineInfo::InputValidity::Valid )
    answer.push_back( m_currentlyShowingNuclide );
  answer.insert( answer.end(), m_persisted.begin(), m_persisted.end() );
  
  return answer;
}//std::vector<ReferenceLineInfo> showingNuclides() const;


const DetectorDisplay *ReferencePhotopeakDisplay::detectorDisplay() const
{
  return m_detectorDisplay;
};


const ShieldingSelect *ReferencePhotopeakDisplay::shieldingSelect() const
{
  return m_shieldingSelect;
};


const DecayParticleModel *ReferencePhotopeakDisplay::particleModel() const
{
  return m_particleModel;
}


void ReferencePhotopeakDisplay::setFocusToIsotopeEdit()
{
  m_nuclideEdit->setFocus();
  
#if( WT_VERSION >= 0x3030400 )
  InterSpecApp *app = dynamic_cast<InterSpecApp *>( wApp );
  const bool isMobile = (app && app->isMobile());
  const int nchar = static_cast<int>(m_nuclideEdit->text().narrow().length());
  if( nchar && !isMobile )
    m_nuclideEdit->setSelection( 0, nchar );
#endif
}//void setFocusToIsotopeEdit()


void ReferencePhotopeakDisplay::handleIsotopeChange( const bool useCurrentAge )
{
  const SandiaDecay::SandiaDecayDataBase *db = DecayDataBaseServer::database();
  const string isotopeLabel = m_nuclideEdit->text().toUTF8();
  const SandiaDecay::Nuclide *nuc = db->nuclide( isotopeLabel );
  const string agestr = m_ageEdit->text().toUTF8();
  const SandiaDecay::Element *el = NULL;

  if( nuc )
  {
    bool prompt = (nuc->canObtainPromptEquilibrium()
                   && m_promptLinesOnly->isChecked());
    if( (prompt || nuc->decaysToStableChildren()) && m_ageEdit->isEnabled() )
      m_ageEdit->disable();
    else if( !m_ageEdit->isEnabled() )
      m_ageEdit->enable();
  }//if( nuc )
  
  try
  {
    if( nuc && !nuc->isStable() && !nuc->decaysToChildren.empty() && !useCurrentAge )
    {
      if( nuc->decaysToStableChildren() )
      {
        m_ageEdit->setText( "0y" );
      }else if( nuc->canObtainPromptEquilibrium() && m_promptLinesOnly->isChecked() )
      {
        WString hlstr = PhysicalUnitsLocalized::printToBestTimeUnits(
                                          5.0*nuc->promptEquilibriumHalfLife(),
                                          2, SandiaDecay::second );
        m_ageEdit->setText( hlstr );
      }else if( m_currentlyShowingNuclide.m_input.m_input_txt != nuc->symbol )
      {
        string defagestr;
        PeakDef::defaultDecayTime( nuc, &defagestr );
        m_ageEdit->setText( defagestr );
      }else
      {
        const double hl = (nuc ? nuc->halfLife : -1.0);
        double age = PhysicalUnitsLocalized::stringToTimeDurationPossibleHalfLife( agestr, hl );
        if( age > 100.0*nuc->halfLife || age < 0.0 )
          throw std::runtime_error( "" );
      }//if( nuc->decaysToStableChildren() ) / else
    }else if( nuc && useCurrentAge )
    {
      if( agestr.empty() && nuc->decaysToStableChildren() )
      {
        // We dont need an age - we will set to zero - so dont throw exception from empty string
      }else
      {
        double age = PhysicalUnitsLocalized::stringToTimeDurationPossibleHalfLife( agestr, nuc->halfLife );
        if( age > 100.0*nuc->halfLife || age < 0.0 )
          throw std::runtime_error( "" );
      }
    }
  }catch(...)
  {
    if( nuc )
    {
      string defagestr;
      PeakDef::defaultDecayTime( nuc, &defagestr );
      passMessage( WString::tr("rpd-changed-age").arg(nuc->symbol).arg(agestr).arg(defagestr),
                   WarningWidget::WarningMsgLow );
      m_ageEdit->setText( defagestr );
    }else
    {
      m_ageEdit->setText( "0y" );
    }//if( nuc ) / else
  }//try / catch
  
  updateDisplayChange();
  
  if( nuc || el )
    m_displayingNuclide.emit();
  else if( m_persisted.empty() )
    m_nuclidesCleared.emit();
}//void handleIsotopeChange();


void ReferencePhotopeakDisplay::handleDrfChange( std::shared_ptr<DetectorPeakResponse> det )
{
  //ToDo: When the detector is changed, should maybe update all the persisted gamma lines
  //      as well - needs more thought
  
  // Block the undoing this, as the
  UpdateGuard guard( m_currently_updating );
  
  // The detector display may not have been updated yet (since it is connected to the
  //  `InterSpec::detectorChanged()` signal earlier, the call to `DetectorDisplay::setDetector(det)`
  //  actually happens later).
  m_detectorDisplay->setDetector( det );
  
  const RefLineInput user_input = userInput();
  updateDisplayFromInput( user_input );
}//void handleDrfChange()


std::map<std::string,std::vector<Wt::WColor>> ReferencePhotopeakDisplay::currentlyUsedPeakColors()
{
  std::map<string,vector<WColor>> answer;
  
  shared_ptr<const deque<PeakModel::PeakShrdPtr>> peaks;
  PeakModel *peakModel = m_spectrumViewer->peakModel();
  if( peakModel )
    peaks = peakModel->peaks();
  
  if( peaks )
  {
    for( const auto &p : *peaks )
    {
      string src;
      const WColor &color = p->lineColor();
      if( color.isDefault() )
        continue;
      if( p->parentNuclide() )
        src = p->parentNuclide()->symbol;
      else if( p->xrayElement() )
        src = p->xrayElement()->symbol;
      else if( p->reaction() )
        src = p->reaction()->name();
      else
        continue;
      vector<WColor> &colors = answer[src];
      if( std::find(begin(colors), end(colors), color) == end(colors) )
        colors.push_back( color );
    }//for( const auto &p : *peaks )
  }//if( peaks )

  for( const auto &p : m_persisted )
  {
    if( p.m_input.m_color.isDefault() )
      continue;
    
    vector<WColor> &colors = answer[p.m_input.m_input_txt];
    if( std::find(begin(colors), end(colors), p.m_input.m_color) == end(colors) )
      colors.push_back( p.m_input.m_color );
  }//for( const auto &p : m_persisted )
  
  return answer;
}//currentlyUsedPeakColors()


void ReferencePhotopeakDisplay::toggleShowOptions()
{
  if( m_options->isHidden() )
  {
    m_options->show();
    //m_options->animateShow(WAnimation(WAnimation::AnimationEffect::Pop, WAnimation::TimingFunction::Linear, 250) );
    m_options_icon->addStyleClass("active");
    
#if( InterSpec_PHONE_ROTATE_FOR_TABS )
    if( m_particleView->isHidden() ) //Narrow phone display
    {
      m_otherNucsColumn->setHidden( true );
      m_featureMarkerColumn->setHidden( true );
    }
#endif
  }else
  {
    m_options->hide();
    //m_options->animateHide(WAnimation(WAnimation::AnimationEffect::Pop, WAnimation::TimingFunction::Linear, 250));
    m_options_icon->removeStyleClass("active");
    
#if( InterSpec_PHONE_ROTATE_FOR_TABS )
    if( m_otherNucsColumn->isHidden() ) //Narrow phone display
      m_otherNucsColumn->setHidden( m_featureMarkerColumn->isVisible() );
#endif
  }
}//void toggleShowOptions()


void ReferencePhotopeakDisplay::handleSpectrumChange(SpecUtils::SpectrumType type)
{
  // For simplicity we'll update the suggested nuclides whenever foreground gets
  //  changed, even if its only because of sample number change (which will have
  //  same RIID results, as they are file-specific, not sample specific).
  //  We will also clear external RID results (e.g., if user has setup to
  //  automatically use a web-service on spectrum load).
  if( type == SpecUtils::SpectrumType::Foreground )
  {
    m_external_ids.clear();
    updateOtherNucsDisplay();
  }
}//handleSpectrumChange();


void ReferencePhotopeakDisplay::updateAssociatedNuclides()
{
  if( m_currentlyShowingNuclide.m_validity != ReferenceLineInfo::InputValidity::Valid )
    return;
  
  const string &currentInput = m_currentlyShowingNuclide.m_input.m_input_txt;
  
  const MoreNuclideInfo::InfoStatus status = MoreNuclideInfo::more_nuc_info_db_status();
  if( status == MoreNuclideInfo::InfoStatus::FailedToInit )
    return;

  if( status != MoreNuclideInfo::InfoStatus::Inited )
    cerr << "\n\n\nWarning, updateAssociatedNuclides called before MoreNuclideInfo initualized.\n\n";

  const auto infoDb = MoreNuclideInfo::MoreNucInfoDb::instance();
  if( !infoDb )
  {
    assert( MoreNuclideInfo::more_nuc_info_db_status() == MoreNuclideInfo::InfoStatus::FailedToInit );
    return;
  }//if( !infoDb )

  const MoreNuclideInfo::NucInfo *info = nullptr;
  if( m_currentlyShowingNuclide.m_nuclide )
    info = infoDb->info( m_currentlyShowingNuclide.m_nuclide );
  else
    info = infoDb->info( currentInput );

  if( !info || info->m_associated.empty() )
    return;

  const SandiaDecay::SandiaDecayDataBase *db = DecayDataBaseServer::database();

  WText *header = new WText( WString::tr("rpd-assoc-nucs") );
  header->addStyleClass( "OtherNucTypeHeader" );

  m_otherNucs->insertWidget( 0, header );

  for( size_t index = 0; index < info->m_associated.size(); ++index )
  {
    const string &nucstr = info->m_associated[index];

    WPushButton *btn = new WPushButton( nucstr );
    btn->addStyleClass( "LinkBtn" );

    m_otherNucs->insertWidget( static_cast<int>(1 + index), btn );

    // If text is a valid Nuclide, Element, or Reaction, we'll make this
    //  button clickable to display; otherwise we'll show the text, but
    //  disable the button.
    const SandiaDecay::Nuclide *const nuc = db->nuclide( nucstr );
    const SandiaDecay::Element *const el = nuc ? nullptr : db->element( nucstr );

    std::vector<ReactionGamma::ReactionPhotopeak> reactions;
    if( !nuc && !el )
    {
      try
      {
        const ReactionGamma *rctnDb = ReactionGammaServer::database();
        if( rctnDb )
          rctnDb->gammas( nucstr, reactions );
      }catch( std::exception &e)
      {
      }
    }//if( !nuc && !el )

    if( nuc || el || !reactions.empty() )
    {
      RefLineInput input = userInput();
      input.m_input_txt = nucstr;
      
      btn->clicked().connect( boost::bind( &ReferencePhotopeakDisplay::updateDisplayFromInput, this, input ) );
    }else
    {
      btn->disable();
    }
  }//for( const auto &riid : riid_nucs )
}//void updateAssociatedNuclides()


void ReferencePhotopeakDisplay::programmaticallyCloseMoreInfoWindow()
{
  if( m_nucInfoWindow )
  {
    UndoRedoManager::BlockUndoRedoInserts undo_blocker;
    m_nucInfoWindow->done(Wt::WDialog::DialogCode::Accepted);
  }
  assert( !m_nucInfoWindow );
  m_nucInfoWindow = nullptr;
}//void programmaticallyCloseMoreInfoWindow()


void ReferencePhotopeakDisplay::handleMoreInfoWindowClose( MoreNuclideInfoWindow *window )
{
  if( window == m_nucInfoWindow )
  {
    m_nucInfoWindow = nullptr;
    
    UndoRedoManager *undo_manager = UndoRedoManager::instance();
    if( undo_manager && undo_manager->canAddUndoRedoNow() )
    {
      // I *think* calling `window->currentNuclide()` would be valid, but lets not risk it
      auto undo = [](){
        InterSpec *interspec = InterSpec::instance();
        ReferencePhotopeakDisplay *disp = interspec ? interspec->referenceLinesWidget() : nullptr;
        if( disp )
          disp->showMoreInfoWindow();
      };//
      
      auto redo = [](){
        InterSpec *interspec = InterSpec::instance();
        ReferencePhotopeakDisplay *disp = interspec ? interspec->referenceLinesWidget() : nullptr;
        if( disp )
          disp->programmaticallyCloseMoreInfoWindow();
      };
      
      undo_manager->addUndoRedoStep( undo, redo, "Close nuclide more info window." );
    }//if( undo_manager && undo_manager->canAddUndoRedoNow() )
  }else
  {
    cerr << "ReferencePhotopeakDisplay::handleMoreInfoWindowClose: Received pointer (" << window
         << "), not matching m_nuclidesCleared (" << m_nucInfoWindow << ")" << endl;
  }
}//void handleMoreInfoWindowClose( MoreNuclideInfoWindow *window );


MoreNuclideInfoWindow *ReferencePhotopeakDisplay::moreInfoWindow()
{
  return m_nucInfoWindow;
}

#if( InterSpec_PHONE_ROTATE_FOR_TABS )
void ReferencePhotopeakDisplay::setNarrowPhoneLayout( const bool narrow )
{
  if( m_particleView->isHidden() == narrow )
    return;
  
  m_particleView->setHidden( narrow );
  
  const char *add_key = narrow ? "rpd-add-another-btn-narrow" : "rpd-add-another-btn";
  m_persistLines->setText( WString::tr(add_key) );
  
  WGridLayout *lay = dynamic_cast<WGridLayout *>( layout() );
  assert( lay );
  if( lay )
  {
    if( narrow )
    {
      lay->setColumnStretch( 4, 0 );
      lay->setColumnStretch( 0, 1 );
    }else
    {
      lay->setColumnStretch( 4, 1 );
      lay->setColumnStretch( 0, 0 );
    }
  }//if( lay )
}//void setNarrowPhoneLayout( const bool narrow )
#endif //InterSpec_PHONE_ROTATE_FOR_TABS


bool ReferencePhotopeakDisplay::showingGammaLines() const
{
  return (m_showGammas && m_showGammas->isChecked());
}

void ReferencePhotopeakDisplay::setShowGammaLines( const bool show )
{
  const bool showing = (m_showGammas && m_showGammas->isChecked()); // !m_showGammas->isHidden()
  if( showing == show )
    return;
  
  m_showGammas->setChecked( show );
  updateDisplayChange();
}

bool ReferencePhotopeakDisplay::showingXrayLines() const
{
  return (m_showXrays && m_showXrays->isChecked());
}

void ReferencePhotopeakDisplay::setShowXrayLines( const bool show )
{
  const bool showing = (m_showXrays && m_showXrays->isChecked()); // !m_showXrays->isHidden()
  if( showing == show )
    return;
  
  m_showXrays->setChecked( show );
  updateDisplayChange();
}

bool ReferencePhotopeakDisplay::showingAlphaLines() const
{
  return (m_showAlphas && m_showAlphas->isChecked());
}

void ReferencePhotopeakDisplay::setShowAlphaLines( const bool show )
{
  const bool showing = (m_showAlphas && m_showAlphas->isChecked()); // !m_showAlphas->isHidden()
  if( showing == show )
    return;
  
  m_showAlphas->setChecked( show );
  updateDisplayChange();
}

bool ReferencePhotopeakDisplay::showingBetaLines() const
{
  return (m_showBetas && m_showBetas->isChecked());
}

void ReferencePhotopeakDisplay::setShowBetaLines( const bool show )
{
  const bool showing = (m_showBetas && m_showBetas->isChecked()); // !m_showBetas->isHidden()
  if( showing == show )
    return;
  
  m_showBetas->setChecked( show );
  updateDisplayChange();
}

FeatureMarkerWidget *ReferencePhotopeakDisplay::featureMarkerTool()
{
  return m_featureMarkers;
}


FeatureMarkerWidget *ReferencePhotopeakDisplay::showFeatureMarkerTool()
{
  if( m_featureMarkers )
    return m_featureMarkers;
  
  m_showFeatureMarkers->setChecked( true );
  m_featureMarkerColumn->setHidden( false );
  m_featureMarkers = new FeatureMarkerWidget( m_spectrumViewer, m_featureMarkerColumn );
  
#if( InterSpec_PHONE_ROTATE_FOR_TABS )
  if( m_particleView->isHidden() ) //Narrow phone display
  {
    if( !m_options->isHidden() )
      toggleShowOptions();
    m_otherNucsColumn->setHidden( true );
  }//
#endif
  
  return m_featureMarkers;
}//FeatureMarkerWidget *showFeatureMarkerTool()


void ReferencePhotopeakDisplay::removeFeatureMarkerTool()
{
  if( !m_featureMarkers )
    return;
  
  delete m_featureMarkers;
  m_featureMarkers = nullptr;
  m_featureMarkerColumn->hide();
  m_showFeatureMarkers->setChecked( false );
  
#if( InterSpec_PHONE_ROTATE_FOR_TABS )
  if( m_particleView->isHidden() ) //Narrow phone display
    m_otherNucsColumn->setHidden( !m_options->isHidden() );
#endif
}//void removeFeatureMarkerTool()


void ReferencePhotopeakDisplay::featureMarkerCbToggled()
{
  // This is a little convoluted, but we will call back to the InterSpec
  //  class, which will then call to the appropriate `ReferencePhotopeakDisplay`
  //  functions to create/remove the display.
  //  This is to allow the InterSpec class to restore the widget to the correct
  //  state, and also update its menu items, and handle undo/redo.
  m_spectrumViewer->displayFeatureMarkerWindow( m_showFeatureMarkers->isChecked() );
}//void featureMarkerCbToggled()


void ReferencePhotopeakDisplay::emphasizeFeatureMarker()
{
  if( m_featureMarkers )
    m_featureMarkers->doJavaScript( "$('#" + m_featureMarkers->id() + "')"
                              ".fadeIn(100).fadeOut(100).fadeIn(100).fadeOut(100).fadeIn(100);" );
}//void emphasizeFeatureMarker()


void ReferencePhotopeakDisplay::showMoreInfoWindow()
{
  const SandiaDecay::Nuclide * const nuc = m_currentlyShowingNuclide.m_nuclide;
  assert( nuc );
  if( !nuc )
    return;

  const SandiaDecay::Nuclide *prev_orig_nuc = nullptr, *prev_current_nuc = nullptr;
  if( m_nucInfoWindow )
  {
    UndoRedoManager::BlockUndoRedoInserts undo_blocker;
    
    prev_orig_nuc = m_nucInfoWindow->originalNuclide();
    prev_orig_nuc = m_nucInfoWindow->currentNuclide();
    m_nucInfoWindow->done(Wt::WDialog::DialogCode::Accepted);
    assert( m_nucInfoWindow == nullptr );
    m_nucInfoWindow = nullptr;
  }//if( m_nucInfoWindow )
  
  m_nucInfoWindow = new MoreNuclideInfoWindow( nuc );
  m_nucInfoWindow->finished().connect( 
                               boost::bind( &ReferencePhotopeakDisplay::handleMoreInfoWindowClose,
                                 this, m_nucInfoWindow )
  );
  
  // All of this undo/redo stuff is a little over the top since we will only ever show one more-info
  //  window at a time, but oh well.
  UndoRedoManager *undo_manager = UndoRedoManager::instance();
  if( undo_manager && undo_manager->canAddUndoRedoNow() )
  {
    auto undo = [this, prev_orig_nuc, prev_current_nuc](){
      InterSpec *interspec = InterSpec::instance();
      ReferencePhotopeakDisplay *disp = interspec ? interspec->referenceLinesWidget() : nullptr;
      assert( disp );
      MoreNuclideInfoWindow *window = disp ? disp->moreInfoWindow() : nullptr;
      if( !window )
        return;
      
      window->done(Wt::WDialog::DialogCode::Accepted);
      
      if( prev_orig_nuc )
      {
        assert( !m_nucInfoWindow );
        m_nucInfoWindow = new MoreNuclideInfoWindow( prev_orig_nuc );
        m_nucInfoWindow->finished().connect( 
                  boost::bind( &ReferencePhotopeakDisplay::handleMoreInfoWindowClose,
                              this, m_nucInfoWindow )
        );
        
        if( prev_current_nuc && (prev_orig_nuc != prev_current_nuc) )
        {
          // TODO: use prev_current_nuc to kinda track history or whatever
        }
      }//if( prev_orig_nuc )
    };//undo
    
    auto redo = [this, nuc](){
      InterSpec *interspec = InterSpec::instance();
      ReferencePhotopeakDisplay *disp = interspec ? interspec->referenceLinesWidget() : nullptr;
      assert( disp );
      if( !disp )
        return;
      
      if( disp->m_nucInfoWindow )
        disp->m_nucInfoWindow->done(Wt::WDialog::DialogCode::Accepted);
      
      assert( !disp->moreInfoWindow() );
      disp->m_nucInfoWindow = new MoreNuclideInfoWindow( nuc );
      disp->m_nucInfoWindow->finished().connect(
                              boost::bind( &ReferencePhotopeakDisplay::handleMoreInfoWindowClose,
                              this, m_nucInfoWindow )
      );
    };//redo
    
    undo_manager->addUndoRedoStep( undo, redo, "Show " + nuc->symbol + " more info window." );
  }//if( undo_manager && undo_manager->canAddUndoRedoNow() )
}//void showMoreInfoWindow()


void ReferencePhotopeakDisplay::updateOtherNucsDisplay()
{
  m_otherNucs->clear();

  const bool showRiid = m_showRiidNucs->isChecked();
  const bool showPrev = m_showPrevNucs->isChecked();
  const bool showAssoc = m_showAssocNucs->isChecked();

  if( !showRiid && !showPrev && !showAssoc )
  {
    m_otherNucsColumn->hide();
    return;
  }

#if( InterSpec_PHONE_ROTATE_FOR_TABS )
  if( m_particleView->isHidden() ) //Narrow phone display
    m_otherNucsColumn->setHidden( m_options->isVisible() || m_featureMarkerColumn->isVisible() );
#else
  m_otherNucsColumn->show();
#endif
  
  vector<RefLineInput> prev_nucs;
  const string &currentInput = m_currentlyShowingNuclide.m_input.m_input_txt;

  if( showPrev )
  {
    for( const auto &prev : m_prevNucs )
    {
      if( prev.m_input_txt != currentInput )
        prev_nucs.push_back(prev);
    }
  }//if( showPrev )


  vector<pair<string, string>> riid_nucs;  //<description, nuclide>
  shared_ptr<const SpecUtils::DetectorAnalysis> riid_ana;
  shared_ptr<const SpecMeas> m = m_spectrumViewer->measurment(SpecUtils::SpectrumType::Foreground);
  if( m )
    riid_ana = m->detectors_analysis();

  if( showRiid && riid_ana )
  {
    const SandiaDecay::SandiaDecayDataBase *db = DecayDataBaseServer::database();

    for( const SpecUtils::DetectorAnalysisResult &res : riid_ana->results_ )
    {
      if( res.nuclide_.empty() || res.isEmpty() )
        continue;

      bool already_have = false;
      for( const auto &v : riid_nucs )
        already_have |= (v.first == res.nuclide_);
      if( already_have )
        continue;

      string nuc_name = res.nuclide_;

      const SandiaDecay::Nuclide *nuc = db->nuclide(nuc_name);
      if( !nuc )
      {
        vector<string> fields;
        SpecUtils::split(fields, nuc_name, " \t,");
        for( const auto &v : fields )
        {
          nuc = db->nuclide(v);
          if( nuc )
          {
            nuc_name = v;
            break;
          }
        }//for( const auto &v : fields )
      }//if( !nuc )

      if( nuc )
        riid_nucs.push_back( {nuc->symbol, res.nuclide_} );
      else 
        riid_nucs.push_back( {res.nuclide_, ""} );
    }//for( loop over RIID results )
  }//if( riid_ana )


  // TODO: Need to implement option to show or not show suggestion categories, and if show none, then hide the column
  if( (m_currentlyShowingNuclide.m_validity == ReferenceLineInfo::InputValidity::Valid)
     && !currentInput.empty()
     && showAssoc )
  {
    const MoreNuclideInfo::InfoStatus status = MoreNuclideInfo::more_nuc_info_db_status();

    switch( status )
    {
      case MoreNuclideInfo::InfoStatus::Inited:
        updateAssociatedNuclides();
        break;

      case MoreNuclideInfo::InfoStatus::FailedToInit:
        break;

      case MoreNuclideInfo::InfoStatus::NotInited:
      {
        const string sessionid = wApp->sessionId();
        boost::function<void()> update_gui = wApp->bind( boost::bind(&ReferencePhotopeakDisplay::updateAssociatedNuclides, this) );
       
        auto worker = [update_gui, sessionid](){
          const auto infoDb = MoreNuclideInfo::MoreNucInfoDb::instance();
          if( !infoDb )
          {
            assert( MoreNuclideInfo::more_nuc_info_db_status() == MoreNuclideInfo::InfoStatus::FailedToInit );
            return;
          }

          auto inner_worker = [update_gui]{
            update_gui();
            wApp->triggerUpdate();
          };

          Wt::WServer::instance()->post( sessionid, inner_worker );
        };//worker

        Wt::WServer::instance()->ioService().boost::asio::io_service::post( worker );
        break;
      }//case MoreNuclideInfo::InfoStatus::NotInited:
    }//switch( status )
  }//if( !currentInput.empty() )


  // TODO: Need to deal the "more info" button

  auto displayDetectorOrExternal = [=]( const WString &title, vector<pair<string,string>> nucs ){
    if( nucs.empty() )
      return;
    
    // Protect against a detector having a ton of results
    const size_t max_riid_res = 10;
    if( nucs.size() > max_riid_res )
      nucs.resize( max_riid_res );

    WText *header = new WText( title, m_otherNucs);
    header->addStyleClass("OtherNucTypeHeader");
    
    for( const auto &riid : nucs )
    {
      WPushButton *btn = new WPushButton(riid.first, m_otherNucs);
      btn->addStyleClass( "LinkBtn" );
      
      if( !riid.second.empty() )
      {
        RefLineInput input = userInput();
        input.m_input_txt = riid.first;
        
        btn->clicked().connect(boost::bind(&ReferencePhotopeakDisplay::updateDisplayFromInput, this, input));
      }else
      {
        btn->disable();
      }
    }//for( const auto &riid : nucs )
  };//displayDetectorOrExternal lamda

  if( !riid_nucs.empty() )
    displayDetectorOrExternal( WString::tr("rpd-det-id"), riid_nucs );
  
  if( !m_external_ids.empty() )
  {
    WString name = m_external_algo_name.empty() ? WString::tr("rpd-ext-rid") : WString::fromUTF8(m_external_algo_name);
    displayDetectorOrExternal( name, m_external_ids );
  }//if( !m_external_ids.empty() )
  
  
  if( !prev_nucs.empty() )
  {
    WText *header = new WText( WString::tr("rpd-prev"), m_otherNucs);
    header->addStyleClass("OtherNucTypeHeader");
    for( const auto &prev : prev_nucs )
    {
      WPushButton *btn = new WPushButton(prev.m_input_txt, m_otherNucs);
      btn->addStyleClass( "LinkBtn" );

      btn->clicked().connect(boost::bind(&ReferencePhotopeakDisplay::updateDisplayFromInput, this, prev));
    }
  }//if( !prev_nucs.empty() )
}//void updateOtherNucsDisplay()


RefLineInput ReferencePhotopeakDisplay::userInput() const
{
  RefLineInput input;

  input.m_input_txt = m_nuclideEdit->text().toUTF8();
  input.m_age = m_ageEdit->text().toUTF8();
  input.m_color = m_colorSelect->color();

  if( m_lowerBrCuttoff && (m_lowerBrCuttoff->validate() == WValidator::Valid) )
    input.m_lower_br_cutt_off = m_lowerBrCuttoff->value();

  input.m_promptLinesOnly = (m_promptLinesOnly && m_promptLinesOnly->isChecked());
  input.m_showGammas = (!m_showGammas || m_showGammas->isChecked());
  input.m_showXrays = (!m_showXrays || m_showXrays->isChecked());
  input.m_showAlphas = (m_showAlphas && m_showAlphas->isChecked());
  input.m_showBetas = (m_showBetas && m_showBetas->isChecked());
  input.m_showCascades = (m_showCascadeSums && m_showCascadeSums->isChecked());
  input.m_showEscapes = (m_showEscapes && m_showEscapes->isChecked());
  
  if( m_detectorDisplay->detector() )
  {
    input.m_det_intrinsic_eff = m_detectorDisplay->detector()->intrinsicEfficiencyFcn();
    if( input.m_det_intrinsic_eff )
      input.m_detector_name = m_detectorDisplay->detector()->name();
  }//if( m_detectorDisplay->detector() )


  try
  {
    if( m_shieldingSelect->isGenericMaterial() )
    {
      const float atomic_number = static_cast<float>(m_shieldingSelect->atomicNumber());
      const float areal_density = static_cast<float>(m_shieldingSelect->arealDensity());
      
      if( areal_density > 0.0 )
      {
        input.m_shielding_att = [atomic_number, areal_density]( float energy ) -> double {
          const double att_coef = GammaInteractionCalc::transmition_coefficient_generic( atomic_number, areal_density, energy );
          return exp( -1.0 * att_coef );
        };
        
        NativeFloatSpinBox *anEdit = m_shieldingSelect->atomicNumberEdit();
        NativeFloatSpinBox *adEdit = m_shieldingSelect->arealDensityEdit();
        assert( adEdit && adEdit );
        
        if( adEdit && adEdit )
        {
          const string an = SpecUtils::trim_copy( anEdit->text().toUTF8() );
          const string ad = SpecUtils::trim_copy( adEdit->text().toUTF8() );
          if( !an.empty() && !ad.empty() )
          {
            input.m_shielding_an = an;
            input.m_shielding_ad = ad;
          }
        }//if( adEdit && adEdit )
      }//if( areal_density > 0.0 )
    }else
    {
      std::shared_ptr<const Material> material = m_shieldingSelect->material();
      if( material )
        input.m_shielding_name = material->name;
      
      float thick = 0.0f;
      input.m_shielding_thickness = m_shieldingSelect->thicknessEdit()->text().toUTF8();
      if( !input.m_shielding_thickness.empty() )
        thick = static_cast<float>( m_shieldingSelect->thickness() );
      
      if( material && (thick > 0.0) )
      {
        input.m_shielding_att = [material, thick]( float energy ) -> double {
          const double att_coef = GammaInteractionCalc::transmition_coefficient_material( material.get(), energy, thick );
          return exp( -1.0 * att_coef );
        };
      }//if( material && (thick > 0.0) )
    }//if( isGenericMaterial ) / else
  }catch( std::exception &e )
  {
    cerr << "Exception getting shielding: " << e.what() << endl;
  }//try / catch to get shielding

  SpecUtils::trim( input.m_age );
  SpecUtils::trim( input.m_input_txt );

  return input;
}//RefLineInput userInput();


std::vector<DecayParticleModel::RowData> ReferencePhotopeakDisplay::createTableRows( const ReferenceLineInfo &refLine )
{
  vector<DecayParticleModel::RowData> inforows;

  for( const ReferenceLineInfo::RefLine &r : refLine.m_ref_lines )
  {
    DecayParticleModel::RowData row;

    row.energy = r.m_energy;
    row.branchRatio = r.m_decay_intensity;
    row.responsibleNuc = nullptr;

    row.decayMode = SandiaDecay::DecayMode::UndefinedDecay; //JIC
    row.particle = SandiaDecay::ProductType::GammaParticle; //JIC

    if( r.m_transition )
    {
      row.responsibleNuc = r.m_transition->parent;
      row.decayMode = r.m_transition->mode;
    }

    switch( r.m_particle_type )
    {
      case ReferenceLineInfo::RefLine::Particle::Alpha:
        row.particle = SandiaDecay::ProductType::AlphaParticle;
        break;

      case ReferenceLineInfo::RefLine::Particle::Beta:
        row.particle = SandiaDecay::ProductType::BetaParticle;
        break;
      
      case ReferenceLineInfo::RefLine::Particle::Gamma:
        row.particle = SandiaDecay::ProductType::GammaParticle;
        break;

      case ReferenceLineInfo::RefLine::Particle::Xray:
        row.responsibleNuc = r.m_parent_nuclide; // TODO: this is only for comparison - not correct!
        row.particle = SandiaDecay::ProductType::XrayParticle;
        row.decayMode = DecayParticleModel::RowData::XRayDecayMode;
        break;
    }//switch( r.m_particle_type )


    switch( r.m_source_type )
    {
      case ReferenceLineInfo::RefLine::RefGammaType::Normal:
      case ReferenceLineInfo::RefLine::RefGammaType::Annihilation:
        if( r.m_reaction )
          row.decayMode = DecayParticleModel::RowData::ReactionToGammaMode;
        break;

      case ReferenceLineInfo::RefLine::RefGammaType::CoincidenceSumPeak:
      case ReferenceLineInfo::RefLine::RefGammaType::SumGammaPeak:
        row.decayMode = DecayParticleModel::RowData::CascadeSumMode;
        break;

      case ReferenceLineInfo::RefLine::RefGammaType::SingleEscape:
      case ReferenceLineInfo::RefLine::RefGammaType::DoubleEscape:
        // We dont want these making it into the table
        continue;
    }//switch( r.m_source_type )

    inforows.push_back( row );
  }//for( const ReferenceLineInfo::RefLine &r : refLine.m_ref_lines )


  return inforows;
}//vector<DecayParticleModel::RowData> createTableRows( const ReferenceLineInfo &refLine );


Wt::WColor ReferencePhotopeakDisplay::colorForNewSource( const std::string &src )
{
  WColor color = m_colorSelect->color();
  
  if( m_peaksGetAssignedRefLineColor )
  {
#ifndef _MSC_VER
#warning "Need to test string comparison for sources always work.  E.g., need case-insensitive, etc."
#endif
    const map<string,vector<WColor>> usedColors = currentlyUsedPeakColors();
    
    auto hasBeenUsed = [&usedColors](const WColor &color)->bool{
      for( const auto &s : usedColors )
        for( const auto &c : s.second )
          if( c == color )
            return true;
      return false;
    };
    
    const auto usedIter = usedColors.find(src);
    const auto previter = m_previouslyPickedSourceColors.find(src);
    const auto specificiter = m_specificSourcelineColors.find(src);
    
    if( m_userHasPickedColor && !hasBeenUsed(color)
       && (specificiter == end(m_specificSourcelineColors)) )
    {
      //If the user picked a color, but didnt fit any peaks, or persist, the
      //  lines, and the color theme doesnt call out this current source
      //  explicitly, then use the previous color.
      //  This maybe seems a little more intuitive from the users perspective.
      
      //We also need to propagate m_userHasPickedColor==true forward for when
      //  user keeps entering different sources.
      m_userHasPickedColor = true;
    }else if( usedIter != end(usedColors) && !usedIter->second.empty() )
    {
      color = usedIter->second[0];
      //cout << "Source " << isotxt << " has color " << color.cssText() << " in the spectrum already" << endl;
    }else if( previter != end(m_previouslyPickedSourceColors)
             && !hasBeenUsed(previter->second) )
    {
      color = previter->second;
      //cout << "Source " << isotxt << " has previously had color " << color.cssText() << " picked" << endl;
    }else if( specificiter != end(m_specificSourcelineColors) )
    {
      color = specificiter->second;
      //cout << "Source " << isotxt << " has a specific color, " << color.cssText() << ", in the ColorTheme" << endl;
    }else
    {
      auto colorcopy = m_lineColors;
      for( const auto &p : usedColors )
      {
        for( const auto &c : p.second )
        {
          auto pos = std::find( begin(colorcopy), end(colorcopy), c );
          if( pos != end(colorcopy) )
            colorcopy.erase(pos);
        }
      }//for( loop over colors used for peaks already )
      
      for( const auto &p : m_persisted )
      {
        auto pos = std::find( begin(colorcopy), end(colorcopy), p.m_input.m_color );
        if( pos != end(colorcopy) )
          colorcopy.erase(pos);
      }//for( const auto &p : m_persisted )
      
      if( colorcopy.empty() )
        color = m_lineColors[m_persisted.size() % m_lineColors.size()];
      else
        color = colorcopy[0];
      //cout << "Source " << isotxt << " will select color, " << color.cssText()
      //     << ", from default list (len=" << colorcopy.size() << " of "
      //     << m_lineColors.size() << ")" << endl;
    }//if( src has been seen ) / else (user picked color previously)
  }else
  {
    color = m_lineColors[m_persisted.size() % m_lineColors.size()];
  }
  
  return color;
}//Wt::WColor colorForNewSource( const std::string &src );


void ReferencePhotopeakDisplay::render( Wt::WFlags<Wt::RenderFlag> flags )
{
  // If we are here, we are done doing any updates, so lets make sure
  //  #m_currently_updating is set to false (even though it already should be)
  assert( !m_currently_updating );
  m_currently_updating = false;
  
  WContainerWidget::render( flags );
}


std::shared_ptr<void> ReferencePhotopeakDisplay::getDisableUndoRedoSentry()
{
  shared_ptr<void> answer = m_undo_redo_sentry.lock();
  if( answer )
    return answer;
  
  int *dummy = new int(0);
  auto deleter = []( void *obj ){
    int *sentry = (int *)obj;
    if( sentry )
      delete sentry;
  };
  
  answer = shared_ptr<void>( dummy, deleter );
  m_undo_redo_sentry = answer;
  return answer;
}//std::shared_ptr<void> getDisableUndoRedoSentry()


void ReferencePhotopeakDisplay::addUndoRedoPoint( const ReferenceLineInfo &starting_showing,
                      const std::vector<ReferenceLineInfo> &starting_persisted,
                      const std::deque<RefLineInput> &starting_prev_nucs,
                      const bool starting_user_color,
                      const RefLineInput &current_user_input )
{
  const bool ending_user_color = m_userHasPickedColor;
  
  UndoRedoManager *undo_manager = UndoRedoManager::instance();
  if( undo_manager
     && !(starting_showing == m_currentlyShowingNuclide)
     && !m_undo_redo_sentry.lock() )
  {
    auto undo = [this, starting_showing, starting_persisted, starting_prev_nucs, starting_user_color](){
      InterSpec *interspec = InterSpec::instance();
      ReferencePhotopeakDisplay *display = interspec ? interspec->referenceLinesWidget() : nullptr;
      if( !display )
        return;
      
      display->m_currentlyShowingNuclide = starting_showing;
      display->m_persisted = starting_persisted;
      display->m_prevNucs = starting_prev_nucs;
      
      display->updateDisplayFromInput( starting_showing.m_input );
      display->m_userHasPickedColor = starting_user_color;
    };//undo
    
    auto redo = [this, starting_showing, starting_persisted, starting_prev_nucs, current_user_input, ending_user_color](){
      InterSpec *interspec = InterSpec::instance();
      ReferencePhotopeakDisplay *display = interspec ? interspec->referenceLinesWidget() : nullptr;
      if( !display )
        return;
      
      display->m_currentlyShowingNuclide = starting_showing;
      display->m_persisted = starting_persisted;
      display->m_prevNucs = starting_prev_nucs;
      
      display->updateDisplayFromInput( current_user_input );
      display->m_userHasPickedColor = ending_user_color;
    };//undo
    
    
    undo_manager->addUndoRedoStep( undo, redo, "Update ref-lines." );
  }//if( undo_manager )
}//void addUndoRedoPoint(...)




void ReferencePhotopeakDisplay::updateDisplayChange()
{
  if( m_currently_updating )
    return;
  
  const ReferenceLineInfo starting_showing = m_currentlyShowingNuclide;
  const vector<ReferenceLineInfo> starting_persisted = m_persisted;
  const deque<RefLineInput> starting_prev_nucs = m_prevNucs;
  const bool starting_user_color = m_userHasPickedColor;
  
  const RefLineInput user_input = userInput();
  updateDisplayFromInput( user_input );
  
  addUndoRedoPoint( starting_showing, starting_persisted, starting_prev_nucs,
                   starting_user_color, user_input );
}//void updateDisplayChange()


void ReferencePhotopeakDisplay::updateDisplayFromInput( RefLineInput user_input )
{
  UpdateGuard guard( m_currently_updating );
  
  const ReferenceLineInfo starting_showing = m_currentlyShowingNuclide;
  const vector<ReferenceLineInfo> starting_persisted = m_persisted;
  const deque<RefLineInput> starting_prev_nucs = m_prevNucs;
  const bool starting_user_color = m_userHasPickedColor;
  
  shared_ptr<ReferenceLineInfo> ref_lines = ReferenceLineInfo::generateRefLineInfo( user_input );
  
  if( ref_lines )
  {
    assert( (ref_lines->m_validity != ReferenceLineInfo::InputValidity::Valid)  //If invalid age, we can still get ref_lines->m_nuclide be non-nullptr
            || ((ref_lines->m_source_type == ReferenceLineInfo::SourceType::Nuclide) == (ref_lines->m_nuclide != nullptr)) );
    assert( (ref_lines->m_validity != ReferenceLineInfo::InputValidity::Valid)
           || (ref_lines->m_source_type == ReferenceLineInfo::SourceType::FluorescenceXray) == (ref_lines->m_element != nullptr) );
    assert( (ref_lines->m_validity != ReferenceLineInfo::InputValidity::Valid)
           || (ref_lines->m_source_type == ReferenceLineInfo::SourceType::Reaction) == (!ref_lines->m_reactions.empty()) );
    //ReferenceLineInfo::SourceType::Background
    //ReferenceLineInfo::SourceType::CustomEnergy
    //ReferenceLineInfo::SourceType::NuclideMixture:
    //ReferenceLineInfo::SourceType::OneOffSrcLines:
    //ReferenceLineInfo::SourceType::None
  }//if( ref_lines - do some quick sanity checks )
  
  
  const SandiaDecay::Nuclide * const nuclide = ref_lines ? ref_lines->m_nuclide : nullptr;
  const SandiaDecay::Element * const element = ref_lines ? ref_lines->m_element : nullptr;
  const std::string srcstr = ref_lines ? ref_lines->m_input.m_input_txt : string();
  const ReferenceLineInfo::InputValidity validity = ref_lines ? ref_lines->m_validity
  : ReferenceLineInfo::InputValidity::InvalidSource;
  const ReferenceLineInfo::SourceType src_type = ref_lines ? ref_lines->m_source_type
  : ReferenceLineInfo::SourceType::None;
  
  // Pass any warnings received from parsing the input
  if( ref_lines && !ref_lines->m_input_warnings.empty() )
  {
    for( const string &warning : ref_lines->m_input_warnings )
      passMessage( warning, WarningWidget::WarningMsgHigh );
  }
  
  const bool show_lines = ( (validity == ReferenceLineInfo::InputValidity::Valid)
                           && (src_type != ReferenceLineInfo::SourceType::None) );
  
  m_moreInfoBtn->setHidden( !nuclide );
  
  if( (validity == ReferenceLineInfo::InputValidity::Valid)
     && (m_nuclideEdit->text().toUTF8() != ref_lines->m_input.m_input_txt ) )
  {
    m_nuclideEdit->setText( WString::fromUTF8(ref_lines->m_input.m_input_txt) );
  }else if( validity == ReferenceLineInfo::InputValidity::Blank )
  {
    m_nuclideEdit->setText( "" );
  }
  
  const bool hasPromptEquilib = (nuclide && nuclide->canObtainPromptEquilibrium());
  m_promptLinesOnly->setHidden( !hasPromptEquilib );
  m_promptLinesOnly->setChecked( ref_lines && ref_lines->m_input.m_promptLinesOnly );
  if( !hasPromptEquilib )
    m_promptLinesOnly->setUnChecked();
  
  // For SourceType::NuclideMixture, we could look through all the nuclides and check if any of them
  //  are candidates for aging - but for now we'll just assume we can age them.
  const bool enable_aging = ((nuclide && !ref_lines->m_input.m_promptLinesOnly
                              && !nuclide->decaysToStableChildren())
                             || (ref_lines->m_source_type == ReferenceLineInfo::SourceType::NuclideMixture) ) ;
  
  string agestr = (!enable_aging || !ref_lines) ? string() : ref_lines->m_input.m_age;
  
  if( !agestr.empty() )
  {
    try
    {
      const Wt::WLocale &locale = Wt::WLocale::currentLocale();
      if( !locale.name().empty() && !SpecUtils::istarts_with(locale.name(), "en" ) )
      {
        const double hl = nuclide ? nuclide->halfLife : -1.0;
        const double duration = PhysicalUnitsLocalized::stringToTimeDurationPossibleHalfLife( agestr, hl );
        agestr = PhysicalUnitsLocalized::printToBestTimeUnits( duration );
      }
    }catch( std::exception &e )
    {
      cerr << "Error converting age ('" << agestr << "') to localized time-span: " << e.what() << endl;
    }//
  }//if( !agestr.empty() )
  
  m_ageEdit->setText( WString::fromUTF8(agestr) );
  m_ageEdit->setEnabled( enable_aging );
  
  
  
  const string hl_str = !nuclide ? string() : PhysicalUnitsLocalized::printToBestTimeUnits( nuclide->halfLife, 2 );
  
  const WString hlstr = !nuclide 
                        ? WString()
                        : WString("{1}={2}").arg( WString::tr("T1/2") ).arg( hl_str );
  m_halflife->setText( hlstr );
  
  m_persistLines->setEnabled( show_lines );
  m_clearLines->setDisabled( m_persisted.empty() && !show_lines );
  
  if( m_csvDownload )
    m_csvDownload->setDisabled( !show_lines );
  
  
  const bool isPhone = ( m_spectrumViewer && m_spectrumViewer->isPhone() );
  const WString clearLineTxt = isPhone ? WString::tr(m_persisted.empty() ? "Remove" : "RemoveAll")
                                       : WString::tr( m_persisted.empty() ? "Clear" : "ClearAll" );
  if( clearLineTxt != m_clearLines->text() )
    m_clearLines->setText( clearLineTxt );
  
  
  bool showGammaCB = true, showXrayCb = true, showAplhaCb = true, showBetaCb = true, showEscapeCb = true;
  switch( src_type )
  {
    case ReferenceLineInfo::SourceType::Nuclide:
      // Show everything
      showGammaCB = showXrayCb = showAplhaCb = showBetaCb = showEscapeCb = true;
      break;
      
    case ReferenceLineInfo::SourceType::FluorescenceXray:
      // Only show x-ray option - but really we shouldnt show any of them
      showGammaCB = showAplhaCb = showBetaCb = showEscapeCb = false;
      break;
      
    case ReferenceLineInfo::SourceType::Reaction:
      // For reactions only show Show Gamma option
      showXrayCb = showAplhaCb = showBetaCb = false;
      break;
      
    case ReferenceLineInfo::SourceType::Background:
    case ReferenceLineInfo::SourceType::NuclideMixture:
      showAplhaCb = showBetaCb = showEscapeCb = false;
      break;
      
    case ReferenceLineInfo::SourceType::CustomEnergy:
    case ReferenceLineInfo::SourceType::OneOffSrcLines:
      // We treat custom energy and one-off sources as a gammas, so only show it - but really we shouldnt show any of them
      showXrayCb = showAplhaCb = showBetaCb = false;
      break;
      
    case ReferenceLineInfo::SourceType::None:
      // Show all options, otherwise whole area will be blank
      break;
  }//switch( src_type )
  
  m_showXrays->setHidden( !showXrayCb );
  m_showGammas->setHidden( !showGammaCB );
  m_showAlphas->setHidden( !showAplhaCb );
  m_showBetas->setHidden( !showBetaCb );
  m_showCascadeSums->setHidden( !ref_lines || !ref_lines->m_has_coincidences );
  m_showEscapes->setHidden( !showEscapeCb );
  
  if( ref_lines && (ref_lines->m_validity == ReferenceLineInfo::InputValidity::Valid) )
  {
    m_showXrays->setChecked( ref_lines->m_input.m_showXrays );
    m_showGammas->setChecked( ref_lines->m_input.m_showGammas );
    m_showAlphas->setChecked( ref_lines->m_input.m_showAlphas );
    m_showBetas->setChecked( ref_lines->m_input.m_showBetas );
    m_showCascadeSums->setChecked( ref_lines->m_input.m_showCascades );
    m_showEscapes->setChecked( ref_lines->m_input.m_showEscapes );
  }
  
  
  // Add current nuclide to lis of previous nuclides
  if( m_currentlyShowingNuclide.m_validity == ReferenceLineInfo::InputValidity::Valid )
  {
    RefLineInput prev = m_currentlyShowingNuclide.m_input;
    
    // Remove any other previous nuclides that have same `prev.m_nuclide` as what
    //  we are about to push on
    m_prevNucs.erase(std::remove_if(begin(m_prevNucs), end(m_prevNucs),
                                    [&prev](const RefLineInput &val) -> bool {
      return (val.m_input_txt == prev.m_input_txt);
    }), end(m_prevNucs));
    
    // Push new value onto front of history
    m_prevNucs.push_front( std::move(prev) );
    
    // Check history length, and truncate if needed
    if( m_prevNucs.size() > m_max_prev_nucs )
      m_prevNucs.resize( m_max_prev_nucs );
  }//if( !m_currentlyShowingNuclide.labelTxt.empty() )
  
  
  //Default to using the old color, unless we find a reason to change it.
  WColor color = ref_lines->m_input.m_color;
  
  //if( ref_lines->m_source_type == ReferenceLineInfo::SourceType::NuclideMixture )
  //{
   // TODO: maybe make each nuclide a different color... but this opens a can of worms
  //}//if( ref_lines->m_source_type == ReferenceLineInfo::SourceType::NuclideMixture )
  
  // Note: this is strictly the source string, and not age, shielding, or other options.
  const bool isSameSrc = (!srcstr.empty() && (srcstr == m_currentlyShowingNuclide.m_input.m_input_txt));
  if( !isSameSrc )
  {
    assert( ref_lines );
    color = colorForNewSource( srcstr );
  }//if( isSameSrc ) / else
  
  if( !isSameSrc )
    m_userHasPickedColor = false;
  ref_lines->m_input.m_color = color;
  
  if( color != m_colorSelect->color() )
    m_colorSelect->setColor( color );
  
  
  {// Begin handling shielding
    if( !user_input.m_shielding_name.empty() || !user_input.m_shielding_thickness.empty() )
    {
      const string new_mat = SpecUtils::trim_copy( user_input.m_shielding_name );
      const string new_thick = SpecUtils::trim_copy( user_input.m_shielding_thickness );
      
      WLineEdit *materialEdit = m_shieldingSelect->materialEdit();
      WLineEdit *thicknessEdit = m_shieldingSelect->thicknessEdit();
      string curr_mat = materialEdit ? materialEdit->text().toUTF8() : string();
      string curr_thick = thicknessEdit ? thicknessEdit->text().toUTF8() : string();
      SpecUtils::trim( curr_mat );
      SpecUtils::trim( curr_thick );
      
      if( !SpecUtils::iequals_ascii(curr_mat, new_mat)
          || !SpecUtils::iequals_ascii(curr_thick, new_thick) )
      {
        m_shieldingSelect->setMaterialNameAndThickness( new_mat, new_thick );
      }
    }else if( !user_input.m_shielding_an.empty() || !user_input.m_shielding_ad.empty() )
    {
#ifndef NDEBUG
      double dummy;
      assert( (std::stringstream(user_input.m_shielding_an) >> dummy) );
      assert( (std::stringstream(user_input.m_shielding_ad) >> dummy) );
#endif
      const string new_an = SpecUtils::trim_copy(user_input.m_shielding_an);
      const string new_ad = SpecUtils::trim_copy(user_input.m_shielding_ad);
      NativeFloatSpinBox *anEdit = m_shieldingSelect->atomicNumberEdit();
      NativeFloatSpinBox *adEdit = m_shieldingSelect->arealDensityEdit();
      string curr_an = anEdit ? anEdit->text().toUTF8() : string();
      string curr_ad = adEdit ? adEdit->text().toUTF8() : string();
      SpecUtils::trim( curr_an );
      SpecUtils::trim( curr_ad );
      
      if( !SpecUtils::iequals_ascii(curr_an, new_an)
         || !SpecUtils::iequals_ascii(curr_ad, new_ad) )
      {
        try
        {
          m_shieldingSelect->setAtomicNumberAndArealDensity( new_an, new_ad );
        }catch( std::exception &e )
        {
          cerr << "Error setting shielding: " << e.what() << endl;
          assert( 0 );
          m_shieldingSelect->setToNoShielding();
        }
      }//if( AN or AD needs changing )
    }else
    {
      m_shieldingSelect->setToNoShielding();
    }
  }// End handling shielding
  
  // Now check if m_options_icon should have a red background (non-default options) or not
  bool nonDefaultOpts = false;
  
  if( show_lines )
  {
    nonDefaultOpts |= ref_lines->m_input.m_showAlphas;
    nonDefaultOpts |= ref_lines->m_input.m_showBetas;
    
    switch( src_type )
    {
      case ReferenceLineInfo::SourceType::Nuclide:
        nonDefaultOpts |= ref_lines->m_input.m_promptLinesOnly;
        nonDefaultOpts |= !ref_lines->m_input.m_showXrays;
        nonDefaultOpts |= !ref_lines->m_input.m_showGammas;
        nonDefaultOpts |= ref_lines->m_input.m_showCascades;
        break;
        
      case ReferenceLineInfo::SourceType::FluorescenceXray:
        nonDefaultOpts |= !ref_lines->m_input.m_showXrays;
        break;
        
      case ReferenceLineInfo::SourceType::Reaction:
        nonDefaultOpts |= !ref_lines->m_input.m_showGammas;
        break;
        
      case ReferenceLineInfo::SourceType::Background:
      case ReferenceLineInfo::SourceType::NuclideMixture:
        nonDefaultOpts |= !ref_lines->m_input.m_showXrays;
        nonDefaultOpts |= !ref_lines->m_input.m_showGammas;
        break;
        
      case ReferenceLineInfo::SourceType::CustomEnergy:
      case ReferenceLineInfo::SourceType::OneOffSrcLines:
        nonDefaultOpts |= !ref_lines->m_input.m_showGammas;
        break;
        
      case ReferenceLineInfo::SourceType::None:
        nonDefaultOpts |= ref_lines->m_input.m_promptLinesOnly;
        nonDefaultOpts |= !ref_lines->m_input.m_showXrays;
        nonDefaultOpts |= !ref_lines->m_input.m_showGammas;
        nonDefaultOpts |= ref_lines->m_input.m_showCascades;
        break;
    }//switch( src_type )
    
    const bool showCascades = (ref_lines->m_has_coincidences && ref_lines->m_input.m_showCascades);
    if( showCascades && !m_cascadeWarn )
    {
      m_cascadeWarn = new WText( WString::tr("rpd-warn-cascade-xrays") );
      m_cascadeWarn->addStyleClass("CascadeGammaWarn");
      m_optionsContent->insertWidget( m_optionsContent->indexOf(m_showCascadeSums) + 1, m_cascadeWarn);
    }//if( show coincidences )
    
    if( m_cascadeWarn )
      m_cascadeWarn->setHidden( !showCascades );
  }//if( we are actually showing any lines )
  
  const bool hasNonDefaultStyle = m_options_icon->hasStyleClass("non-default");
  // Add or remove the .non-default style class, if necessary
  if( nonDefaultOpts != hasNonDefaultStyle )
    m_options_icon->toggleStyleClass("non-default", nonDefaultOpts);
  
  if( !show_lines )
  {
    m_currentlyShowingNuclide.reset();
    m_chart->setReferncePhotoPeakLines( {} );
    m_particleModel->clear();
  }else
  {
    assert( ref_lines );
    m_currentlyShowingNuclide = *ref_lines;
    m_chart->setReferncePhotoPeakLines( m_currentlyShowingNuclide );
    const vector<DecayParticleModel::RowData> table_rows = createTableRows( *ref_lines );
    m_particleModel->setRowData( table_rows );
  }

  updateOtherNucsDisplay();
  
  addUndoRedoPoint( starting_showing, starting_persisted, starting_prev_nucs,
                   starting_user_color, user_input );
}//void updateDisplayFromInput()



void ReferencePhotopeakDisplay::persistCurentLines()
{
  if( m_currentlyShowingNuclide.m_validity != ReferenceLineInfo::InputValidity::Valid )
    return;

  m_chart->persistCurrentReferncePhotoPeakLines();
  
  const string current_input = m_currentlyShowingNuclide.m_input.m_input_txt;
  
  ReferenceLineInfo *prev_ref = nullptr;
  for( size_t i = 0; !prev_ref && (i < m_persisted.size()); ++i )
  {
    if( m_persisted[i].m_input.m_input_txt == current_input )
      prev_ref = &(m_persisted[i]);
  }
  
  if( prev_ref )
    *prev_ref = m_currentlyShowingNuclide;
  else if( m_currentlyShowingNuclide.m_validity == ReferenceLineInfo::InputValidity::Valid )
    m_persisted.push_back( m_currentlyShowingNuclide );

  m_currentlyShowingNuclide.reset();
  m_userHasPickedColor = false;
  
  m_nuclideEdit->setText( "" );
  m_persistLines->disable();
  m_clearLines->enable();
  if( m_spectrumViewer && m_spectrumViewer->isPhone() )
    m_clearLines->setText( WString::tr("RemoveAll") );
  else
    m_clearLines->setText( WString::tr("ClearAll") );
  
  updateDisplayChange();
}//void persistCurentLines()


void ReferencePhotopeakDisplay::setColors( const std::vector<Wt::WColor> &referenceLineColor )
{
  m_lineColors.clear();
  m_lineColors.reserve( referenceLineColor.size() );
  for( const auto &i : referenceLineColor )
    if( !i.isDefault() )
      m_lineColors.push_back( i );
  
  if( m_lineColors.empty() )
    m_lineColors = ns_def_line_colors;
  
  //should update currently displayed line colors here, but there are bigger fish to fry ATM
}//void setColors( const std::vector<Wt::WColor> &referenceLineColor )


void ReferencePhotopeakDisplay::setColorsForSpecificSources( const std::map<std::string,Wt::WColor> &referenceLineColorForSources )
{
  m_specificSourcelineColors.clear();
  
  for( const auto &i : referenceLineColorForSources )
  {
    if( !i.second.isDefault() )
    m_specificSourcelineColors[i.first] = i.second;
  }
  
  //should update currently displayed line colors here, but there are bigger fish to fry ATM
}//void setColorsForSpecificSources( const std::map<std::string,Wt::WColor> &referenceLineColorForSources )


void ReferencePhotopeakDisplay::setPeaksGetAssignedRefLineColor( const bool theydo )
{
  m_peaksGetAssignedRefLineColor = theydo;
}


void ReferencePhotopeakDisplay::setExternalRidResults( const string &algo_name,
                                                      const vector<pair<string,string>> &nucs )
{
  const bool is_diff = (nucs != m_external_ids);
  m_external_ids = nucs;
  m_external_algo_name = algo_name;
  if( is_diff )
    updateOtherNucsDisplay();
}//void setExternalRidResults( const std::vector<std::string> &isotopes );


Wt::Signal<> &ReferencePhotopeakDisplay::displayingNuclide()
{
  return m_displayingNuclide;
}


Wt::Signal<> &ReferencePhotopeakDisplay::nuclidesCleared()
{
  return m_nuclidesCleared;
}

const MaterialDB *ReferencePhotopeakDisplay::materialDB() const
{
  return m_materialDB;
}


void ReferencePhotopeakDisplay::serialize( std::string &xml_data  ) const
{
  rapidxml::xml_document<char> doc;
  serialize( &doc );
  xml_data.clear();
  rapidxml::print(std::back_inserter(xml_data), doc, 0);
}//void serialize( std::string &xml_data  ) const


void ReferencePhotopeakDisplay::serialize(
                                  rapidxml::xml_node<char> *parent_node ) const
{
  rapidxml::xml_document<char> *doc = parent_node->document();
  
  const char *name, *value;
  rapidxml::xml_node<char> *base_node, *node, *element;
  rapidxml::xml_attribute<char> *attr;
  
  name = "ReferencePhotopeakDisplay";
  base_node = doc->allocate_node( rapidxml::node_element, name );
  parent_node->append_node( base_node );
  
  //If you change the available options or formatting or whatever, increment the
  //  version field of the XML!
  value = doc->allocate_string( std::to_string(sm_xmlSerializationVersion).c_str() );
  attr = doc->allocate_attribute( "version", value );
  base_node->append_attribute( attr );

  if( m_currentlyShowingNuclide.m_input.m_input_txt.empty() )
  {
    node = doc->allocate_node( rapidxml::node_element, "CurrentGuiState" );
    base_node->append_node( node );

    name = "Nuclide";
    value = doc->allocate_string( m_nuclideEdit->text().toUTF8().c_str() );
    element = doc->allocate_node( rapidxml::node_element, name, value );
    node->append_node( element );
    
    name = "Age";
    string age_str = m_ageEdit->text().toUTF8();
    value = doc->allocate_string( age_str.c_str() );
    element = doc->allocate_node( rapidxml::node_element, name, value );
    node->append_node( element );

    name = "LowestBranchRatio";
    value = doc->allocate_string( (m_lowerBrCuttoff ? m_lowerBrCuttoff->text().toUTF8().c_str() : "0.0") );
    element = doc->allocate_node( rapidxml::node_element, name, value );
    node->append_node( element );
    
    name = "PromptLinesOnly";
    value = (m_promptLinesOnly->isChecked() ? "1" : "0");
    element = doc->allocate_node( rapidxml::node_element, name, value );
    node->append_node( element );
    
    name = "ShowGammas";
    value = ((!m_showGammas || m_showGammas->isChecked()) ? "1" : "0");
    element = doc->allocate_node( rapidxml::node_element, name, value );
    node->append_node( element );

    name = "ShowXrays";
    value = ((!m_showXrays || m_showXrays->isChecked()) ? "1" : "0");
    element = doc->allocate_node( rapidxml::node_element, name, value );
    node->append_node( element );
    
    name = "ShowAlphas";
    value = (m_showAlphas->isChecked() ? "1" : "0");
    element = doc->allocate_node( rapidxml::node_element, name, value );
    node->append_node( element );
    
    name = "ShowBetas";
    value = (m_showBetas->isChecked() ? "1" : "0");
    element = doc->allocate_node( rapidxml::node_element, name, value );
    node->append_node( element );

    name = "ShowCascades";
    value = (m_showCascadeSums->isChecked() ? "1" : "0");
    element = doc->allocate_node(rapidxml::node_element, name, value);
    node->append_node(element);
    
    name = "ShowEscapes";
    value = (m_showEscapes->isChecked() ? "1" : "0");
    element = doc->allocate_node(rapidxml::node_element, name, value);
    node->append_node(element);
  }else
  {
    node = doc->allocate_node( rapidxml::node_element, "CurrentLines" );
    base_node->append_node( node );
    m_currentlyShowingNuclide.m_input.serialize( node );
  }//if( !m_currentlyShowingNuclide.empty() )
  
  if( !m_persisted.empty() )
  {
    node = doc->allocate_node( rapidxml::node_element, "PersistedLines" );
    base_node->append_node( node );
    for( const ReferenceLineInfo &n : m_persisted )
      n.m_input.serialize( node );
  }//if( !m_persisted.empty() )
  
  WColor color;
  if( m_currentlyShowingNuclide.m_input.m_input_txt.empty() )
    color = m_colorSelect->color();
  else
    color = m_currentlyShowingNuclide.m_input.m_color;
  
  if( !color.isDefault() )
  {
    name = "CurrentLineColor";
    value = doc->allocate_string( color.cssText(false).c_str() );
    element = doc->allocate_node( rapidxml::node_element, name, value );
    attr = doc->allocate_attribute( "UserSelected", (m_userHasPickedColor ? "1" : "0") );
    element->append_attribute( attr );
    base_node->append_node( element );
  }//if( !color.isDefault() )

  //I guess we dont actually need to serialize m_lineColors,
  //  m_peaksGetAssignedRefLineColor, or m_specificSourcelineColors.size as
  //  these should be captured in the ColorTheme.
  /*
  rapidxml::xml_node<char> *colorsToUse = doc->allocate_node( rapidxml::node_element, "ColorsToUse" );
  attr = doc->allocate_attribute( "PeaksGetAssignedRefLineColor", (m_peaksGetAssignedRefLineColor ? "1" : "0") );
  colorsToUse->append_attribute( attr );
  base_node->append_node( colorsToUse );
  
  for( const auto &c : m_lineColors )
  {
    value = doc->allocate_string( c.cssText(false).c_str() );
    element = doc->allocate_node( rapidxml::node_element, "Color", value );
    colorsToUse->append_node( element );
  }
  
  if( m_specificSourcelineColors.size() )
  {
    rapidxml::xml_node<char> *specificSrcColor = doc->allocate_node( rapidxml::node_element, "SpecificSrcColors" );
    base_node->append_node( specificSrcColor );
    
    for( const auto &p : m_specificSourcelineColors )
    {
      auto src = doc->allocate_string( p.first.c_str() );
      auto color = doc->allocate_string( p.second.cssText(false).c_str() );
      element = doc->allocate_node( rapidxml::node_element, "SrcColor" );
      attr = doc->allocate_attribute( "src", src );
      element->append_attribute( attr );
      attr = doc->allocate_attribute( "color", color );
      element->append_attribute( attr );
      specificSrcColor->append_node( element );
    }
  }//if( m_specificSourcelineColors.size() )
  
  if( m_previouslyPickedSourceColors.size() )
  {
    rapidxml::xml_node<char> *prevSrcColor = doc->allocate_node( rapidxml::node_element, "PreviousSrcColors" );
    base_node->append_node( prevSrcColor );
    
    for( const auto &p : m_previouslyPickedSourceColors )
    {
      auto src = doc->allocate_string( p.first.c_str() );
      auto color = doc->allocate_string( p.second.cssText(false).c_str() );
      element = doc->allocate_node( rapidxml::node_element, "SrcColor" );
      attr = doc->allocate_attribute( "src", src );
      element->append_attribute( attr );
      attr = doc->allocate_attribute( "color", color );
      element->append_attribute( attr );
      prevSrcColor->append_node( element );
    }
  }//if( m_previouslyPickedSourceColors.size() )
  */
  
  m_shieldingSelect->serialize( base_node );
}//void serialize( rapidxml::xml_document<char> &doc )


void ReferencePhotopeakDisplay::deSerialize( std::string &xml_data  )
{
  clearAllLines();
  
  try
  {
    rapidxml::xml_document<char> doc;
    const int flags = rapidxml::parse_normalize_whitespace
                      | rapidxml::parse_trim_whitespace;

    //cout << "xml_data=" << xml_data << endl;
    
    if( xml_data.size() )
      doc.parse<flags>( &(xml_data[0]) );
    
    rapidxml::xml_attribute<char> *attr;
    rapidxml::xml_node<char> *base_node, *node, *showing_node,
                             *gui_node, *persisted_node;
    
    base_node = doc.first_node( "ReferencePhotopeakDisplay", 25 );
    if( !base_node )
      base_node = doc.first_node( "PhotopeakLineDisplay", 20 );
    
    if( !base_node )
      throw runtime_error( "Couldnt get base node, ReferencePhotopeakDisplay or PhotopeakLineDisplay" );
    
    int version = 0;
    attr = base_node->first_attribute( "version", 7 );
    if( !attr || !attr->value()
        || !(stringstream(attr->value()) >> version)
        || (version != sm_xmlSerializationVersion) )
      throw runtime_error( "Missing or invalid ReferencePhotopeakDisplay version" );
    
    gui_node = base_node->first_node( "CurrentGuiState", 15 );
    showing_node = base_node->first_node( "CurrentLines", 12 );
    
    if( (gui_node && showing_node) || !(gui_node || showing_node) )
      throw runtime_error( "Inconsistent saving of photopeak lines state" );
    
    if( showing_node && showing_node->first_node("DisplayedSource",15) )
      gui_node = showing_node->first_node("DisplayedSource",15);
    
    if( gui_node )
    {
      const SandiaDecay::Nuclide *nuc = nullptr;
      node = gui_node->first_node( "Nuclide", 7 );
      if( node && node->value() )
      {
        const SandiaDecay::SandiaDecayDataBase *db = DecayDataBaseServer::database();
        if( db && node->value_size() )
          nuc = db->nuclide( node->value() );
        m_nuclideEdit->setText( node->value() );
      }
      
      node = gui_node->first_node( "Age", 3 );
      if( node && node->value() && nuc )
        m_ageEdit->setText( node->value() );
      else
        m_ageEdit->setText( "" );
      
      node = gui_node->first_node( "LowestBranchRatio", 17 );
      if( node && node->value() && m_lowerBrCuttoff )
        m_lowerBrCuttoff->setText( node->value() );
      
      node = gui_node->first_node( "PromptLinesOnly", 15 );
      if( node && node->value() && strlen(node->value()))
        m_promptLinesOnly->setChecked( (node->value()[0] == '1') );
      
      node = gui_node->first_node( "ShowGammas", 10 );
      if( node && node->value() && strlen(node->value()) && m_showGammas )
        m_showGammas->setChecked( (node->value()[0] == '1') );
      
      node = gui_node->first_node( "ShowXrays", 9 );
      if( node && node->value() && strlen(node->value()) && m_showXrays )
        m_showXrays->setChecked( (node->value()[0] == '1') );
      
      node = gui_node->first_node( "ShowAlphas", 10 );
      if( node && node->value() && strlen(node->value()))
        m_showAlphas->setChecked( (node->value()[0] == '1') );
      
      node = gui_node->first_node( "ShowBetas", 9 );
      if( node && node->value() && strlen(node->value()))
        m_showBetas->setChecked( (node->value()[0] == '1') );

      node = gui_node->first_node("ShowCascades", 12);
      if (node && node->value() && strlen(node->value()))
        m_showCascadeSums->setChecked((node->value()[0] == '1'));
      
      node = gui_node->first_node("ShowEscapes", 11);
      if (node && node->value() && strlen(node->value()))
        m_showEscapes->setChecked((node->value()[0] == '1'));
    }//if( gui_node )
    
    if( showing_node )
    {
      m_currentlyShowingNuclide.reset();
      node = showing_node->first_node( "DisplayedSource", 15 );
      
      if( !node )
        node = showing_node->first_node( "RefLineInput", 12 );
      
      if( node )
      {
        RefLineInput input;
        input.deSerialize( node );
        
        // Now we need to set DRF, and shielding att function
        const shared_ptr<const DetectorPeakResponse> drf = m_detectorDisplay
                                                             ? m_detectorDisplay->detector()
                                                             : nullptr;
        if( drf && drf->isValid() )
        {
          input.m_detector_name = drf->name();
          input.m_det_intrinsic_eff = drf->intrinsicEfficiencyFcn();
        }else
        {
          input.m_detector_name = "";
          input.m_det_intrinsic_eff = nullptr;
        }
        
        if( (!input.m_shielding_name.empty() && !input.m_shielding_thickness.empty())
           || (!input.m_shielding_an.empty() && !input.m_shielding_ad.empty()) )
        {
          input.setShieldingAttFcn( m_materialDB );
        }
        
        //shared_ptr<ReferenceLineInfo> ref_line = ReferenceLineInfo::generateRefLineInfo( input );
        //if( !ref_line || (ref_line->m_validity != ReferenceLineInfo::InputValidity::Valid) )
        //  throw runtime_error( "Couldn't generate reference lines from source '" + input.m_input_txt + "'" );
        //
        //m_currentlyShowingNuclide = *ref_line;
        
        updateDisplayFromInput( input );
      }
    }//if( showing_node )
    
    m_persisted.clear();
    persisted_node = base_node->first_node( "PersistedLines", 14 );
    
    if( persisted_node )
    {
      node = persisted_node->first_node( "DisplayedSource", 15 );
      if( !node )
        node = persisted_node->first_node( "RefLineInput", 12 );
      
      for( ; node; node = node->next_sibling( node->name(), node->name_size() ) )
      {
        RefLineInput input;
        input.deSerialize( node );
        
        shared_ptr<ReferenceLineInfo> ref_line = ReferenceLineInfo::generateRefLineInfo( input );
        if( !ref_line || (ref_line->m_validity != ReferenceLineInfo::InputValidity::Valid) )
          throw runtime_error( "Couldn't generate persisted reference lines from source '" + input.m_input_txt + "'" );
        m_persisted.push_back( *ref_line );
      }//for( loop over DisplayedSource nodes )
    }//if( persisted_node )
    
    node = base_node->first_node( "Shielding", 9 );
    if( node )
    {
      m_shieldingSelect->materialChanged().setBlocked( true );
      m_shieldingSelect->materialModified().setBlocked( true );
      const bool is_fixed_geom = false; //Shouldnt have an effect either way
      m_shieldingSelect->deSerialize( node, is_fixed_geom );
      m_shieldingSelect->materialChanged().setBlocked( false );
      m_shieldingSelect->materialModified().setBlocked( false );
    }
//    else
//      m_shieldingSelect-reset();
    
    auto currentColor = base_node->first_node( "CurrentLineColor", 16 );
    if( currentColor && currentColor->value_size() )
    {
      const string value( currentColor->value(), currentColor->value() + currentColor->value_size() );
      try{ m_colorSelect->setColor( WColor(value) ); }catch(...){}
      
      auto pickedAttrib = currentColor->first_attribute( "UserSelected", 12 );
      if( pickedAttrib && pickedAttrib->value_size() )
        m_userHasPickedColor = (pickedAttrib->value()[0] == '1');
    }else if( !m_currentlyShowingNuclide.m_input.m_color.isDefault() )
    {
      m_colorSelect->setColor( m_currentlyShowingNuclide.m_input.m_color );
    }
    
    //The quantities m_lineColors, m_peaksGetAssignedRefLineColor,
    //  m_previouslyPickedSourceColors, and m_specificSourcelineColors should
    //  get set by the color theme.
    
    refreshLinesDisplayedToGui();
    
//    updateDisplayChange();
    if( (m_currentlyShowingNuclide.m_validity != ReferenceLineInfo::InputValidity::Valid)
       && m_persisted.empty() )
    {
      m_nuclidesCleared.emit();
    }else
    {
      m_displayingNuclide.emit();
    }
  }catch( std::exception &e )
  {
    cerr << "ReferencePhotopeakDisplay::deSerialize() caught: " << e.what() << endl;
    stringstream msg;
    msg << "Error opening displayed photopeaks from database for display: " << e.what();
    passMessage( msg.str(), WarningWidget::WarningMsgHigh );
  }//try / catch
}//void deSerialize( std::string &xml_data  )


//std::string ReferencePhotopeakDisplay::jsonReferenceLinesArray()
//{
//  string answer = "[";
//  const bool include_primary = ( (m_currentlyShowingNuclide.m_validity == ReferenceLineInfo::InputValidity::Valid)
//                                && !m_currentlyShowingNuclide.m_ref_lines.empty() );
//  if( include_primary )
//    m_currentlyShowingNuclide.toJson(answer);
//
//  for( size_t i = 0; i < m_persisted.size(); ++i )
//  {
//    const ReferenceLineInfo &ref = m_persisted[i];
//
//    if( include_primary
//        || ref.m_input.m_input_txt != m_currentlyShowingNuclide.m_input.m_input_txt )
//    {
//      answer += (answer.size() > 1) ? "," : "";
//      ref.toJson(answer);
//    }
//  }
//  answer += "]";
//  return answer;
//}//jsonReferenceLines()


std::map<std::string,std::string> ReferencePhotopeakDisplay::jsonReferenceLinesMap()
{
  std::map<std::string,std::string> answer;
  
  if( m_currentlyShowingNuclide.m_input.m_input_txt != "" )
    m_currentlyShowingNuclide.toJson( answer[m_currentlyShowingNuclide.m_input.m_input_txt] );
    
  for( size_t i = 0; i < m_persisted.size(); ++i )
  {
    const ReferenceLineInfo &ref = m_persisted[i];
    if( ref.m_input.m_input_txt != m_currentlyShowingNuclide.m_input.m_input_txt )
      ref.toJson( answer[ref.m_input.m_input_txt] );
  }
  
  return answer;
}//std::map<std::string,std::string> jsonReferenceLinesMap();


void ReferencePhotopeakDisplay::refreshLinesDisplayedToGui()
{
  //Note that the millisecond delay _may_ be vestigulal (untested), from when
  //  this->doJavaScript() was being called instead of wApp->doJavaScript().
  
  m_chart->clearAllReferncePhotoPeakLines();
  
  for( size_t i = 0; i < m_persisted.size(); ++i )
  {
    m_chart->setReferncePhotoPeakLines( m_persisted[i] );
    m_chart->persistCurrentReferncePhotoPeakLines();
  }
  
  m_chart->setReferncePhotoPeakLines( m_currentlyShowingNuclide );
}//void refreshLinesDisplayedToGui()


void ReferencePhotopeakDisplay::setIsotope( const SandiaDecay::Nuclide *nuc,
                                       double age )
{
  if( nuc )
  {
    m_nuclideEdit->setText( nuc->symbol );
    if( age >= 0.0 )
      m_ageEdit->setText( PhysicalUnitsLocalized::printToBestTimeUnits(age) );
  }else
  {
    if( m_nuclideEdit->valueText().empty() )
      return;
    
    m_nuclideEdit->setText( "" );
  }//if( nuc ) / else
  
  handleIsotopeChange( true );
}//void setIsotope(...)


void ReferencePhotopeakDisplay::setNuclideAndAge( const string &name,
                                             const string &age )
{
  m_nuclideEdit->setText( name );
  m_ageEdit->setText( age );
  handleIsotopeChange( !age.empty() );
}//void setNuclideAndAge( const std::string &name, const std::string &age )


void ReferencePhotopeakDisplay::setShieldingMaterialAndThickness( const string &name,
                                                     const string &thickness )
{
  m_shieldingSelect->setMaterialNameAndThickness( name, thickness );
  updateDisplayChange();
}//void setShieldingMaterialAndThickness(...)


const ShieldingSelect *ReferencePhotopeakDisplay::shieldingSelect()
{
  return m_shieldingSelect;
}//const ShieldingSelect *shieldingSelect()


void ReferencePhotopeakDisplay::setElement( const SandiaDecay::Element *el )
{
  if( el )
  {
    m_nuclideEdit->setText( el->symbol );
  }else
  {
    m_nuclideEdit->setText( "" );
  }//if( nuc ) / else
  
  handleIsotopeChange( false );
}//void setIsotope(...)


void ReferencePhotopeakDisplay::setReaction( const ReactionGamma::Reaction *rctn )
{
  if( rctn )
  {
    m_nuclideEdit->setText( rctn->name() );
  }else
  {
    m_nuclideEdit->setText( "" );
  }//if( nuc ) / else
  
  handleIsotopeChange( false );
}//void setReaction(...)


void ReferencePhotopeakDisplay::fitPeaks()
{
  passMessage( "ReferencePhotopeakDisplay::fitPeaks() not implemented yet,"
               " but it will be really cool once it is", 2 );
  
  //-Get nuclide being displayed, including persisted, then do a whole lot of work...
  //-Get the existing peaks, and (temporarily fix their means).
  //-If the existing detector response (m_detectorDisplay->detector()) does not
  //   have resolution information, do a pre-fit of the highest amplitude
  //   candiates (above 100 keV, highest amp candidate in each 50 keV span
  //   maybye), as use this as a starting width response.  If this fales, than
  //   just use a generic NaI, HPGe, or LaBr resonse.
  //-Use this detector response to do the 'skyline' type filtering of potential
  //   peaks.  E.g. loop over each gamma line, and use the same guessing
  //   algorithm that asigning a nuclide line to a peak does, to see if that
  //   gamma line would be selected, if so, fit for that peak, if not, dont
  //   (btw, Ba133 window identifiaction method fails for NaI Ba133, so check
  //    that out and improve it)
  //-Now try to figure out which peaks should be fit in the same ROIs, and
  //   co-fit them, while indiviually fitting the others.  The existing peaks
  //   will have to be be tossed into the fit as well, but with fixed means.
  //   This will have to be re-evaluted after the initial fit.
  //-To actually assign the isotopes to the peaks, should consider the case
  //   of a single peak for multipe isotopes being shown: at first just identify
  //   candate nuclides, then disregard shielding and check the amplitude
  //   relative to the nearest candidate peak of each isotope (at an assumed
  //   age of course), and assign it to the peak that is closest.  Could also
  //   consider trying to make sure to assign at least some peaks to each
  //   nuclide.
  //-
  
  
//  m_spectrumViewer
  
}//void fitPeaks()

void ReferencePhotopeakDisplay::clearAllLines()
{
  //m_fitPeaks->disable();
  m_persisted.clear();
  m_currentlyShowingNuclide.reset();
  m_particleModel->clear();
  
  m_currentlyShowingNuclide.m_input.m_color = m_lineColors[0];
  m_colorSelect->setColor( m_lineColors[0] );

  m_nuclideEdit->setText( "" );
  m_persistLines->disable();
  m_clearLines->disable();
  
  // Reset the shielding as well
  if( m_shieldingSelect->isGenericMaterial() )
    m_shieldingSelect->setAtomicNumberAndArealDensity( m_shieldingSelect->atomicNumber(), 0.0 );
  else
    m_shieldingSelect->setSphericalThickness( 0.0 );
  
  if( m_spectrumViewer && m_spectrumViewer->isPhone() )
    m_clearLines->setText( WString::tr("Clear") );
  else
    m_clearLines->setText( WString::tr("Remove") );

  m_moreInfoBtn->hide();
  updateOtherNucsDisplay();

  m_chart->clearAllReferncePhotoPeakLines();
  
  m_nuclidesCleared.emit();
}//void clearAllLines()




void ReferencePhotopeakDisplay::userColorSelectCallback( const WColor &color )
{
  if( color.isDefault() )
  {
#if( PERFORM_DEVELOPER_CHECKS )
    log_developer_error( __func__, "Was passed an invalid color." );
#endif
    m_userHasPickedColor = false;
    m_colorSelect->setColor( m_currentlyShowingNuclide.m_input.m_color );
  }else
  {
    m_userHasPickedColor = true;
    m_currentlyShowingNuclide.m_input.m_color = color;
    m_previouslyPickedSourceColors[m_currentlyShowingNuclide.m_input.m_input_txt] = color;
    refreshLinesDisplayedToGui();
  }
}//void userColorSelectCallback( const std::string &color )


<|MERGE_RESOLUTION|>--- conflicted
+++ resolved
@@ -541,11 +541,7 @@
       if( !lhs.responsibleNuc || !rhs.responsibleNuc )
         return lhs.responsibleNuc < rhs.responsibleNuc;
       else
-<<<<<<< HEAD
-        less = SandiaDecay::Nuclide::lessThanByDecay( lhs.responsibleNuc, rhs.responsibleNuc ); //not strickly unique, but good enough
-=======
         return SandiaDecay::Nuclide::lessThanForOrdering( lhs.responsibleNuc, rhs.responsibleNuc );
->>>>>>> 3310bb43
     break;
     case kDecayMode:      return (lhs.decayMode < rhs.decayMode);
     case kParticleType:   return (lhs.particle < rhs.particle);
