--- conflicted
+++ resolved
@@ -1545,11 +1545,7 @@
   
   try
   {
-<<<<<<< HEAD
-    //const bool isHPGe = (data && data->num_gamma_channels() > HIGH_RES_NUM_CHANNELS);
-=======
     //const bool isHPGe = PeakFitUtils::is_high_res(data);
->>>>>>> 08ebd06d
     
     double mindist = 99999999.9;
     double nearestEnergy = -999.9;
@@ -2532,12 +2528,8 @@
     {
       case PeakContinuum::NoOffset:   case PeakContinuum::Constant:
       case PeakContinuum::Linear:     case PeakContinuum::Quadratic:
-<<<<<<< HEAD
-      case PeakContinuum::Cubic:      case PeakContinuum::LinearStep:
-=======
       case PeakContinuum::Cubic:      case PeakContinuum::FlatStep:
       case PeakContinuum::LinearStep: case PeakContinuum::BiLinearStep:
->>>>>>> 08ebd06d
       case PeakContinuum::External:
         valid_offset = true;
         break;
@@ -2595,21 +2587,11 @@
     
     switch( type )
     {
-<<<<<<< HEAD
-      case PeakContinuum::NoOffset:
-      case PeakContinuum::Constant:
-      case PeakContinuum::Linear:
-      case PeakContinuum::Quadratic:
-      case PeakContinuum::Cubic:
-      case PeakContinuum::LinearStep:
-      newContinuum->setType( type );
-=======
       case PeakContinuum::NoOffset:   case PeakContinuum::Constant:
       case PeakContinuum::Linear:     case PeakContinuum::Quadratic:
       case PeakContinuum::Cubic:      case PeakContinuum::FlatStep:
       case PeakContinuum::LinearStep: case PeakContinuum::BiLinearStep:
         newContinuum->setType( type );
->>>>>>> 08ebd06d
       break;
       
       case PeakContinuum::External:
