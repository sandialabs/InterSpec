/* InterSpec: an application to analyze spectral gamma radiation data.
 
 Copyright 2018 National Technology & Engineering Solutions of Sandia, LLC
 (NTESS). Under the terms of Contract DE-NA0003525 with NTESS, the U.S.
 Government retains certain rights in this software.
 For questions contact William Johnson via email at wcjohns@sandia.gov, or
 alternative emails of interspec@sandia.gov.
 
 This library is free software; you can redistribute it and/or
 modify it under the terms of the GNU Lesser General Public
 License as published by the Free Software Foundation; either
 version 2.1 of the License, or (at your option) any later version.
 
 This library is distributed in the hope that it will be useful,
 but WITHOUT ANY WARRANTY; without even the implied warranty of
 MERCHANTABILITY or FITNESS FOR A PARTICULAR PURPOSE.  See the GNU
 Lesser General Public License for more details.
 
 You should have received a copy of the GNU Lesser General Public
 License along with this library; if not, write to the Free Software
 Foundation, Inc., 51 Franklin Street, Fifth Floor, Boston, MA  02110-1301  USA
 */

#include "InterSpec_config.h"

#include <memory>
#include <vector>
#include <utility>

#include <Wt/WPoint>
#include <Wt/WServer>
#include <Wt/WLength>
#include <Wt/WIOService>
#include <Wt/WJavaScript>
#include <Wt/WPushButton>
#include <Wt/WApplication>
#include <Wt/WStringStream>
#include <Wt/WContainerWidget>

#include "SpecUtils/DateTime.h"
#include "SpecUtils/SpecFile.h"
#include "SpecUtils/StringAlgo.h"
#include "SpecUtils/SpecUtilsAsync.h"
#include "SpecUtils/D3SpectrumExport.h"

#include "InterSpec/PeakDef.h"
#include "InterSpec/PeakFit.h"
#include "InterSpec/PopupDiv.h"
#include "InterSpec/SpecMeas.h"
#include "InterSpec/PeakModel.h"
#include "InterSpec/InterSpec.h"
#include "InterSpec/ColorTheme.h"
#include "InterSpec/ColorTheme.h"
#include "InterSpec/InterSpecApp.h"
#include "InterSpec/PeakFitUtils.h"
#include "InterSpec/SpectrumChart.h"
#include "InterSpec/UndoRedoManager.h"
#include "InterSpec/PeakSearchGuiUtils.h"
#include "InterSpec/D3SpectrumDisplayDiv.h"

using namespace Wt;
using namespace std;

using SpecUtils::Measurement;

#define INLINE_JAVASCRIPT(...) #__VA_ARGS__

namespace
{
  const std::string &jsbool( bool val )
  {
    static const std::string t = "true";
    static const std::string f = "false";
    
    return val ? t : f;
  };
  
  //DeleteOnClosePopupMenu is a PopupDivMenu that deletes itself on close.
  //  Necassary because (with Wt 3.3.4 at least) using the aboutToHide() signal
  //  to delete the menu causes a crash.
  class DeleteOnClosePopupMenu : public PopupDivMenu
  {
    bool m_deleteWhenHidden;
  public:
    DeleteOnClosePopupMenu( WPushButton *p, const PopupDivMenu::MenuType t )
    : PopupDivMenu( p, t ), m_deleteWhenHidden( false ) {}
    virtual ~DeleteOnClosePopupMenu(){}
    void markForDelete(){ m_deleteWhenHidden = true; }
    virtual void setHidden( bool hidden, const WAnimation &a = WAnimation() )
    {
      PopupDivMenu::setHidden( hidden, a );
      if( hidden && m_deleteWhenHidden )
        delete this;
    }
  };//class PeakRangePopupMenu
  
}//namespace


WT_DECLARE_WT_MEMBER
(SvgToImgDownload, Wt::JavaScriptFunction, "SvgToImgDownload",
 function(chart,filename,asPng)
{
  // To copy to the pasteboard, and use the Clipboard API, an https connection is required, so we would have to send the image blob back to C++-land, and then put it in the clipboard there; see git commit 0db92a30928a3d8 for the sketched out Clipboard API try.
  try
  {
    // 'chart' is the JS SpectrumChartD3 object
    // 'chart.chart' is the <div> that holds the spectrum
    //  and chart.svg is a D3 array with one entry to the actual <svg> element
    //console.log( 'In SvgToImgDownload: svgchart' );
    if( filename.length === 0 )
      filename = "spectrum." + (asPng ? "png" : "svg"); //ToDo: add in date/time or something.
    
    let svgMarkup = chart.getStaticSvg();
    
    // A heavy-duty version of element.click()
    function simulateClick( node ) {
      try {
        node.dispatchEvent(new MouseEvent('click'));
      } catch (e) {
        var evt = document.createEvent('MouseEvents');
        evt.initMouseEvent('click', true, true, window,
                            0, 0, 0, 100, 100,
                            false, false, false, false, 0, null);
        node.dispatchEvent(evt);
      }
    };// function simulateClick()
    
    if( !asPng )
    {
      var dl = document.createElement("a");
      document.body.appendChild(dl);
      dl.target = "_blank";
      dl.setAttribute("href", "data:image/svg+xml," + encodeURIComponent(svgMarkup) );
      dl.setAttribute("download", filename);
      simulateClick(dl);
      document.body.removeChild(dl);
    }else
    {
      // The getStaticSvg() function does not include the energy slider chart, so we should
      //  compensate for that height if its showing
      let height = chart.svg.attr("height");
      let width = chart.svg.attr("width");
      
      if( chart.sliderChart && chart.size && chart.size.sliderChartHeight )
        height -= chart.size.sliderChartHeight;
      
      if( chart.scalerWidget )
        width -= chart.scalerWidget.node().getBBox().width;
      
      var canvas = document.createElement("canvas");
      canvas.width = width;
      canvas.height = height;
      chart.chart.appendChild(canvas);
    
      var ctx = canvas.getContext("2d");
      
      // The default style in InterSpec doesnt have a background for the SVG (but the dark theme
      //  does), so start with a solid white background instead of no fill (the default PNG viewer
      //  in Windows fills in a solid black background in this case, making the PNG look incorrect)
      ctx.fillStyle = 'white';
      ctx.fillRect(0, 0, canvas.width, canvas.height);
      
      var img = new Image();
      var svg = new Blob([svgMarkup], {type: "image/svg+xml"});
      var url = window.URL.createObjectURL(svg);
      
      // JIC something is messed up we can see it in debug console for development
      img.onerror = function(e){ console.log( 'img.error: '); console.log(e); };
      
      img.onload = function() {
        ctx.drawImage(img, 0, 0);
        window.URL.revokeObjectURL(url);
      
        var dt = canvas.toDataURL('image/png');
        dt = dt.replace(/^data:image\\/[^;]*/, 'data:application/octet-stream');
        dt = dt.replace(/^data:application\\/octet-stream/, 'data:application/octet-stream;headers=Content-Disposition%3A%20attachment%3B%20filename='+filename);
        canvas.remove();
      
        var link = document.createElement("a");
        link.style.display = "none";
        document.body.appendChild(link);
        link.download = filename;
        link.href = dt;
        link.target="_blank";
        simulateClick(link);
      
        window.URL.revokeObjectURL(link.href);
        document.body.removeChild(link);
      };
      img.src = url;
    }//if( !asPng ) / else
    
  }catch(e){
    console.log( 'Error saving PNG or SVG of spectrum: ' );
    console.log( e );
  }
}
);




D3SpectrumDisplayDiv::D3SpectrumDisplayDiv( WContainerWidget *parent )
: WContainerWidget( parent ),
  m_renderFlags( 0 ),
  m_peakModel( nullptr ),
  m_foreground( nullptr ),
  m_secondary( nullptr ),
  m_background( nullptr ),
  m_secondaryScale( 1.0f ),
  m_backgroundScale( 1.0f ),
  m_compactAxis( false ),
  m_legendEnabled( true ),
  m_yAxisIsLog( true ),
  m_backgroundSubtract( false ),
  m_showVerticalLines( false ),
  m_showHorizontalLines( false ),
  m_showHistogramIntegralsInLegend( true ),
  m_showXAxisSliderChart( false ),
  m_compactXAxisWithSliderChart( true ),
  m_showYAxisScalers( false ),
  m_searchEnergies{},
  m_highlights{},
  m_peakLabelsToShow{},
  m_xAxisTitle( WString::tr("Energy (keV)") ),
  m_yAxisTitle( WString::tr("d3sdd-yAxisTitle") ),
  m_yAxisTitleMulti( WString::tr("d3sdd-yAxisTitleMulti") ),
  m_chartTitle(),
  // These next member vairables are all `std::unique_ptr` to `Wt::JSignal`s
  m_shiftKeyDraggJS{ nullptr },
  m_shiftAltKeyDraggJS{ nullptr },
  m_rightMouseDraggJS{ nullptr },
  m_doubleLeftClickJS{ nullptr },
  m_leftClickJS{ nullptr },
  m_rightClickJS{ nullptr },
  m_xRangeChangedJS{ nullptr },
  m_existingRoiEdgeDragJS{ nullptr },
  m_dragCreateRoiJS{ nullptr },
  m_yAxisDraggedJS{ nullptr },
  m_legendClosedJS{ nullptr },
  m_sliderDisplayed{ nullptr },
  m_yAxisTypeChanged{ nullptr },
  //These next member variables are all the C++ signals for when events happen
  m_legendEnabledSignal( this ),
  m_legendDisabledSignal( this ),
  m_xRangeChanged( this ),
  m_controlKeyDragg( this ),
  m_shiftKeyDragg( this ),
  m_shiftAltKeyDragg( this ),
  m_rightMouseDragg( this ),
  m_leftClick( this ),
  m_doubleLeftClick( this ),
  m_rightClick( this ),
  m_existingRoiEdgeDrag( this ),
  m_dragCreateRoi( this ),
  m_yAxisScaled( this ),
  m_xAxisSliderShown( this ),
  m_yAxisLogLinChanged( this ),
  m_xAxisCompactnessChanged( this ),
  // These next member variables roughly track state in the JS
  m_jsgraph( jsRef() + ".chart" ),
  m_xAxisMinimum(0.0),
  m_xAxisMaximum(0.0),
  m_yAxisMinimum(0.0),
  m_yAxisMaximum(0.0),
  m_chartWidthPx(0.0),
  m_chartHeightPx(0.0),
  m_showRefLineInfoForMouseOver( true ),
  m_comptonPeakAngle( 180 ),
  m_foregroundLineColor( 0x00, 0x00, 0x00 ),  //black
  m_backgroundLineColor( 0x00, 0xff, 0xff ),  //cyan
  m_secondaryLineColor( 0x00, 0x80, 0x80 ),   //dark green
  m_textColor( 0x00, 0x00, 0x00 ),
  m_axisColor( 0x00, 0x00, 0x00 ),
  m_chartMarginColor(),
  m_chartBackgroundColor(),
  m_defaultPeakColor( 0, 51, 255, 155 ),
  m_peakLabelFontSize{},
  m_peakLabelRotationDegrees(0.0),
  m_logYAxisMin(0.1),
  m_cssRules{},
  m_pendingJs{},
  m_last_drag_time{},
  m_continuum_being_drug( nullptr ),
  m_last_being_drug_peaks(),
  m_last_being_added_peaks()
{
  addStyleClass( "D3SpectrumDisplayDiv" );
  
  // Cancel right-click events for the div, we handle it all in JS
  setAttributeValue( "oncontextmenu",
                     "event.cancelBubble = true; event.returnValue = false; return false;" );
  
  InterSpec::instance()->useMessageResourceBundle( "D3SpectrumDisplayDiv" );
    
  //For development it may be useful to directly use the original JS/CSS files,
  //  but normally we should use the resources CMake will copy into
  //  InterSpec_resources (not checked that Andorid build systems will
  //  grab these files); when developing note that CMake will only update
  //  files to InterSpec_resources when you run the "make" command.
#if( defined(NDEBUG) || IOS || ANDROID || BUILD_AS_ELECTRON_APP || BUILD_AS_OSX_APP || BUILD_AS_WX_WIDGETS_APP )
  //THe NDEBUG should be enough, but just making sure
  const string resource_base = "InterSpec_resources/";
#else
  const string resource_base = "external_libs/SpecUtils/d3_resources/";
#endif
  
  wApp->useStyleSheet( resource_base + "SpectrumChartD3.css" );
  initChangeableCssRules();
  
  wApp->require( "InterSpec_resources/d3.v3.min.js", "d3.v3.js" );
  wApp->require( resource_base + "SpectrumChartD3.js" );
  
  
  for( SpectrumChart::PeakLabels label = SpectrumChart::PeakLabels(0);
      label < SpectrumChart::PeakLabels::kNumPeakLabels; label = SpectrumChart::PeakLabels(label+1) )
  {
    m_peakLabelsToShow[label] = false;
  }//for( loop over all labels )
  
  for( FeatureMarkerType type = FeatureMarkerType(0);
      type < FeatureMarkerType::NumFeatureMarkers;
      type = FeatureMarkerType( static_cast<int>(type) + 1) )
  {
    m_showFeatureMarker[static_cast<int>(type)] = false;
  }
}//D3SpectrumDisplayDiv constructor


void D3SpectrumDisplayDiv::defineJavaScript()
{
  string options = "{title: '', showAnimation: true, animationDuration: 200";
  options += ", showSliderCloseBtn: true";
  options += ", compactXAxis: " + jsbool(m_compactAxis);
  options += ", allowDragRoiExtent: true";
  options += ", showRefLineInfoForMouseOver: " + jsbool(m_showRefLineInfoForMouseOver);
  options += ", yscale: " + string(m_yAxisIsLog ? "'log'" : "'lin'");
  options += ", backgroundSubtract: " + jsbool( m_backgroundSubtract );
  options += ", showLegend: " + jsbool(m_legendEnabled);
  options += ", gridx: " + jsbool(m_showVerticalLines);
  options += ", gridy: " + jsbool(m_showHorizontalLines);
  options += ", showXAxisSliderChart: " + jsbool(m_showXAxisSliderChart);
  options += ", compactXAxisWithSliderChart: " + jsbool(m_compactXAxisWithSliderChart);
  options += ", scaleBackgroundSecondary: " + jsbool(m_showYAxisScalers);
  options += ", wheelScrollYAxis: true";
  options += ", sliderChartHeightFraction: 0.1";  //ToDo: track this in C++
  options += ", spectrumLineWidth: 1.0";  //ToDo: Let this be specified in C++
  options += ", showUserLabels: " + jsbool(m_peakLabelsToShow[SpectrumChart::kShowPeakUserLabel]);
  options += ", showPeakLabels: " + jsbool(m_peakLabelsToShow[SpectrumChart::kShowPeakEnergyLabel]);
  options += ", showNuclideNames: " + jsbool(m_peakLabelsToShow[SpectrumChart::kShowPeakNuclideLabel]);
  options += ", showNuclideEnergies: " + jsbool(m_peakLabelsToShow[SpectrumChart::kShowPeakNuclideEnergies]);
  
  for( FeatureMarkerType type = FeatureMarkerType(0);
      type < FeatureMarkerType::NumFeatureMarkers;
      type = FeatureMarkerType(static_cast<int>(type) + 1) )
  {
    switch( type )
    {
      case FeatureMarkerType::EscapePeakMarker:
        options += ", showEscapePeaks:" + jsbool(m_showFeatureMarker[static_cast<int>(type)]);
        break;
      case FeatureMarkerType::ComptonPeakMarker:
        options += ", showComptonPeaks:" + jsbool(m_showFeatureMarker[static_cast<int>(type)]);
        break;
      case FeatureMarkerType::ComptonEdgeMarker:
        options += ", showComptonPeaks:" + jsbool(m_showFeatureMarker[static_cast<int>(type)]);
        break;
      case FeatureMarkerType::SumPeakMarker:
        options += ", showSumPeaks:" + jsbool(m_showFeatureMarker[static_cast<int>(type)]);
        break;
      case FeatureMarkerType::NumFeatureMarkers:
      default:
        return;
    }//switch( option )
  }//for( loop over FeatureMarkerType's )
  options += ", comptonPeakAngle:" + std::to_string(m_comptonPeakAngle);
  
  const string labelFontSize = m_peakLabelFontSize.empty() ? string("null") : Wt::WWebWidget::jsStringLiteral(m_peakLabelFontSize,'\'');
  options += ", peakLabelSize: " + labelFontSize;
  options += ", peakLabelRotation: " + std::to_string(m_peakLabelRotationDegrees);
  if( m_logYAxisMin > 0 )
    options += ", logYAxisMin: " + std::to_string(m_logYAxisMin);
  
//Reading the configuration property from wt_config.xml doesnt seem to work; didnt spend time to debug
//  string double_click_time;
//  if( wApp->readConfigurationProperty( "double-click-timeout", double_click_time ) )
//    options += ", doubleClickDelay:" + double_click_time;
  options += ", txt: " + localizedStringsJson();
  options += "}";
  
  setJavaScriptMember( "chart", "new SpectrumChartD3(" + jsRef() + "," + options + ");");
  
  setJavaScriptMember( "resizeObserver",
    "new ResizeObserver(entries => {"
      "for (let entry of entries) {"
        "if( entry.target && (entry.target.id === '" + id() + "') ){"
          // When we "Clear Session", jsRef() will give a null result temporarily, so we'll protect against that
          "const c=" + jsRef() + ";"
          "if(c && c.chart)"
            "c.chart.handleResize();"
        "}"
      "}"
    "});"
  );
  
  callJavaScriptMember( "resizeObserver.observe", jsRef() );
  
  setSearchEnergies( m_searchEnergies );
  
  if( !m_xRangeChangedJS )
  {
    m_xRangeChangedJS.reset( new JSignal<double,double,double,double,bool>( this, "xrangechanged", true ) );
    m_xRangeChangedJS->connect( boost::bind( &D3SpectrumDisplayDiv::chartXRangeChangedCallback, this,
                                            boost::placeholders::_1, boost::placeholders::_2,
                                            boost::placeholders::_3, boost::placeholders::_4,
                                            boost::placeholders::_5) );
    
    m_shiftKeyDraggJS.reset( new JSignal<double,double>( this, "shiftkeydragged", true ) );
    m_shiftKeyDraggJS->connect( boost::bind( &D3SpectrumDisplayDiv::chartShiftKeyDragCallback, this,
                                            boost::placeholders::_1, boost::placeholders::_2 ) );
    
    m_shiftAltKeyDraggJS.reset( new JSignal<double,double>( this, "shiftaltkeydragged", true ) );
    m_shiftAltKeyDraggJS->connect( boost::bind( &D3SpectrumDisplayDiv::chartShiftAltKeyDragCallback,
                                               this, boost::placeholders::_1, boost::placeholders::_2 ) );
    
    m_rightMouseDraggJS.reset( new JSignal<double,double>( this, "rightmousedragged", true ) );
    m_rightMouseDraggJS->connect( boost::bind( &D3SpectrumDisplayDiv::chartRightMouseDragCallback,
                                              this, boost::placeholders::_1, boost::placeholders::_2 ) );
    
    m_leftClickJS.reset( new JSignal<double,double,double,double>( this, "leftclicked", true ) );
    m_leftClickJS->connect( boost::bind( &D3SpectrumDisplayDiv::chartLeftClickCallback, this,
                                        boost::placeholders::_1, boost::placeholders::_2,
                                        boost::placeholders::_3, boost::placeholders::_4 ) );
    
    m_doubleLeftClickJS.reset( new JSignal<double,double>( this, "doubleclicked", true ) );
    m_doubleLeftClickJS->connect( boost::bind( &D3SpectrumDisplayDiv::chartDoubleLeftClickCallback,
                                              this, boost::placeholders::_1, boost::placeholders::_2 ) );
    
    m_rightClickJS.reset( new JSignal<double,double,double,double>( this, "rightclicked", true ) );
    m_rightClickJS->connect( boost::bind( &D3SpectrumDisplayDiv::chartRightClickCallback, this,
                                         boost::placeholders::_1, boost::placeholders::_2,
                                         boost::placeholders::_3, boost::placeholders::_4 ) );
    
    m_yAxisDraggedJS.reset( new Wt::JSignal<double,std::string>( this, "yscaled", true ) );
    m_yAxisDraggedJS->connect( boost::bind( &D3SpectrumDisplayDiv::yAxisScaled, this,
                                           boost::placeholders::_1, boost::placeholders::_2 ) );
    
     
    m_existingRoiEdgeDragJS.reset( new JSignal<double,double,double,double,double,bool>( this, "roiDrag", true ) );
    m_existingRoiEdgeDragJS->connect( boost::bind( &D3SpectrumDisplayDiv::existingRoiEdgeDragCallback, this,
                                         boost::placeholders::_1, boost::placeholders::_2,
                                         boost::placeholders::_3, boost::placeholders::_4,
                                         boost::placeholders::_5, boost::placeholders::_6 ) );
    
    m_dragCreateRoiJS.reset( new JSignal<double,double,int,bool,double,double>( this, "fitRoiDrag", true ) );
    m_dragCreateRoiJS->connect( boost::bind( &D3SpectrumDisplayDiv::dragCreateRoiCallback, this,
                                         boost::placeholders::_1, boost::placeholders::_2,
                                         boost::placeholders::_3, boost::placeholders::_4,
                                         boost::placeholders::_5, boost::placeholders::_6 ) );
    
    //need legend closed signal.
    m_legendClosedJS.reset( new JSignal<>( this, "legendClosed", true ) );
    m_legendClosedJS->connect( std::bind( [this](){
      m_legendEnabled = false;
      m_legendDisabledSignal.emit();
    }) );
    
    
    m_sliderDisplayed.reset( new Wt::JSignal<bool>(this, "sliderChartDisplayed") );
    m_sliderDisplayed->connect( boost::bind( &D3SpectrumDisplayDiv::sliderChartDisplayedCallback, this, boost::placeholders::_1 ) );
    
    m_yAxisTypeChanged.reset( new Wt::JSignal<string>(this, "yAxisTypeChanged") );
    m_yAxisTypeChanged->connect( boost::bind( &D3SpectrumDisplayDiv::yAxisTypeChangedCallback, this, boost::placeholders::_1 ) );
  }//if( !m_xRangeChangedJS )
  
  for( const string &js : m_pendingJs )
    doJavaScript( js );
  m_pendingJs.clear();
  m_pendingJs.shrink_to_fit();
  
  //I think x and y ranges should be taken care of via m_pendingJs... untested
  //m_xAxisMinimum, m_xAxisMaximum, m_yAxisMinimum, m_yAxisMaximum;
}//void defineJavaScript()


void D3SpectrumDisplayDiv::initChangeableCssRules()
{
  WCssStyleSheet &style = wApp->styleSheet();
  m_cssRules["GridColor"] = style.addRule( ":root", "--d3spec-grid-major-color: #b3b3b3;" );      //Not actually needed, as CSS will default to this
  m_cssRules["MinorGridColor"] = style.addRule( ":root", "--d3spec-grid-minor-color: #e6e6e6;" ); //Not actually needed, as CSS will default to this
}//void initChangeableCssRules()


void D3SpectrumDisplayDiv::setTextInMiddleOfChart( const Wt::WString &s )
{
  // TODO: D3 chart currently does not have functionality to set text in the middle of chart...
}

void D3SpectrumDisplayDiv::setCompactAxis( const bool compact )
{
  if( compact == m_compactAxis )
    return;
  
  m_compactAxis = compact;
  if( isRendered() )
    doJavaScript( m_jsgraph + ".setCompactXAxis(" + jsbool(compact) + ");" );
  
  m_xAxisCompactnessChanged.emit( compact );
}

bool D3SpectrumDisplayDiv::isAxisCompacted() const
{
  return m_compactAxis;
}

void D3SpectrumDisplayDiv::setPeakModel( PeakModel *model )
{
  if( !model )
    throw runtime_error( "setPeakModel(...): invalid input model" );
  
  m_peakModel = model;

  m_peakModel->dataChanged().connect( this, &D3SpectrumDisplayDiv::scheduleForegroundPeakRedraw );
  m_peakModel->rowsRemoved().connect( this, &D3SpectrumDisplayDiv::scheduleForegroundPeakRedraw );
  m_peakModel->rowsInserted().connect( this, &D3SpectrumDisplayDiv::scheduleForegroundPeakRedraw );
  m_peakModel->layoutChanged().connect( this, &D3SpectrumDisplayDiv::scheduleForegroundPeakRedraw );
  m_peakModel->modelReset().connect( this, &D3SpectrumDisplayDiv::scheduleForegroundPeakRedraw );
}//void setPeakModel( PeakModel *model );


bool D3SpectrumDisplayDiv::legendIsEnabled() const
{
  return m_legendEnabled;
}


void D3SpectrumDisplayDiv::enableLegend()
{
  m_legendEnabled = true;
  m_legendEnabledSignal.emit();
  
  if( isRendered() )
    doJavaScript( m_jsgraph + ".setShowLegend(true);" );
}//void D3SpectrumDisplayDiv::enableLegend()


void D3SpectrumDisplayDiv::disableLegend()
{
  m_legendEnabled = false;
  m_legendDisabledSignal.emit();
  
  if( isRendered() )
    doJavaScript( m_jsgraph + ".setShowLegend(false);" );
}//void disableLegend()


void D3SpectrumDisplayDiv::showHistogramIntegralsInLegend( const bool show )
{
  m_showHistogramIntegralsInLegend = show;
  // TODO: No option in D3 to show/hide histogram integrals in legend
}


Signal<> &D3SpectrumDisplayDiv::legendEnabled()
{
  return m_legendEnabledSignal;
}


Signal<> &D3SpectrumDisplayDiv::legendDisabled()
{
  return m_legendDisabledSignal;
}


void D3SpectrumDisplayDiv::setShowPeakLabel( int label, bool show )
{
  SpectrumChart::PeakLabels peakLabel = SpectrumChart::PeakLabels(label);
  
  string js = "try{" + m_jsgraph;
  switch( peakLabel )
  {
    case SpectrumChart::PeakLabels::kShowPeakUserLabel:
      js += ".setShowUserLabels";
      break;
    case SpectrumChart::PeakLabels::kShowPeakEnergyLabel:
      js += ".setShowPeakLabels";
      break;
    case SpectrumChart::PeakLabels::kShowPeakNuclideLabel:
      js += ".setShowNuclideNames";
      break;
    case SpectrumChart::PeakLabels::kShowPeakNuclideEnergies:
      js += ".setShowNuclideEnergies";
      break;
    case SpectrumChart::PeakLabels::kNumPeakLabels:
    default:
      return;
      break;
  }
  js += "(" + jsbool(show) + ");";
  js += "}catch(e){ console.error('Error showing peak labels:',e); }";
  
  m_peakLabelsToShow[peakLabel] = show;
  
  if( isRendered() )
    doJavaScript( js );
}//void setShowPeakLabel( int label, bool show )


bool D3SpectrumDisplayDiv::showingPeakLabel( int peakLabel ) const
{
  return m_peakLabelsToShow.at( SpectrumChart::PeakLabels(peakLabel) );
}//bool showingPeakLabel( int peakLabel ) const


Signal<double,double,int,int> &D3SpectrumDisplayDiv::chartClicked()
{
  return m_leftClick;
}//Signal<double,double,int,int> &chartClicked()


Wt::Signal<double,double,int,int> &D3SpectrumDisplayDiv::rightClicked()
{
  return m_rightClick;
}

Wt::Signal<double,double,double,double,double,bool> &D3SpectrumDisplayDiv::existingRoiEdgeDragUpdate()
{
  return m_existingRoiEdgeDrag;
}

Wt::Signal<double, double, int, bool, double, double> &D3SpectrumDisplayDiv::dragCreateRoiUpdate()
{
  return m_dragCreateRoi;
}


Wt::Signal<double,double,SpecUtils::SpectrumType> &D3SpectrumDisplayDiv::yAxisScaled()
{
  return m_yAxisScaled;
}

Wt::Signal<double,double> &D3SpectrumDisplayDiv::doubleLeftClick()
{
  return m_doubleLeftClick;
}

Wt::Signal<double,double> &D3SpectrumDisplayDiv::shiftKeyDragged()
{
  return m_shiftKeyDragg;
}


Wt::Signal<double,double> &D3SpectrumDisplayDiv::rightMouseDragg()
{
  return m_rightMouseDragg;
}//Signal<double,double> &rightMouseDragg()


Wt::Signal<bool> &D3SpectrumDisplayDiv::xAxisSliderShown()
{
  return m_xAxisSliderShown;
}


Wt::Signal<bool> &D3SpectrumDisplayDiv::yAxisLogLinChanged()
{
  return m_yAxisLogLinChanged;
}


Wt::Signal<bool> &D3SpectrumDisplayDiv::xAxisCompactnessChanged()
{
  return m_xAxisCompactnessChanged;
}


void D3SpectrumDisplayDiv::setReferncePhotoPeakLines( const ReferenceLineInfo &nuc )
{
  m_referencePhotoPeakLines = nuc;
  m_renderFlags |= D3RenderActions::UpdateRefLines;
  scheduleRender();
}

void D3SpectrumDisplayDiv::persistCurrentReferncePhotoPeakLines()
{
  const string input_txt = m_referencePhotoPeakLines.m_input.m_input_txt;
  if( input_txt.empty() )
    return;
  
  ReferenceLineInfo *prev_line = nullptr;
  for( size_t i = 0; !prev_line && (i < m_persistedPhotoPeakLines.size()); ++i )
  {
    if( m_persistedPhotoPeakLines[i].m_input.m_input_txt == input_txt )
      prev_line = &(m_persistedPhotoPeakLines[i]);
  }
  
  if( prev_line )
    *prev_line = m_referencePhotoPeakLines;
  else if( m_referencePhotoPeakLines.m_validity == ReferenceLineInfo::InputValidity::Valid )
    m_persistedPhotoPeakLines.push_back( m_referencePhotoPeakLines );
  
  m_referencePhotoPeakLines.reset();
  
  m_renderFlags |= D3RenderActions::UpdateRefLines;
  scheduleRender();
}

void D3SpectrumDisplayDiv::clearAllReferncePhotoPeakLines()
{
  m_referencePhotoPeakLines.reset();
  m_persistedPhotoPeakLines.clear();
  
  if( isRendered() )
  {
    // Will add try/catch to this call as a debug measure, for a problem in another location
    doJavaScript(
      "try{"
        + m_jsgraph + ".clearReferenceLines();"
       "}catch(e){"
         "console.error('Error clearing ref lines',e);"
        "}");
  }//if( isRendered() )
}//void clearAllReferncePhotoPeakLines()


void D3SpectrumDisplayDiv::setReferenceLinesToClient()
{
  string result = "[";
  const ReferenceLineInfo &showingNuclide = m_referencePhotoPeakLines;
  
  bool addComma = false;
  if( !showingNuclide.m_ref_lines.empty() )
  {
    showingNuclide.toJson(result);
    addComma = true;
  }
  
  for (const ReferenceLineInfo &ref : m_persistedPhotoPeakLines)
  {
    if( showingNuclide.m_ref_lines.empty()
        || (ref.m_input.m_input_txt != showingNuclide.m_input.m_input_txt) )
    {
      if( addComma )
        result += ",";
      addComma = true;
      ref.toJson(result);
    }
  }
  result += "]";
  
  const string js =
  "try{"
    + m_jsgraph + ".setReferenceLines(" + result + ");"
  "}catch(e){ console.log('Exception setting ref lines: ' + e ); }";
  
  if( isRendered() )
    doJavaScript( js );
  else
    m_pendingJs.push_back( js );
}//void setReferenceLinesToClient()


void D3SpectrumDisplayDiv::setShowRefLineInfoForMouseOver( const bool show )
{
  m_showRefLineInfoForMouseOver = show;
  if( isRendered() )
    doJavaScript( m_jsgraph + ".setShowRefLineInfoForMouseOver(" + jsbool(show) + ")" );
}//void setShowRefLineInfoForMouseOver( const bool show )


void D3SpectrumDisplayDiv::highlightPeakAtEnergy( const double energy )
{
  if( isRendered() )
    doJavaScript( m_jsgraph + ".highlightPeakAtEnergy(" + std::to_string(energy) + ")" );
}


void D3SpectrumDisplayDiv::render( Wt::WFlags<Wt::RenderFlag> flags )
{
  WContainerWidget::render( flags );
  
  const bool renderFull = (flags & Wt::RenderFlag::RenderFull);
  //const bool renderUpdate = (flags & Wt::RenderFlag::RenderUpdate);
  
  if( renderFull )
  {
    // Note that we are doing any JS calls we've made (like set x-axis range),
    //  before setting the data, so they may get squashed.
    defineJavaScript();
  }
  
  // We will render background and secondary spectra first; this way
  //  if we are loading a new foreground, and unloading the background
  //  (e.g., its a different detector type), and the new energy range
  //  is less/different than previous, we will update the viewable
  //  range correctly.  This is because:
  //    - The energy range is only adjusted by `renderForegroundToClient`
  //    - The x-range bounds are set by largest loaded spectra in JS
  //    - If we load foreground first, then background will still be
  //      loaded in JS, so the adjusted energy range will reflect
  //      background, which may go to like 12 MeV, while new foreground
  //      only goes to like 3 MeV
  
  if( m_renderFlags.testFlag(UpdateBackgroundSpectrum) )
    renderBackgroundToClient();
  
  if( m_renderFlags.testFlag(UpdateSecondarySpectrum) )
    renderSecondDataToClient();
  
  if( m_renderFlags.testFlag(UpdateForegroundSpectrum) )
    renderForegroundToClient();
  
  if( m_renderFlags.testFlag(UpdateForegroundPeaks) )
    setForegroundPeaksToClient();
  
  if( m_renderFlags.testFlag(UpdateHighlightRegions) )
    setHighlightRegionsToClient();
  
  if( m_renderFlags.testFlag(D3RenderActions::UpdateRefLines) )
    setReferenceLinesToClient();
  
  m_renderFlags = 0;
}//void render( flags )


std::string D3SpectrumDisplayDiv::localizedStringsJson() const
{
  // Strings used in the chart that we will localize, most, but probably not quite all:
  // "Real Time", "Live Time", "Dead Time", "Scaled by", "counts", "chan", "Zoom In", "Neutrons", "neutrons", "cps"
  // "ROI counts", "Gamma Counts", "cont. area", "peak cps", "peak area", "FWHM", "mean", "Spectrum"
  // "Compton Edge", "Sum Peak", "Click to set sum peak first energy.", "Single Escape", "Double Escape"
  // "Will Erase Peaks In Range", "Zoom-In on Y-axis", "Zoom-out on Y-axis"
  
  return "{\n\t"
  "xAxisTitle: " + m_xAxisTitle.jsStringLiteral('\'') + ",\n\t"                                   // "Energy (keV)"
  "yAxisTitle: " + m_yAxisTitle.jsStringLiteral('\'') + ",\n\t"                                   // "Counts"
  "yAxisTitleMulti: " + m_yAxisTitleMulti.jsStringLiteral('\'') + ",\n\t"                         // "Counts per {1} Channels"
  "title: " + (m_chartTitle.empty() ? string("null") : m_chartTitle.jsStringLiteral('\'')) + ",\n\t" //""
  "realTime: " + WString::tr("d3sdd-realTime").jsStringLiteral() + ",\n\t"                        // "Real Time"
  "liveTime: " + WString::tr("d3sdd-liveTime").jsStringLiteral() + ",\n\t"                        // "Live Time"
  "deadTime: " + WString::tr("d3sdd-deadTime").jsStringLiteral() + ",\n\t"                        // "Dead Time"
  "scaledBy: " + WString::tr("d3sdd-scaledBy").jsStringLiteral() + ",\n\t"                        // "Scaled by"
  "zoomIn: " + WString::tr("d3sdd-zoomIn").jsStringLiteral() + ",\n\t"                            // "Zoom In"
  "neutrons: " + WString::tr("d3sdd-neutrons").jsStringLiteral() + ",\n\t"                        // "neutrons"
  "Neutrons: " + WString::tr("d3sdd-Neutrons").jsStringLiteral() + ",\n\t"                        // "Neutrons"
  "cps: " + WString::tr("d3sdd-cps").jsStringLiteral() + ",\n\t"                                  // "cps"
  "roiCounts: " + WString::tr("d3sdd-roiCounts").jsStringLiteral() + ",\n\t"                      // "ROI counts"
  "gammaCounts: " + WString::tr("d3sdd-gammaCounts").jsStringLiteral() + ",\n\t"                  // "Gamma Counts"
  "contArea: " + WString::tr("d3sdd-contArea").jsStringLiteral() + ",\n\t"                        // "cont. area"
  "peakCps: " + WString::tr("d3sdd-peakCps").jsStringLiteral() + ",\n\t"                          // "peak cps"
  "peakArea: " + WString::tr("d3sdd-peakArea").jsStringLiteral() + ",\n\t"                        // "peak area"
  "fwhm: " + WString::tr("FWHM").jsStringLiteral() + ",\n\t"                                      // "FWHM"
  "mean: " + WString::tr("d3sdd-mean").jsStringLiteral() + ",\n\t"                                // "mean"
  "spectrum: " + WString::tr("d3sdd-spectrum").jsStringLiteral() + ",\n\t"                        // "Spectrum"
  "comptonEdge: " + WString::tr("d3sdd-comptonEdge").jsStringLiteral() + ",\n\t"                  // "Compton Edge"
  "sumPeak: " + WString::tr("d3sdd-sumPeak").jsStringLiteral() + ",\n\t"                          // "Sum Peak"
  "firstEnergyClick: " + WString::tr("d3sdd-firstEnergyClick").jsStringLiteral() + ",\n\t"        // "Click to set sum peak first energy."
  "singleEscape: " + WString::tr("d3sdd-singleEscape").jsStringLiteral() + ",\n\t"                // "Single Escape"
  "doubleEscape: " + WString::tr("d3sdd-doubleEscape").jsStringLiteral() + ",\n\t"                // "Double Escape"
  "eraseInRange: " + WString::tr("d3sdd-eraseInRange").jsStringLiteral() + ",\n\t"                // "Will Erase Peaks In Range"
  "zoomInY: " + WString::tr("d3sdd-zoomInY").jsStringLiteral() + ",\n\t"                          // "Zoom-In on Y-axis"  (make sure to search for "Zoom-In")
  "zoomOutY: " + WString::tr("d3sdd-zoomOutY").jsStringLiteral() + ",\n\t"                        // "Zoom-out on Y-axis" (make sure to search for "Zoom-Out")
  "touchDefineRoi: " + WString::tr("d3sdd-touchDefineRoi").jsStringLiteral() + ",\n\t"            // "Move 2 fingers to right to define ROI"
  "foreNSigmaBelowBack: " + WString::tr("d3sdd-foreNSigmaBelowBack").jsStringLiteral() + ",\n\t"  // "Foreground is {1} σ below background."
  "foreNSigmaAboveBack: " + WString::tr("d3sdd-foreNSigmaAboveBack").jsStringLiteral() + ",\n\t"  // "Foreground is {1} σ above background."
  "backSubCounts: " + WString::tr("d3sdd-backSubCounts").jsStringLiteral() + ",\n\t"              // "counts (BG sub)"
  "afterScalingBy: " + WString::tr("d3sdd-afterScalingBy").jsStringLiteral() + ",\n\t"            // "after scaling by "
  "clickedPeak: " + WString::tr("d3sdd-clickedPeak").jsStringLiteral() + ",\n\t"                  // "Clicked Peak"
  "recalFromTo: " + WString::tr("d3sdd-recalFromTo").jsStringLiteral() + ",\n\t"                  // "Recalibrate data from {1} to {2} keV"
  "sumFromTo: " + WString::tr("d3sdd-sumFromTo").jsStringLiteral() + ",\n\t"                      // "{1} to {2} keV"
  "comptonPeakAngle: " + WString::tr("d3sdd-comptonPeakAngle").jsStringLiteral() + ",\n\t"        // "{1}° Compton Peak"
  "}";
  
  // In JS, probably need to call: `self.handleResize( false );`
}//std::string localizedStringsJson() const


void D3SpectrumDisplayDiv::refresh()
{
  // If we are here, the language has probably been changed - we'll update the localization
  //  phrases the JS uses.
  WContainerWidget::refresh();

  if( isRendered() )
    doJavaScript( m_jsgraph + ".setLocalizations( " + localizedStringsJson() + ",\n  false);" );
  
  m_renderFlags |= UpdateHighlightRegions;
}//void refresh();


double D3SpectrumDisplayDiv::xAxisMinimum() const
{
  return m_xAxisMinimum;
}//double xAxisMinimum() const


double D3SpectrumDisplayDiv::xAxisMaximum() const
{
  return m_xAxisMaximum;
}//double xAxisMaximum() const


double D3SpectrumDisplayDiv::chartWidthInPixels() const
{
  return m_chartWidthPx;
}//double chartWidthInPixels() const

double D3SpectrumDisplayDiv::chartHeightInPixels() const
{
  return m_chartHeightPx;
}//double chartHeightInPixels() const

double D3SpectrumDisplayDiv::yAxisMinimum() const
{
  return m_yAxisMinimum;
}//double yAxisMinimum() const


double D3SpectrumDisplayDiv::yAxisMaximum() const
{
  return m_yAxisMaximum;
}//double yAxisMaximum() const


bool D3SpectrumDisplayDiv::yAxisIsLog() const
{
  return m_yAxisIsLog;
}//bool yAxisIsLog() const;


void D3SpectrumDisplayDiv::setYAxisLog( bool log )
{
  if( m_yAxisIsLog == log )
    return;
  
  m_yAxisIsLog = log;
  if( isRendered() )
    doJavaScript( m_jsgraph + (log ? ".setLogY();" : ".setLinearY();") );
  
  m_yAxisLogLinChanged.emit( log );
}//void setYAxisLog( bool log )

void D3SpectrumDisplayDiv::showGridLines( bool show )
{
  m_showVerticalLines = show;
  m_showHorizontalLines = show;
  if( isRendered() )
  {
    doJavaScript( 
      "try{"
      + m_jsgraph + ".setGridX(" + jsbool(show) + ");"
      + m_jsgraph + ".setGridY(" + jsbool(show) + ");"
      "}catch(e){"
        "console.error('showGridLines error:',e);"
      "}");
  }
}//showGridLines(...)

void D3SpectrumDisplayDiv::showVerticalLines( const bool draw )
{
  m_showVerticalLines = draw;
  if( isRendered() )
  {
    doJavaScript(
      "try{"
      + m_jsgraph + ".setGridX(" + jsbool(draw) + ");"
      "}catch(e){"
        "console.error('showVerticalLines error:',e);"
      "}" );
  }
}//showVerticalLines( const bool draw )

void D3SpectrumDisplayDiv::showHorizontalLines( const bool draw )
{
  m_showHorizontalLines = draw;
  if( isRendered() )
  {
    doJavaScript(
      "try{"
      + m_jsgraph + ".setGridY(" + jsbool(draw) + ");"
      "}catch(e){"
        "console.error('showHorizontalLines error:',e);"
      "}" );
  }
}//showHorizontalLines( const bool draw )

bool D3SpectrumDisplayDiv::verticalLinesShowing() const
{
  return m_showVerticalLines;
}

bool D3SpectrumDisplayDiv::horizontalLinesShowing() const
{
  return m_showHorizontalLines;
}


bool D3SpectrumDisplayDiv::backgroundSubtract() const
{
  return m_backgroundSubtract;
}//bool backgroundSubtract() const


void D3SpectrumDisplayDiv::setBackgroundSubtract( bool subtract )
{
  if( subtract == m_backgroundSubtract )
    return;
  
  m_backgroundSubtract = subtract;
  
  if( isRendered() )
    doJavaScript( m_jsgraph + ".setBackgroundSubtract(" + jsbool(subtract) + ");" );
}//void setBackgroundSubtract( bool subtract )

void D3SpectrumDisplayDiv::setXAxisMinimum( const double minimum )
{
  const string minimumStr = to_string( minimum );
  m_xAxisMinimum = minimum;
  
  string js = m_jsgraph + ".setXAxisMinimum(" + minimumStr + ");";
  if( isRendered() )
    doJavaScript( js );
  else
    m_pendingJs.push_back( js );
}//void setXAxisMinimum( const double minimum )


void D3SpectrumDisplayDiv::setXAxisMaximum( const double maximum )
{
  const string maximumStr = to_string( maximum );
  m_xAxisMaximum = maximum;
  
  string js = m_jsgraph + ".setXAxisMaximum(" + maximumStr + ");";
  if( isRendered() )
    doJavaScript( js );
  else
    m_pendingJs.push_back( js );
}//void setXAxisMaximum( const double maximum )


void D3SpectrumDisplayDiv::setYAxisMinimum( const double minimum )
{
  const string minimumStr = to_string( minimum );
  m_yAxisMinimum = minimum;
  
  string js = m_jsgraph + ".setYAxisMinimum(" + minimumStr + ");";
  if( isRendered() )
    doJavaScript( js );
  else
    m_pendingJs.push_back( js );
}//void setYAxisMinimum( const double minimum )


void D3SpectrumDisplayDiv::setYAxisMaximum( const double maximum )
{
  const string maximumStr = to_string( maximum );
  m_yAxisMaximum = maximum;
  
  string js = m_jsgraph + ".setYAxisMaximum(" + maximumStr + ");";
  if( isRendered() )
    doJavaScript( js );
  else
    m_pendingJs.push_back( js );
}//void setYAxisMaximum( const double maximum )


void D3SpectrumDisplayDiv::setXAxisRange( const double minimum, const double maximum )
{
  const string minimumStr = to_string( minimum );
  const string maximumStr = to_string( maximum );
  m_xAxisMinimum = minimum;
  m_xAxisMaximum = maximum;
  
  string js = m_jsgraph + ".setXAxisRange(" + minimumStr + "," + maximumStr + ",false);"
              + m_jsgraph + ".redraw()();";
  if( isRendered() )
    doJavaScript( js );
  else
    m_pendingJs.push_back( js );
}//void setXAxisRange( const double minimum, const double maximum );


std::tuple<double,double,Wt::WString> D3SpectrumDisplayDiv::setYAxisRange( double lower_counts,
                                       double upper_counts )
{
  if( upper_counts < lower_counts )
    std::swap( lower_counts, upper_counts );
  
  if( upper_counts == lower_counts )
    return {m_yAxisMinimum, m_yAxisMaximum, WString::tr("d3sdd-yaxis-lower-upper-equal")};
  
  WString errmsg;
  const bool isLogY = yAxisIsLog();
  if( isLogY )
  {
    const auto hist = m_foreground;
    if( !hist || !hist->gamma_counts() || (hist->gamma_counts()->size() < 2) )
      return {m_yAxisMinimum, m_yAxisMaximum, WString::tr("d3sdd-yaxis-no-spectrum")};
    
    const shared_ptr<const vector<float>> &channels = hist->gamma_counts();
    assert( channels );
    
    // Lets check the y-range - ignoring we may be showing multiple channels per display-bin,
    // to see if the requested range is reasonable
    double xmin, xmax, ymin, ymax;
    visibleRange( xmin, xmax, ymin, ymax );
    
    const size_t lower_channel = hist->find_gamma_channel(xmin);
    const size_t upper_channel = hist->find_gamma_channel(xmax);
    float min_nonzero_value = std::numeric_limits<float>::max();
    float max_value = -std::numeric_limits<float>::max();
    
    for( size_t channel = lower_channel; channel <= upper_channel; ++channel )
    {
      if( channel < channels->size() )
      {
        const float val = (*channels)[channel];
        max_value = std::max( max_value, val );
        if( val > 0.0f )
          min_nonzero_value = std::min( min_nonzero_value, val );
      }//if( channel < channels->size() )
    }//for( loop over visible channels )
    
    if( (max_value <= 0.0f) || IsInf(max_value) || IsNan(max_value) )
      max_value = 1.0f;
    
    if( (min_nonzero_value == std::numeric_limits<float>::max())
       || IsInf(min_nonzero_value)
       || IsNan(min_nonzero_value) )
    {
      min_nonzero_value = 0.1f*max_value;
    }
    
    if( upper_counts <= 0.0f )
    {
      errmsg = WString::tr("d3sdd-yaxis-upper-counts-below-zero");
      upper_counts = (max_value > 0.0f) ? 2.0f*max_value : 1.0f;
    }
    
    if( upper_counts <= min_nonzero_value )
    {
      errmsg = WString::tr("d3sdd-yaxis-below-min-non-zero");
      upper_counts = 2.0f*min_nonzero_value;
    }
    
    if( (lower_counts <= 0.0) || (lower_counts > max_value) )
    {
      errmsg = WString::tr("d3sdd-yaxis-lower-counts-below-zero");
      lower_counts = min_nonzero_value;
    }
  }//if( isLogY && (lower_counts <= 0.0f) )
  
  
  if( isLogY )
  {
    const double prevMinLogY = logYAxisMin();
    if( lower_counts < prevMinLogY )
      setLogYAxisMin( lower_counts );
  }//if( isLogY )
  
  
  const string minimumStr = SpecUtils::printCompact(lower_counts, 8);
  const string maximumStr = SpecUtils::printCompact(upper_counts, 8);
  m_yAxisMinimum = lower_counts;
  m_yAxisMaximum = upper_counts;
  
  string js = m_jsgraph + ".setYAxisRange(" + minimumStr + "," + maximumStr + ");";
  if( isRendered() )
    doJavaScript( js );
  else
    m_pendingJs.push_back( js );
  
  return {m_yAxisMinimum, m_yAxisMaximum, errmsg};
}//void setYAxisRange( const double minimum, const double maximum );


void D3SpectrumDisplayDiv::doBackgroundLiveTimeNormalization()
{
  if( !m_background || !m_foreground
     || (m_background->live_time() <= 0.0f)
     || (m_foreground->live_time() <= 0.0f) )
  {
    m_backgroundScale = 1.0f;
  }else
  {
    m_backgroundScale = m_foreground->live_time() / m_background->live_time();
  }
}//void doBackgroundLiveTimeNormalization()


void D3SpectrumDisplayDiv::doSecondaryLiveTimeNormalization()
{
  if( !m_secondary || !m_foreground
     || (m_secondary->live_time() <= 0.0f)
     || (m_foreground->live_time() <= 0.0f) )
  {
    m_secondaryScale = 1.0f;
  }else
  {
    m_secondaryScale = m_foreground->live_time() / m_secondary->live_time();
  }
}//void doSecondaryLiveTimeNormalization()


void D3SpectrumDisplayDiv::setForegroundPeaksToClient()
{
  string js;
  
  if( m_peakModel )
  {
    std::shared_ptr<const std::deque< PeakModel::PeakShrdPtr > > peaks = m_peakModel->peaks();
    if( peaks )
    {
      vector< std::shared_ptr<const PeakDef> > inpeaks( peaks->begin(), peaks->end() );
      const std::shared_ptr<const Measurement> &foreground = m_foreground;
      js = PeakDef::peak_json( inpeaks, foreground );
    }
  }
  
  if( js.empty() )
    js = "[]";
  
  js = m_jsgraph + ".setRoiData(" + js + ", 'FOREGROUND');";
  
  if( isRendered() )
    doJavaScript( js );
  else
    m_pendingJs.push_back( js );
}//void setForegroundPeaksToClient();

void D3SpectrumDisplayDiv::scheduleForegroundPeakRedraw()
{
  m_renderFlags |= UpdateForegroundPeaks;
  
  scheduleRender();
}//void scheduleForegroundPeakRedraw()


void D3SpectrumDisplayDiv::setData( std::shared_ptr<const Measurement> data_hist, const bool keep_curent_xrange )
{
  const float oldBackSF = m_backgroundScale;
  const float oldSecondSF = m_secondaryScale;
  
  m_foreground = data_hist;
  if( m_peakModel )
    m_peakModel->setForeground( data_hist );
  
  if( !keep_curent_xrange )
    m_renderFlags |= ResetXDomain;
  
  scheduleUpdateForeground();
  
  // Update background and second SF
  doBackgroundLiveTimeNormalization();
  doSecondaryLiveTimeNormalization();
  
  
  //If the background or secondary data spectrum scale factors changed, we need
  //  to update those to the client as well.
  if( m_background && (fabs(m_backgroundScale - oldBackSF) > 0.000001f*std::max(m_backgroundScale,oldBackSF)) )
    scheduleUpdateBackground();
  
  if( m_secondary && (fabs(m_secondaryScale - oldSecondSF) > 0.000001f*std::max(m_secondaryScale,oldSecondSF)) )
    scheduleUpdateSecondData();
}//void setData( std::shared_ptr<const Measurement> data_hist )


std::shared_ptr<const Measurement> D3SpectrumDisplayDiv::data() const
{
  return m_foreground;
}//std::shared_ptr<const Measurement> data() const


std::shared_ptr<const Measurement> D3SpectrumDisplayDiv::secondData() const
{
  return m_secondary;
}//std::shared_ptr<const Measurement> secondData() const


std::shared_ptr<const Measurement> D3SpectrumDisplayDiv::background() const
{
  return m_background;
}//std::shared_ptr<const Measurement> background() const


float D3SpectrumDisplayDiv::foregroundLiveTime() const
{
  return m_foreground ? m_foreground->live_time() : 0.0f;
}


float D3SpectrumDisplayDiv::foregroundRealTime() const
{
  return m_foreground ? m_foreground->real_time() : 0.0f;
}


float D3SpectrumDisplayDiv::backgroundLiveTime() const
{
  return m_background ? m_background->live_time() : 0.0f;
}


float D3SpectrumDisplayDiv::backgroundRealTime() const
{
  return m_background ? m_background->real_time() : 0.0f;
}


float D3SpectrumDisplayDiv::secondForegroundLiveTime() const
{
  return m_secondary ? m_secondary->live_time() : 0.0f;
}


float D3SpectrumDisplayDiv::secondForegroundRealTime() const
{
  return m_secondary ? m_secondary->real_time() : 0.0f;
}


std::shared_ptr<const Measurement> D3SpectrumDisplayDiv::histUsedForXAxis() const
{
  if( m_foreground )
    return m_foreground;
  return nullptr;
}


void D3SpectrumDisplayDiv::setDisplayScaleFactor( const float sf,
                                               const SpecUtils::SpectrumType spectrum_type )
{
  switch( spectrum_type )
  {
    case SpecUtils::SpectrumType::Foreground:
      throw runtime_error( "setDisplayScaleFactor can not be called for foreground" );
      
    case SpecUtils::SpectrumType::SecondForeground:
      m_secondaryScale = sf;
      scheduleUpdateSecondData();
      break;
      
    case SpecUtils::SpectrumType::Background:
      m_backgroundScale = sf;
      scheduleUpdateBackground();
      break;
  }//switch( spectrum_type )
}//void setDisplayScaleFactor(...)


float D3SpectrumDisplayDiv::displayScaleFactor( const SpecUtils::SpectrumType spectrum_type ) const
{
  switch( spectrum_type )
  {
    case SpecUtils::SpectrumType::Foreground:
      return 1.0f;
    case SpecUtils::SpectrumType::SecondForeground:
      return m_secondaryScale;
    case SpecUtils::SpectrumType::Background:
      return m_backgroundScale;
  }//switch( spectrum_type )
  
  throw runtime_error( "D3SpectrumDisplayDiv::displayScaleFactor(...): invalid input arg" );
  
  return 1.0;
}//double displayScaleFactor( SpecUtils::SpectrumType spectrum_type ) const;


void D3SpectrumDisplayDiv::setBackground( std::shared_ptr<const Measurement> background )
{
  m_background = background;
  doBackgroundLiveTimeNormalization();
  if( !background && m_backgroundSubtract )
    setBackgroundSubtract( false );
  scheduleUpdateBackground();
}//void D3SpectrumDisplayDiv::setBackground(...);


void D3SpectrumDisplayDiv::setSecondData( std::shared_ptr<const Measurement> hist )
{
  m_secondary = hist;
  doSecondaryLiveTimeNormalization();
  scheduleUpdateSecondData();
}//void D3SpectrumDisplayDiv::setSecondData( std::shared_ptr<const Measurement> background );


void D3SpectrumDisplayDiv::visibleRange( double &xmin, double &xmax,
                                      double &ymin, double &ymax ) const
{
  xmin = m_xAxisMinimum;
  xmax = m_xAxisMaximum;
  ymin = m_yAxisMinimum;
  ymax = m_yAxisMaximum;
}


const Wt::WString &D3SpectrumDisplayDiv::xAxisTitle() const
{
  return m_xAxisTitle;
}//const Wt::WString &xAxisTitle() const;


const Wt::WString &D3SpectrumDisplayDiv::yAxisTitle() const
{
  return m_yAxisTitle;
}//const Wt::WString &yAxisTitle() const;


void D3SpectrumDisplayDiv::setXAxisTitle( const Wt::WString &title )
{
  m_xAxisTitle = title;
  if( isRendered() )
    doJavaScript( m_jsgraph + ".setXAxisTitle(" + m_xAxisTitle.jsStringLiteral('\'') + "');" );
}//void setXAxisTitle( const std::string &title )


void D3SpectrumDisplayDiv::setYAxisTitle( const Wt::WString &title, const Wt::WString &titleMulti )
{
  m_yAxisTitle = title;
  m_yAxisTitleMulti = titleMulti;
  
  if( isRendered() )
    doJavaScript( m_jsgraph + ".setYAxisTitle(" + m_yAxisTitle.jsStringLiteral('\'')
                 + ", " + m_yAxisTitleMulti.jsStringLiteral('\'') + ");" );
}//void setYAxisTitle( const std::string &title )



Wt::Signal<double,double,double,double,bool> &D3SpectrumDisplayDiv::xRangeChanged()
{
  return m_xRangeChanged;
}//xRangeChanged()


Wt::Signal<double,double> &D3SpectrumDisplayDiv::shiftAltKeyDragged()
{
  return m_shiftAltKeyDragg;
}


void D3SpectrumDisplayDiv::setChartTitle( const Wt::WString &title )
{
  m_chartTitle = title;
  if( isRendered() )
    doJavaScript( m_jsgraph + ".setTitle(" + title.jsStringLiteral('\'') + ");" );
}//void setChartTitle( const Wt::WString &title )


void D3SpectrumDisplayDiv::setSearchEnergies( const vector<pair<double,double>> &energies )
{
  m_searchEnergies = energies;
  
  string js = "[";
  for( size_t i = 0; i < energies.size(); ++i )
  {
    js += string(i ? "," : "") + "{energy:" + std::to_string(energies[i].first)
          + ", window:" + std::to_string(energies[i].second) + "}";
  }
  js += "]";

  if( isRendered() )
    doJavaScript( m_jsgraph + ".setSearchWindows(" + js + ");" );
}//void setSearchEnergies( const std::vector<std::pair<double,double>> &energies )


bool D3SpectrumDisplayDiv::removeDecorativeHighlightRegion( size_t uniqueid )
{
  if( uniqueid < 3 )
    return false;
  
  const size_t nprev = m_highlights.size();
  for( size_t i = 0; i < nprev; ++i )
  {
    if( m_highlights[i].hash == uniqueid )
    {
      m_highlights.erase( m_highlights.begin() + i );
      
      m_renderFlags |= UpdateHighlightRegions;
      scheduleRender();
      return true;
    }
  }
  
#if( PERFORM_DEVELOPER_CHECKS )
  log_developer_error( __func__, ("D3SpectrumDisplayDiv::removeDecorativeHighlightRegion:"
                                  " Didnt find uniqueid=" + std::to_string(uniqueid)).c_str() );
#endif
  
  return false;
}//void removeDecorativeHighlightRegions()


void D3SpectrumDisplayDiv::removeAllDecorativeHighlightRegions()
{
  if( m_highlights.empty() )
    return;
  
  m_highlights.clear();
  m_renderFlags |= UpdateHighlightRegions;
  scheduleRender();
}//void removeAllDecorativeHighlightRegions()


size_t D3SpectrumDisplayDiv::addDecorativeHighlightRegion( const float lowerx,
                                                          const float upperx,
                                                          const Wt::WColor &color,
                                                          const HighlightRegionFill fillType,
                                                          const Wt::WString &txt  )
{
  D3SpectrumDisplayDiv::HighlightRegion region;
  region.lowerx = lowerx;
  region.upperx = upperx;
  region.color = color;
  region.fill_type = fillType;
  region.display_txt = txt;
  region.hash = 0;
  
  boost::hash_combine( region.hash, lowerx );
  boost::hash_combine( region.hash, upperx );
  boost::hash_combine( region.hash, color.red() );
  boost::hash_combine( region.hash, color.green() );
  boost::hash_combine( region.hash, color.blue() );
  boost::hash_combine( region.hash, color.alpha() );
  boost::hash_combine( region.hash, static_cast<int>(fillType) );
  boost::hash_combine( region.hash, hash<string>()(txt.toUTF8()) );
  
  if( region.hash <= 2 )
    region.hash += 3;
  
  //should in principle check for collision, but whatever
  
  m_highlights.push_back( region );
  
  m_renderFlags |= UpdateHighlightRegions;
  scheduleRender();
  
  return region.hash;
}//void addDecorativeHighlightRegion(...)


void D3SpectrumDisplayDiv::setHighlightRegionsToClient()
{
  WStringStream jsstrm;
  jsstrm << m_jsgraph << ".setHighlightRegions";
  
  if( m_highlights.empty() )
  {
    jsstrm << "(null);";
  }else
  {
    jsstrm << "([";
    for( size_t i = 0; i < m_highlights.size(); ++i )
    {
      const D3SpectrumDisplayDiv::HighlightRegion &region = m_highlights[i];
      jsstrm << std::string(i ? ",{" : "{")
             << "lowerEnergy:" << static_cast<double>(region.lowerx)
             << ", upperEnergy:" << static_cast<double>(region.upperx)
             << ", fill: 'rgba(" << region.color.red() << "," << region.color.green()  //bug in Wt 3.3.4 means need to manually write out rgba()
                                 << "," << region.color.blue()
             << "," << (region.color.alpha()/255.0) << ")'";
      
      switch( region.fill_type )
      {
        case HighlightRegionFill::Full:
          // We'll skip putting this in - previous to 20240527 this field didnt exist, so we'll keep compatiblity
          //jsstrm << ", drawRegion: 'All'";
          break;
          
        case HighlightRegionFill::BelowData:
          jsstrm << ", drawRegion: 'BelowData'";
          break;
      }//switch( region.fill_type )
      
      if( !region.display_txt.empty() )
        jsstrm << ", text: " << region.display_txt.jsStringLiteral('\'');
      
      jsstrm << ", hash:" << std::to_string(region.hash)
             << "}";
    }//for( loop over m_highlights )
  
    jsstrm << "]);";
  }//if( no highlights ) / else
  
  if( isRendered() )
    doJavaScript( jsstrm.str() );
}//void setHighlightRegionsToClient()


void D3SpectrumDisplayDiv::scheduleUpdateForeground()
{
  m_renderFlags |= UpdateForegroundSpectrum;
  scheduleRender();
}


void D3SpectrumDisplayDiv::scheduleUpdateBackground()
{
  m_renderFlags |= UpdateBackgroundSpectrum;
  scheduleRender();
}


void D3SpectrumDisplayDiv::scheduleUpdateSecondData()
{
  m_renderFlags |= UpdateSecondarySpectrum;
  scheduleRender();
}


void D3SpectrumDisplayDiv::renderForegroundToClient()
{
  const std::shared_ptr<const Measurement> &data_hist = m_foreground;
  
  string js;
  
  const string resetDomain = m_renderFlags.testFlag(ResetXDomain) ? "true" : "false";
  
  // Set the data for the chart
  if ( data_hist )
  {
    // Create the measurement array (should only have one measurement)
    std::ostringstream ostr;
    std::vector< std::pair<const Measurement *,D3SpectrumExport::D3SpectrumOptions> > measurements;
    std::pair<const Measurement *,D3SpectrumExport::D3SpectrumOptions> foregroundData;
    D3SpectrumExport::D3SpectrumOptions foregroundOptions;
    
    // Set options for the spectrum
    foregroundOptions.peak_color = m_defaultPeakColor.isDefault() ? string("blue") : m_defaultPeakColor.cssText();
    foregroundOptions.spectrum_type = SpecUtils::SpectrumType::Foreground;
    foregroundOptions.display_scale_factor = displayScaleFactor( SpecUtils::SpectrumType::Foreground );  //will always be 1.0f
    // Leave line color blank, as we set a CSS rule for `--d3spec-fore-line-color`
    //foregroundOptions.line_color = m_foregroundLineColor.isDefault() ? string("black") : m_foregroundLineColor.cssText();
    
    // Set the peak data for the spectrum
    if ( m_peakModel )
    {
      std::shared_ptr<const std::deque< PeakModel::PeakShrdPtr > > peaks = m_peakModel->peaks();
      vector< std::shared_ptr<const PeakDef> > inpeaks;
      if( peaks )
        inpeaks.insert( end(inpeaks), peaks->begin(), peaks->end() );
      
      foregroundOptions.peaks_json = PeakDef::peak_json( inpeaks, data_hist );
    }
    
    measurements.push_back( pair<const Measurement *,D3SpectrumExport::D3SpectrumOptions>(data_hist.get(),foregroundOptions) );
    
    // Set the data on the JS side
    if ( D3SpectrumExport::write_and_set_data_for_chart(ostr, id(), measurements) ) {
      string data = ostr.str();
      size_t index = data.find( "spec_chart_" );
      data = data.substr( 0, index );
      js = data + m_jsgraph + ".setSpectrumData(data_" + id() + ", " + resetDomain + ", 'FOREGROUND', 0, 1 );";
    }
  } else {
    //js = m_jsgraph + ".removeSpectrumDataByType(" + resetDomain + ", 'FOREGROUND' );";
    js = m_jsgraph + ".setData(null,true);";
  }//if ( data_hist ) / else
  
  
  if( isRendered() )
    doJavaScript( js );
  else
    m_pendingJs.push_back( js );
}//void D3SpectrumDisplayDiv::updateData()


void D3SpectrumDisplayDiv::renderBackgroundToClient()
{
  string js;
  const std::shared_ptr<const Measurement> &background = m_background;
  
  // Set the data for the chart
  if ( background ) {
    // Create the measurement array (should only have one measurement)
    std::ostringstream ostr;
    std::vector< std::pair<const Measurement *,D3SpectrumExport::D3SpectrumOptions> > measurements;
    std::pair<const Measurement *,D3SpectrumExport::D3SpectrumOptions> backgroundData;
    D3SpectrumExport::D3SpectrumOptions backgroundOptions;
    
    // Set options for the spectrum
    backgroundOptions.spectrum_type = SpecUtils::SpectrumType::Background;
    backgroundOptions.display_scale_factor = displayScaleFactor( SpecUtils::SpectrumType::Background );
    // Leave line color blank, as we set a CSS rule for `--d3spec-back-line-color`
    //backgroundOptions.line_color = m_backgroundLineColor.isDefault() ? string("green") : m_backgroundLineColor.cssText();
    
    // We cant currently access the parent InterSpec class, but if we could, then
    //  we could draw the background peaks by doing something like:
    //const std::set<int> &backSample = m_interspec->displayedSamples(SpecUtils::SpectrumType::Background);
    //std::shared_ptr<SpecMeas> backgroundMeas = m_interspec->measurment(SpecUtils::SpectrumType::Background);
    //std::shared_ptr< std::deque< std::shared_ptr<const PeakDef> > > backpeaks = backgroundMeas->peaks( backSample );
    //vector< std::shared_ptr<const PeakDef> > inpeaks( backpeaks->begin(), backpeaks->end() );
    //backgroundOptions.peaks_json = PeakDef::peak_json( inpeaks );
    
    measurements.push_back( pair<const Measurement *,D3SpectrumExport::D3SpectrumOptions>(background.get(), backgroundOptions) );
    
    // Set the data on the JS side
    if ( D3SpectrumExport::write_and_set_data_for_chart(ostr, id(), measurements) ) {
      string data = ostr.str();
      size_t index = data.find( "spec_chart_" );
      data = data.substr( 0, index );
      js = data + m_jsgraph + ".setSpectrumData(data_" + id() + ", false, 'BACKGROUND', 1, -1);";
    }
  } else {
    js = m_jsgraph + ".removeSpectrumDataByType(false, 'BACKGROUND' );";
  }//if ( background )
  
  if( isRendered() )
    doJavaScript( js );
  else
    m_pendingJs.push_back( js );
}//void D3SpectrumDisplayDiv::updateBackground()


void D3SpectrumDisplayDiv::renderSecondDataToClient()
{
  string js;
  const std::shared_ptr<const Measurement> &hist = m_secondary;
  
  // Set the data for the chart
  if ( hist ) {
    // Create the measurement array (should only have one measurement)
    std::ostringstream ostr;
    std::vector< std::pair<const Measurement *,D3SpectrumExport::D3SpectrumOptions> > measurements;
    std::pair<const Measurement *,D3SpectrumExport::D3SpectrumOptions> secondaryData;
    D3SpectrumExport::D3SpectrumOptions secondaryOptions;
    
    // Set options for the spectrum
    secondaryOptions.spectrum_type = SpecUtils::SpectrumType::SecondForeground;
    secondaryOptions.display_scale_factor = displayScaleFactor( SpecUtils::SpectrumType::SecondForeground );
    // Leave line color blank, as we set a CSS rule for `--d3spec-second-line-color`
    //secondaryOptions.line_color = m_secondaryLineColor.isDefault() ? string("steelblue") : m_secondaryLineColor.cssText();
    
    measurements.push_back( pair<const Measurement *,D3SpectrumExport::D3SpectrumOptions>(hist.get(), secondaryOptions) );
    
    // Set the data on the JS side
    if ( D3SpectrumExport::write_and_set_data_for_chart(ostr, id(), measurements) ) {
      string data = ostr.str();
      size_t index = data.find( "spec_chart_" );
      data = data.substr( 0, index );
      js = data + m_jsgraph + ".setSpectrumData(data_" + id() + ", false, 'SECONDARY', 2, 1);";
    }
  } else {
    js = m_jsgraph + ".removeSpectrumDataByType(false, 'SECONDARY' );";
  }//if ( hist )
  
  if( isRendered() )
    doJavaScript( js );
  else
    m_pendingJs.push_back( js );
}//void D3SpectrumDisplayDiv::updateSecondData()


void D3SpectrumDisplayDiv::applyColorTheme( std::shared_ptr<const ColorTheme> theme )
{
  if( theme )
  {
    setForegroundSpectrumColor( theme->foregroundLine );
    setBackgroundSpectrumColor( theme->backgroundLine );
    setSecondarySpectrumColor( theme->secondaryLine );
    setDefaultPeakColor( theme->defaultPeakLine );
    
    setAxisLineColor( theme->spectrumAxisLines );
    setChartMarginColor( theme->spectrumChartMargins );
    setChartBackgroundColor( theme->spectrumChartBackground );
    setTextColor( theme->spectrumChartText );
    
    setPeakLabelSize( theme->spectrumPeakLabelSize.toUTF8() );
    setPeakLabelRotation( theme->spectrumPeakLabelRotation );
    setLogYAxisMin( theme->spectrumLogYAxisMin );
  }else
  {
    setForegroundSpectrumColor( {} );
    setBackgroundSpectrumColor( {} );
    setSecondarySpectrumColor( {} );
    setDefaultPeakColor( {} );
    
    setAxisLineColor( {} );
    setChartMarginColor( {} );
    setChartBackgroundColor( {} );
    setTextColor( {} );
    
    setPeakLabelSize( "" );
    setPeakLabelRotation( 0.0 );
    setLogYAxisMin( 0.1 );
  }
}//void applyColorTheme( std::shared_ptr<const ColorTheme> theme );


void D3SpectrumDisplayDiv::setForegroundSpectrumColor( const Wt::WColor &color )
{
  m_foregroundLineColor = color.isDefault() ? WColor( 0x00, 0x00, 0x00 ) : color;
  
  string rulename = "ForeSpecLineColor";
  WCssStyleSheet &style = wApp->styleSheet();
  if( m_cssRules.count(rulename) )
    style.removeRule( m_cssRules[rulename] );
  m_cssRules[rulename] = style.addRule( ":root", "--d3spec-fore-line-color: " + m_foregroundLineColor.cssText() );
  
  //scheduleUpdateForeground();
}

void D3SpectrumDisplayDiv::setBackgroundSpectrumColor( const Wt::WColor &color )
{
  m_backgroundLineColor = color.isDefault() ? WColor(0x00,0xff,0xff) : color;
  
  string rulename = "BackSpecLineColor";
  WCssStyleSheet &style = wApp->styleSheet();
  if( m_cssRules.count(rulename) )
    style.removeRule( m_cssRules[rulename] );
  m_cssRules[rulename] = style.addRule( ":root", "--d3spec-back-line-color: " + m_backgroundLineColor.cssText() );
  
  //scheduleUpdateBackground();
}

void D3SpectrumDisplayDiv::setSecondarySpectrumColor( const Wt::WColor &color )
{
  m_secondaryLineColor = color.isDefault() ? WColor(0x00,0x80,0x80) : color;
  
  string rulename = "SecondSpecLineColor";
  WCssStyleSheet &style = wApp->styleSheet();
  if( m_cssRules.count(rulename) )
    style.removeRule( m_cssRules[rulename] );
  m_cssRules[rulename] = style.addRule( ":root", "--d3spec-second-line-color: " + m_secondaryLineColor.cssText() );
  
  //scheduleUpdateSecondData();
}

void D3SpectrumDisplayDiv::setTextColor( const Wt::WColor &color )
{
  m_textColor = color.isDefault() ? WColor(0,0,0) : color;
  const string c = m_textColor.cssText();
  const string rulename = "TextColor";
  
  WCssStyleSheet &style = wApp->styleSheet();
  if( m_cssRules.count(rulename) )
    style.removeRule( m_cssRules[rulename] );
  
  m_cssRules[rulename] = style.addRule( ":root", "--d3spec-text-color: " + c + ";" );
}


void D3SpectrumDisplayDiv::setAxisLineColor( const Wt::WColor &color )
{
  m_axisColor = color.isDefault() ? WColor(0,0,0) : color;
  
  string rulename = "AxisColor";
  
  WCssStyleSheet &style = wApp->styleSheet();
  if( m_cssRules.count(rulename) )
    style.removeRule( m_cssRules[rulename] );
  
  // Sets axis colors, and ".peakLine, .escapeLineForward, .mouseLine, .secondaryMouseLine"
  
  m_cssRules[rulename] = style.addRule( ":root", "--d3spec-axis-color: " + m_axisColor.cssText() );
  
  
  //ToDo: figure out how to make grid lines look okay.
  //rulename = "GridColor";
  //if( m_cssRules.count(rulename) )
  //  style.removeRule( m_cssRules[rulename] );
  //m_cssRules[rulename] = style.addRule( ".xgrid > .tick, .ygrid > .tick", "stroke: #b3b3b3" );
  //
  //rulename = "MinorGridColor";
  //if( m_cssRules.count(rulename) )
  //  style.removeRule( m_cssRules[rulename] );
  //m_cssRules[rulename] = style.addRule( ".minorgrid", "stroke: #e6e6e6" );
}

void D3SpectrumDisplayDiv::setChartMarginColor( const Wt::WColor &color )
{
  m_chartMarginColor = color;
  
  const string rulename = "MarginColor";
  
  WCssStyleSheet &style = wApp->styleSheet();
  
  if( color.isDefault() )
  {
    if( m_cssRules.count(rulename) )
    {
      style.removeRule( m_cssRules[rulename] );
      m_cssRules.erase( rulename );
    }
    
    return;
  }//if( color.isDefault() )
  
  if( m_cssRules.count(rulename) )
    style.removeRule( m_cssRules[rulename] );
  
  m_cssRules[rulename] = style.addRule( ":root", "--d3spec-background-color: " + color.cssText() + ";" );
  //Actually this will set the background for the entire chart...
  //m_cssRules[rulename] = style.addRule( "#" + id() + " > svg", "background: " + color.cssText() ); // to set background color for just this chart
}//setChartMarginColor(...)


void D3SpectrumDisplayDiv::setChartBackgroundColor( const Wt::WColor &color )
{
  m_chartBackgroundColor = color;
  const string c = color.isDefault() ? "rgba(0,0,0,0)" : color.cssText();
  
  const string rulename = "BackgroundColor";
  
  WCssStyleSheet &style = wApp->styleSheet();
  
  if( m_cssRules.count(rulename) )
    style.removeRule( m_cssRules[rulename] );
    
  m_cssRules[rulename] = style.addRule( ":root", "--d3spec-chart-area-color: " + c + ";" );
  //m_cssRules[rulename] = style.addRule( "#chartarea" + id(), "fill: " + c ); //If we wanted to apply this color to only this chart
}

void D3SpectrumDisplayDiv::setDefaultPeakColor( const Wt::WColor &color )
{
  m_defaultPeakColor = color.isDefault() ? WColor(0,51,255,155) : color;
  
  //The default peak color is specified as part of the foreground JSON, so we
  //  need to reload the foreground to client to update the color.
  scheduleUpdateForeground();
}


/** Sets the charts font size.
 
 Example values: "8px", "smaller", "12", "10px", "x-small", etc.
 An empty string sets to default chart font size.
 */
void D3SpectrumDisplayDiv::setPeakLabelSize( const std::string &fontSize )
{
  m_peakLabelFontSize = fontSize;
  
  if( isRendered() )
  {
    string str = fontSize.empty() ? string("null") : Wt::WWebWidget::jsStringLiteral(fontSize,'\'');
    doJavaScript( m_jsgraph + ".setPeakLabelSize(" + str + ");" );
  }
  
  scheduleUpdateForeground(); //JIC, the JS setPeakLabelSize(...) wont cause a re-draw
}//void setPeakLabelSize( const std::string &fontSize );


void D3SpectrumDisplayDiv::setPeakLabelRotation( const double rotation )
{
  m_peakLabelRotationDegrees = rotation;
  
  if( isRendered() )
    doJavaScript( m_jsgraph + ".setPeakLabelRotation(" + std::to_string(rotation) + ");" );
  
  scheduleUpdateForeground(); //JIC, the JS setPeakLabelRotation(...) wont cause a re-draw
}//void setPeakLabelRotation( const double rotation )


void D3SpectrumDisplayDiv::setLogYAxisMin( const double ymin )
{
  assert( ymin >= 0 );
  
  if( ymin <= 0.0 )
    throw runtime_error( "Log Y-Axis min must be larger than zero." );
  
  m_logYAxisMin = ymin;
  
  if( isRendered() )
    doJavaScript( m_jsgraph + ".setLogYAxisMin(" + std::to_string(ymin) + "); "
                 + m_jsgraph + ".redraw()();" );
}//void setLogYAxisMin( const double ymin )


double D3SpectrumDisplayDiv::logYAxisMin() const
{
  return m_logYAxisMin;
}

void D3SpectrumDisplayDiv::saveChartToImg( const std::string &filename, const bool asPng )
{
  // For now we grab CSS rules dynamically in the JS, which is tedious and error-prone, but we could
  //  use the following to get (some of) the rules from C++ land.
  //string cssrules;
  //for( const auto &p : m_cssRules )
  //  cssrules += p.second->selector() + "{ " + p.second->declarations() + " }  ";
  //cout << "CSS rules: " << cssrules << endl;
  
  LOAD_JAVASCRIPT(wApp, "src/D3SpectrumDisplayDiv.cpp", "D3SpectrumDisplayDiv", wtjsSvgToImgDownload);
  
  if( isRendered() )
    doJavaScript( "Wt.WT.SvgToImgDownload(" + m_jsgraph + ",'" + filename + "', "
                  + string(asPng ? "true" : "false") + ");" );
}//void saveChartToPng( const std::string &name )



void D3SpectrumDisplayDiv::setFeatureMarkerOption( FeatureMarkerType option, bool show )
{
  string js = m_jsgraph;
  
  switch( option )
  {
    case FeatureMarkerType::EscapePeakMarker:
      js += ".setEscapePeaks";
      break;
    case FeatureMarkerType::ComptonPeakMarker:
      js += ".setComptonPeaks";
      break;
    case FeatureMarkerType::ComptonEdgeMarker:
      js += ".setComptonEdge";
      break;
    case FeatureMarkerType::SumPeakMarker:
      js += ".setSumPeaks";
      break;
    case FeatureMarkerType::NumFeatureMarkers:
    default:
      return;
  }//switch( option )
  
  m_showFeatureMarker[static_cast<int>(option)] = show;
  js += "(" + jsbool(show) + ");";
  
  if( isRendered() )
    doJavaScript( js );
}//void D3SpectrumDisplayDiv::setFeatureMarkerOption(...)


void D3SpectrumDisplayDiv::setComptonPeakAngle( int angle )
{
  m_comptonPeakAngle = angle;
  
  if( isRendered() )
    doJavaScript( m_jsgraph + ".setComptonPeakAngle(" + std::to_string(angle) + ");" );
}//void D3SpectrumDisplayDiv::setComptonPeakAngle( int angle )


int D3SpectrumDisplayDiv::comptonPeakAngle() const
{
  return m_comptonPeakAngle;
}//int comptonPeakAngle() const


void D3SpectrumDisplayDiv::showXAxisSliderChart( const bool show )
{
  if( m_showXAxisSliderChart == show )
    return;
  
  m_showXAxisSliderChart = show;
  if( isRendered() )
    doJavaScript( m_jsgraph + ".setShowXAxisSliderChart(" + jsbool(show) + ");" );
  
  m_xAxisSliderShown.emit( show );
}//void showXAxisSliderChart( const bool show )


bool D3SpectrumDisplayDiv::xAxisSliderChartIsVisible() const
{
  return m_showXAxisSliderChart;
}//void xAxisSliderChartIsVisible() const;



void D3SpectrumDisplayDiv::showYAxisScalers( const bool show )
{
  if( m_showYAxisScalers == show )
    return;
  
  m_showYAxisScalers = show;
  if( isRendered() )
    doJavaScript( m_jsgraph + ".setShowSpectrumScaleFactorWidget(" + jsbool(show) + ");" );
}//void showXAxisSliderChart( const bool show )


bool D3SpectrumDisplayDiv::yAxisScalersIsVisible() const
{
  return m_showYAxisScalers;
}//void xAxisSliderChartIsVisible() const;


void D3SpectrumDisplayDiv::chartShiftKeyDragCallback( double x0, double x1 )
{
  // cout << "chartShiftKeyDragCallback" << endl;
  m_shiftKeyDragg.emit( x0, x1 );
}//void D3SpectrumDisplayDiv::chartShiftKeyDragCallback(...)

void D3SpectrumDisplayDiv::chartShiftAltKeyDragCallback( double x0, double x1 )
{
  // cout << "chartShiftAltKeyDragCallback" << endl;
  m_shiftAltKeyDragg.emit( x0, x1 );
}//void D3SpectrumDisplayDiv::chartShiftAltKeyDragCallback(...)

void D3SpectrumDisplayDiv::chartRightMouseDragCallback( double x0, double x1 )
{
  // cout << "chartRightMouseDragCallback" << endl;
  m_rightMouseDragg.emit( x0, x1 );
}//void D3SpectrumDisplayDiv::chartRightMouseDragCallback(...)

void D3SpectrumDisplayDiv::chartLeftClickCallback( double x, double y, double pageX, double pageY )
{
  // cout << "chartLeftClickCallback" << endl;
  m_leftClick.emit( x, y, pageX, pageY );
}//void D3SpectrumDisplayDiv::chartDoubleLeftClickCallback(...)

void D3SpectrumDisplayDiv::chartDoubleLeftClickCallback( double x, double y )
{
  // cout << "chartDoubleLeftClickCallback" << endl;
  m_doubleLeftClick.emit( x, y );
}//void D3SpectrumDisplayDiv::chartDoubleLeftClickCallback(...)

void D3SpectrumDisplayDiv::chartRightClickCallback( double x, double y, double pageX, double pageY )
{
  // cout << "chartRightClickCallback" << endl;
  m_rightClick.emit( x, y, pageX, pageY );
}//void D3SpectrumDisplayDiv::chartRightClickCallback(...)


void D3SpectrumDisplayDiv::existingRoiEdgeDragCallback( double new_lower_energy, double new_upper_energy,
                                                  double new_lower_px, double new_upper_px,
                                                  double original_lower_energy, bool isfinal )
{
  m_existingRoiEdgeDrag.emit( new_lower_energy, new_upper_energy, new_lower_px, new_upper_px,
                                             original_lower_energy, isfinal );
}//void D3SpectrumDisplayDiv::chartRoiDragedCallback(...)


void D3SpectrumDisplayDiv::performExistingRoiEdgeDragWork(
                                                  double new_lower_energy, double new_upper_energy,
                                                  double new_lower_px, double new_upper_px,
                                                  double original_lower_energy, bool isfinal )
{
  std::unique_ptr<UndoRedoManager::PeakModelChange> peak_undo_creator;
  if( isfinal )
    peak_undo_creator.reset( new UndoRedoManager::PeakModelChange() );
  
//  cout << "chartRoiDragedCallback: energy={" << new_lower_energy << "," << new_upper_energy << "}, "
//       << "newPx={" << new_lower_px << "," << new_upper_px << "}, original_lower_energy=" << original_lower_energy
//       << ", isfinal=" << isfinal << endl;
  D3SpectrumDisplayDiv *spectrum = this;
  
  //if( !spectrum )
  //  return;
  
  PeakModel *peakModel = spectrum->m_peakModel;
  shared_ptr<const Measurement> foreground = spectrum->data();
  
  try
  {
    if( !peakModel || !foreground )  //Shouldnt ever happen
      return;
    
    shared_ptr<const deque<PeakModel::PeakShrdPtr>> origpeaks = peakModel->peaks();
    if( !origpeaks )
      return;  //shouldnt ever happen
    
    double minDe = 999999.9;
    std::shared_ptr<const PeakContinuum> continuum;
    for( auto p : *origpeaks )
    {
      const double de = fabs( p->continuum()->lowerEnergy() - original_lower_energy );
      if( de < minDe )
      {
        minDe = de;
        continuum = p->continuum();
      }
    }//for( auto p : *origpeaks )
    
    if( !continuum || minDe > 1.0 )  //0.001 would probably be fine instead of 1.0
    {
      spectrum->updateRoiBeingDragged( {} );
      
      throw runtime_error( "Couldnt find a continuum with lower energy " + std::to_string(original_lower_energy)
                          + " (de=" + std::to_string(minDe) + ")" );
    }//if( failed to find continuum )
    
  
    auto new_continuum = std::make_shared<PeakContinuum>( *continuum );
    
    //Lets re-use the c++ ROI value that we arent dragging, to avoid some cycle
    //  of rounding that could lead us to the end not being changed ending up
    //  with a different value than initially.
    const bool dragginUpperEnergy = (fabs(new_lower_energy - continuum->lowerEnergy()) < fabs(new_upper_energy - continuum->upperEnergy()));
    
    if( dragginUpperEnergy )
      new_lower_energy = continuum->lowerEnergy();
    else
      new_upper_energy = continuum->upperEnergy();
    
    new_continuum->setRange( new_lower_energy, new_upper_energy );
    
    bool allPeaksInRoiAreGaus = true;
    vector< shared_ptr<const PeakDef>> new_roi_initial_peaks, orig_roi_peaks;
    for( auto p : *origpeaks )
    {
      if( p->continuum() == continuum )
      {
        orig_roi_peaks.push_back( p );
        auto newpeak = make_shared<PeakDef>(*p);
        newpeak->setContinuum( new_continuum );
        allPeaksInRoiAreGaus = (allPeaksInRoiAreGaus && newpeak->gausPeak());
        new_roi_initial_peaks.push_back( newpeak );
      }
    }
    
    //if( dragginUpperEnergy && newpeak->gau && new_upper_energy < (newpeak->mean() - newpeak->sigma()) )
    if( allPeaksInRoiAreGaus && (new_roi_initial_peaks.size() > 1) )
    {
      map<double,shared_ptr<const PeakDef>> distance_to_roi;
      
      //Add all peaks that are at least 1 sigma outside of the ROI bounds to distance_to_roi.
      for( auto p : new_roi_initial_peaks )
      {
        const double m = p->mean();
        if( (m+p->sigma()) < new_lower_energy || (m-p->sigma()) > new_upper_energy )
          distance_to_roi[-std::min(m - new_lower_energy, m-new_upper_energy)] = p;
      }
      
      //Erase peaks in distance_to_roi from new_roi_initial_peaks, starting with
      //  ones furthest outside of ROI bounds.  Make sure that there is at least
      //  one peak left though.
      for( const auto &dp : distance_to_roi )
      {
        if( new_roi_initial_peaks.size() > 1 )
          new_roi_initial_peaks.erase( std::find(begin(new_roi_initial_peaks),end(new_roi_initial_peaks),dp.second) );
      }
    }//if( new_roi_initial_peaks.size() > 1 )
    
    //If region to narrow, or fit fails, pass back null if !isFinal, or original ROI if isFinal
    //cout << "new_upper_px=" << new_upper_px << ", new_lower_px=" << new_lower_px << endl;
    if( !allPeaksInRoiAreGaus )
    {
      if( isfinal )
      {
        // TODO: add a `PeakModel::replacePeaks(orig,newer)` function to allow updating peak quanitites in one step, or allow setting kLowerX/kUpperX columns in setData(...) function
        peakModel->removePeaks( orig_roi_peaks );
        
        std::vector<PeakDef> peaks_to_add;
        for( auto p : new_roi_initial_peaks )
          peaks_to_add.push_back( *p );
        
        peakModel->addPeaks( peaks_to_add );
      }else
      {
        spectrum->updateRoiBeingDragged( new_roi_initial_peaks );
      }
    }else if( new_upper_px >= (new_lower_px+10) )  //perhaps this should be by percentage of ROI?
    {
      //Need to check that all peaks are Gaussian.
      //  Actually should make sure a ROI can only have data defined or Gausian peaks only (what happens now)
      std::shared_ptr<const DetectorPeakResponse> detector;
      
      // As user drag a ROI, the parameters may change substantially, but we are always comparing against the
      //  original peaks chi2/dof; instead we should compare to the last peaks fit that were used, and the original ones
      const auto now = chrono::steady_clock::now();
      const auto dt = now - m_last_drag_time;
      if( (m_continuum_being_drug == continuum)
         && (new_roi_initial_peaks.size() == m_last_being_drug_peaks.size())
         && !m_last_being_drug_peaks.empty()
         && (dt < std::chrono::seconds(15)) )
      {
        //cout << "Using previously drug-n-fit peaks" << endl;
        
        const auto old_continuum = m_last_being_drug_peaks.front()->continuum();
        assert( old_continuum );
        auto new_continuum = std::make_shared<PeakContinuum>( *old_continuum );
        new_continuum->setRange( new_lower_energy, new_upper_energy );
        
        new_roi_initial_peaks.clear();
        for( const auto &p : m_last_being_drug_peaks )
        {
          auto newpeak = make_shared<PeakDef>( *p );
          newpeak->setContinuum( new_continuum );
          new_roi_initial_peaks.push_back( newpeak );
        }
      }//if( we should start from the peaks we last fit while dragging )
      
      vector<shared_ptr<const PeakDef>> refitpeaks
                  = refitPeaksThatShareROI( foreground, detector, new_roi_initial_peaks, 3.0 );
      
      m_continuum_being_drug = continuum;
      m_last_being_drug_peaks = refitpeaks;
      m_last_drag_time = chrono::steady_clock::now();
      
      
      //If the fit failed, use the old peaks, but with the ROI changed to what the user has
      const auto &newpeaks = refitpeaks.empty() ? new_roi_initial_peaks : refitpeaks;
      
      if( isfinal )
      {
        // TODO: add a `PeakModel::replacePeaks(orig,newer)` function to allow updating peak quanitites in one step, or allow setting kLowerX/kUpperX columns in setData(...) function
        
        // TODO: or rather, to consider: we could `m_continuum_being_drug` use, so that we get exactly what is shown
        
        std::vector<PeakDef> peaks_to_add;
        for( auto p : newpeaks )
          peaks_to_add.push_back( *p );
        
        peakModel->removePeaks( orig_roi_peaks );
        peakModel->addPeaks( peaks_to_add );
        
        m_continuum_being_drug.reset();
        m_last_being_drug_peaks.clear();
        m_last_drag_time = chrono::steady_clock::time_point{};
      }else
      {
        spectrum->updateRoiBeingDragged( newpeaks );
      }
      
    }else
    {
      cout << "User wants to erase peaks" << endl;
      spectrum->updateRoiBeingDragged( {} );
      
      if( isfinal )
        peakModel->removePeaks( orig_roi_peaks );
    }//if( not narrow region ) / else
  }catch( std::exception &e )
  {
    cerr << "Caught exception: " << e.what() << endl;
  }//try / catch
  
}//performExistingRoiEdgeDragWork(...)


void D3SpectrumDisplayDiv::dragCreateRoiCallback( double lower_energy, double upper_energy,
                                                    int nForcedPeaks, bool isfinal,
                                                    double window_xpx, double window_ypx )
{  
  m_dragCreateRoi.emit( lower_energy, upper_energy, nForcedPeaks, isfinal, window_xpx, window_ypx );
}//dragCreateRoiCallback(...)


void D3SpectrumDisplayDiv::performDragCreateRoiWork( double lower_energy, double upper_energy,
                                                          int nForcedPeaks, bool isfinal,
                                                          double window_xpx, double window_ypx )
{
  D3SpectrumDisplayDiv *spectrum = this;
  const bool allowAsync = true;
  
  assert( spectrum && spectrum->m_peakModel );
  if( !spectrum || !spectrum->m_peakModel )
  {
    updateRoiBeingDragged( {} );
    m_last_being_added_peaks.clear();
    return;
  }
  
  if( upper_energy < lower_energy )
    std::swap( lower_energy, upper_energy );
  

  InterSpecApp *app = dynamic_cast<InterSpecApp *>(wApp);
  InterSpec *viewer = app ? app->viewer() : nullptr;
  if( !viewer )
    return;
  
  PeakModel *peakModel = spectrum->m_peakModel;
  std::shared_ptr<const SpecMeas> meas = viewer ? viewer->measurment(SpecUtils::SpectrumType::Foreground) : nullptr;
  std::shared_ptr<const DetectorPeakResponse> detector = meas ? meas->detector() : nullptr;

  std::shared_ptr<const Measurement> foreground = spectrum->data();
  
  if( !foreground || !meas )
  {
    updateRoiBeingDragged( {} );
    m_last_being_added_peaks.clear();
    return;
  }
  
  // Lets determine if this is a HPGe spectrum or not - this is used for minimum width
  //  we will consider fitting a peak for, as well as the maximum number of peaks we
  //  will consider.
  const bool isHPGe = PeakFitUtils::is_likely_high_res( viewer );
  
  std::vector<std::shared_ptr<const PeakDef>> prev_shown_peaks = m_last_being_added_peaks;
  
  auto fcnworker = [foreground,detector,lower_energy,upper_energy,nForcedPeaks,isfinal,window_xpx,window_ypx,app,spectrum,peakModel,isHPGe,prev_shown_peaks](){
  
    const float erange = upper_energy - lower_energy;
    const float midenergy = 0.5f*(lower_energy + upper_energy);
    
    try
    {
      //const auto start_cpu_time = SpecUtils::get_cpu_time();
      //const auto start_wall_time = SpecUtils::get_wall_time();
      
      float min_sigma_width_kev, max_sigma_width_kev;
<<<<<<< HEAD
      expected_peak_width_limits( midenergy, isHPGe, min_sigma_width_kev, max_sigma_width_kev );
=======
      expected_peak_width_limits( midenergy, isHpge, foreground, min_sigma_width_kev, max_sigma_width_kev );
>>>>>>> dca3d4f6
      
      if( erange < min_sigma_width_kev )
        throw runtime_error( "to small range" );
      
      int nPeaks = 1;
      const size_t start_channel = foreground->find_gamma_channel(lower_energy);
      const size_t end_channel = foreground->find_gamma_channel(upper_energy);
      
      std::vector< std::tuple<float,float,float> > candidate_peaks;
      secondDerivativePeakCanidates( foreground, isHPGe, start_channel, end_channel, candidate_peaks );
      const size_t ncandidates = candidate_peaks.size();
      
      //const auto derivative_peaks = secondDerivativePeakCanidatesWithROI( foreground, isHPGe, start_channel, end_channel );
      //const size_t ncandidates = derivative_peaks.size();
      
      nPeaks = static_cast<int>( ncandidates );
      nPeaks = std::max( nPeaks, 1 );
      nPeaks = std::min( nPeaks, static_cast<int>(2*erange/min_sigma_width_kev) );
      //Always allow for fitting at least three different number of peaks, even if only single core.
      // But note! Results are currently dependent on how many cores the users computer has!
      //  (I dont like this, in principle - need to do some benchmarking to see how long things
      //   take (on low end devices) to see if we can make the same for all devices)
      const size_t ncores = static_cast<size_t>( std::max(3, SpecUtilsAsync::num_physical_cpu_cores()) );
      
      vector<int> npeakstry;
      
      if( nForcedPeaks > 0 && nForcedPeaks < 10 )
      {
        npeakstry.push_back( nForcedPeaks );
      }else if( !isfinal || spectrum->m_last_being_added_peaks.empty() ) //if `isfinal`, and we have peaks already cached, dont refit peaks (avoids slight delay)
      {
        if( nPeaks > 1 && ncores > 1 )
          npeakstry.push_back( nPeaks - 1 );
        
        npeakstry.push_back( nPeaks );
        
        if( npeakstry.size() < ncores && ((erange/(nPeaks + 1)) > min_sigma_width_kev) )
          npeakstry.push_back( nPeaks + 1 );
        
        if( (npeakstry.size() < ncores) && nPeaks > 2 )
          npeakstry.push_back( nPeaks - 2 );
        
        //if( npeakstry.size() < ncores && ((erange/(nPeaks + 2)) > min_sigma_width_kev) )
        //  npeakstry.push_back( nPeaks + 2 );
        
        //if( (npeakstry.size() < ncores) && nPeaks > 3 )
        //  npeakstry.push_back( nPeaks - 3 );
        
        //if( npeakstry.size() < ncores  && ((erange/(nPeaks + 3)) > min_sigma_width_kev)  )
        //  npeakstry.push_back( nPeaks + 3 );
      }//if( npeaks > 0 && npeaks < 10 )
      
      std::sort( begin(npeakstry), end(npeakstry) );
      
      vector<double> chi2s( npeakstry.size() );
      vector<vector<std::shared_ptr<PeakDef>>> results( npeakstry.size() );
      
      //cout << "ncandidates=" << ncandidates << endl;
      
      auto worker = [&chi2s, &results, &npeakstry, ncandidates, isHPGe,
                     lower_energy, upper_energy, foreground, detector]( const size_t index ){
        std::vector<std::shared_ptr<PeakDef> > newpeaks;
        const auto method = (static_cast<size_t>(npeakstry[index])==ncandidates)
        ? MultiPeakInitialGuessMethod::FromDataInitialGuess
        :  MultiPeakInitialGuessMethod::UniformInitialGuess;
        
        
        //Note: InterSpec::findPeakFromControlDrag(...) tries all methods, e.g.,
        //for( MultiPeakInitialGuessMethod method = MultiPeakInitialGuessMethod(0);
        //    method < FromInputPeaks;
        //    method = MultiPeakInitialGuessMethod(method+1) )
        //{
        //  ...
        //}
        //(we should do this, at least when the number of peaks is forced, however
        // then we could run into an issue of for the final fit, we could get a
        // slightly different answer since this (currently) will always force a
        // number of peaks)
        
        
        //This next function call duplicates a lot of work between threads - may
        //  be a place that can be optimized if it turns out to be needed.
        findPeaksInUserRange( lower_energy, upper_energy, npeakstry[index], method,
                             foreground, detector, isHPGe, newpeaks, chi2s[index] );
        
        //findPeaksInUserRange_linsubsolve( lower_energy, upper_energy, npeakstry[index], method,
        //                     foreground, detector, isHpge, newpeaks, chi2s[index] );
        
        //Note: InterSpec::findPeakFromControlDrag(...) adjusts Chi2 as:
        //const size_t nbin = end_channel - start_channel;
        //const double dof = (nbin + 3*npeakstry[index]);
        //const double chi2Dof = chi2s[index] / dof;
        //for( size_t i = 0; i < newpeaks.size(); ++i )
        //  newpeaks[i]->set_coefficient( chi2Dof, PeakDef::Chi2DOF );
        //(havent checked if this is necassary)
        
        results[index] = newpeaks;
      };//worker
      
      SpecUtilsAsync::ThreadPool pool;
      for( size_t index = 0; index < npeakstry.size(); ++index )
        pool.post( [worker,index](){ worker(index); } );
      
      pool.join();
      
      //const auto stop_cpu_time = SpecUtils::get_cpu_time();
      //const auto stop_wall_time = SpecUtils::get_wall_time();
      
      //Peak fitting can take up to a third of a second or so
      //cout << "Peak fitting took " << (stop_cpu_time-start_cpu_time)
      //     << " cpu seconds, and " << (stop_wall_time-start_wall_time)
      //     << " wall seconds" << endl;
      
      //pick the best chi2, but have some weighting to prefer less numbers of peaks
      int best_choice = -1;
      for( size_t i = 0; i < chi2s.size(); ++i )
      {
        if( results[i].empty() )
          continue;
        
        const int npeaksdiff = npeakstry[i] - ((best_choice >= 0) ? npeakstry[best_choice] : 0);
        
        //Require at least 10% better chi2 for each peak you want to add
        //  - this was completely drawn from the air - needs actual testing/optimizing.
        const double weight = std::max(0.25,(1.0 - 0.10*npeaksdiff));
        //cout << "npeakstry=" << npeakstry[i] << " had chi2=" << chi2s[i]
        //     << ", npeaksdiff=" << npeaksdiff << ", weight=" << weight
        //     << ", chi2s[" << best_choice << "]=" << chi2s[best_choice]
        //     << " npeakstry[" << best_choice << "]=" << npeakstry[best_choice]
        //     << endl;
        
        
        if( !IsNan(chi2s[i]) && !IsInf(chi2s[i]) 
           && ((best_choice < 0) || (chi2s[i] < weight*chi2s[best_choice])) )
        {
          best_choice = static_cast<int>(i);
        }
      }//for( loop over results to find best number of peaks )
      
      //cout << "Chose " << npeakstry[best_choice] << " peaks" << endl;
      
      if( (best_choice < 0) || results[best_choice].empty() )
        throw runtime_error( "Failed to fit for peaks." );
      
      WApplication::UpdateLock lock( app );
      
      if( !lock )
      {
        cerr << "Failed to get WApplication::UpdateLock in D3SpectrumDisplayDiv::dragCreateRoiCallback(...)" << endl;
        return;
      }
      
      InterSpec *viewer = app ? app->viewer() : nullptr;
      

      //Assign nuclide from reference lines
      const ReferencePhotopeakDisplay * const refwidget = viewer ? viewer->referenceLinesWidget() : nullptr;
      if( viewer && refwidget && (best_choice >= 0) )
      {
        const bool showingEscape = viewer->showingFeatureMarker(FeatureMarkerType::EscapePeakMarker);
        const bool colorFromRefLines = viewer->colorPeaksBasedOnReferenceLines();
        
        if( results[best_choice].size() == 1 )
        {
          PeakSearchGuiUtils::assign_nuclide_from_reference_lines( *results[best_choice].front(),
                                                                  peakModel, foreground, refwidget,
                                                                  colorFromRefLines, showingEscape );
        }else if( results[best_choice].size() > 1 )
        {
          vector<shared_ptr<const PeakDef>> orig_peaks;
          for( const auto &p : results[best_choice] )
            orig_peaks.push_back( p );
          
          const vector<shared_ptr<const PeakDef>> assigned
            = PeakSearchGuiUtils::assign_srcs_from_ref_lines( foreground, orig_peaks, refwidget,
                                                           colorFromRefLines, showingEscape, true );
          
          if( assigned.size() == results[best_choice].size() && (assigned != orig_peaks) )
          {
            results[best_choice].clear();
            for( const auto &p : assigned )
              results[best_choice].push_back( make_shared<PeakDef>(*p) );
          }
        }//if( results[best_choice].size() == 1 ) / else
      }//if( viewer && (best_choice >= 0) )
      
      
      if( isfinal )
      {
        vector<shared_ptr<const PeakDef>> shown_peaks = std::move( spectrum->m_last_being_added_peaks );
        spectrum->m_last_being_added_peaks.clear();
        
        
        UndoRedoManager::PeakModelChange peak_undo_creator;
        
        deque< PeakModel::PeakShrdPtr > preaddpeaks, postaddpeaks;
        if( peakModel->peaks() ) //should always be true, but JIC
          preaddpeaks = *peakModel->peaks();
        
        if( shown_peaks.empty() && (best_choice >= 0) )
        {
          for( const auto &p : results[best_choice] )
            shown_peaks.push_back( p );
        }
        
        peakModel->addPeaks( shown_peaks );
          
        if( peakModel->peaks() ) //should always be true, but JIC
          postaddpeaks = *peakModel->peaks();
        
        vector< PeakModel::PeakShrdPtr > added_peaks;
        for( const auto &p : postaddpeaks )
        {
          if( !std::count(begin(preaddpeaks), end(preaddpeaks), p) )
            added_peaks.push_back( p );
        }
        
        // If the coordinates of the event that triggered this fitting are on the page
        // (i.e. at least one not negative), then pop-up a menu to allow the user to
        //  select number of peaks.
        if( window_xpx >= 0 || window_ypx >= 0 )
        {
          DeleteOnClosePopupMenu *menu = new DeleteOnClosePopupMenu( nullptr, PopupDivMenu::TransientMenu );
          menu->aboutToHide().connect( menu, &DeleteOnClosePopupMenu::markForDelete );

          PopupDivMenuItem *item = nullptr, *selecteditem = nullptr;
          
          menu->setPositionScheme( Wt::Absolute );
          if( menu->isMobile() )
            item = menu->addPhoneBackItem( NULL );
          
          item = menu->addMenuItem( "Peaks To Keep In ROI:" );
          item->disable();
          item->setSelectable( false );
          menu->addSeparator();
          
          const vector<const char *> numnames{ "Cancel", "Single Peak", "Two Peaks",
            "Three Peaks", "Four Peaks", "Five Peaks", "Six Peaks", "Seven Peaks",
            "Eight Peaks", "Nine Peaks", "Ten Peaks", "Eleven Peaks"
          };
          
          for( size_t i = 0; i < (shown_peaks.size() + 3); ++i )
          {
            string name = ((i < numnames.size()) ? std::string(numnames[i]) : (std::to_string(i) + " Peaks"));
            if( i == npeakstry[best_choice] )
              name = "Keep " + name;
            item = menu->addMenuItem( name );
            if( i == npeakstry[best_choice] )
            {
              item->setFocus();
              item->decorationStyle().font().setWeight( Wt::WFont::Weight::Bold );
              //item->decorationStyle().setBackgroundColor(<#WColor color#>)
              selecteditem = item;
            }
            
            
            item->triggered().connect( std::bind( [=](){
              menu->setHidden( true );
              
              if( i == npeakstry[best_choice] )
              {
                //m_peakModel->addPeaks( shown_peaks );
                return;
              }
              
              try
              {
                peakModel->removePeaks( added_peaks );
              }catch(std::exception &e)
              {
                cerr << "Unexpected error removing peaks - must not be a valid peak any more...: "
                     << e.what() << endl;
              }
                
              if( i > 0 )
                spectrum->dragCreateRoiCallback( lower_energy, upper_energy, static_cast<int>(i), true, window_xpx, window_ypx );
            }) );
          }//for( size_t i = 0; i < (shown_peaks.size() + 3); ++i )
          
          if( selecteditem )
            menu->select( selecteditem );
          
          if( menu->isMobile() )
          {
            menu->addStyleClass( " Wt-popupmenu Wt-outset" );
            menu->showMobile();
          }else
          {
            menu->addStyleClass( " Wt-popupmenu Wt-outset NumPeakSelect" );
            menu->popup( WPoint(window_xpx-30,window_ypx-30) );
            //menu->popup( WPoint(200,200) );
          }
        }
      }else
      {
        spectrum->m_last_being_added_peaks.clear();
        spectrum->m_last_being_added_peaks.insert( end(spectrum->m_last_being_added_peaks),
                                        begin(results[best_choice]), end(results[best_choice]) );
        spectrum->updateRoiBeingDragged( spectrum->m_last_being_added_peaks );
      }
      
      app->triggerUpdate();
    }catch( std::exception &e )
    {
      WApplication::UpdateLock lock( app );
      
      if( !lock )
      {
        cerr << "Failed to get WApplication::UpdateLock in (2) D3SpectrumDisplayDiv::dragCreateRoiCallback(...)" << endl;
        return;
      }
      
      cerr << "D3SpectrumDisplayDiv::dragCreateRoiCallback: caught exception  " << e.what() << endl;
      
      // If the user hasnt dragged at least 1 keV, dont try to fit things
      if( (lower_energy + 1.0) < upper_energy )
      {
        try
        {
          PeakDef tmppeak(midenergy, 0.5*erange, 0);
          std::shared_ptr<PeakContinuum> cont = tmppeak.continuum();
          cont->calc_linear_continuum_eqn( foreground, midenergy, lower_energy, upper_energy, 2, 2 );
          
          spectrum->m_last_being_added_peaks.clear();
          spectrum->m_last_being_added_peaks.push_back( make_shared<const PeakDef>(tmppeak) );
          
          spectrum->updateRoiBeingDragged( spectrum->m_last_being_added_peaks );
        }catch( std::exception &e )
        {
          cerr << "D3SpectrumDisplayDiv::dragCreateRoiCallback: couldnt ." << endl;
        }//try / catch
      }else
      {
        spectrum->m_last_being_added_peaks.clear();
        spectrum->updateRoiBeingDragged( {} );
      }
      
      app->triggerUpdate();
    }//try / catch
  };//fcnworker
  
  if( allowAsync )
  {
    //Wt::WServer::instance()->post( wApp->sessionId(), fcnworker );
    WServer::instance()->ioService().boost::asio::io_service::post( fcnworker );
  }else
  {
    fcnworker();
  }
}//void performDragCreateRoiWork(...)


void D3SpectrumDisplayDiv::updateRoiBeingDragged( const vector<shared_ptr<const PeakDef> > &peaks )
{
  const shared_ptr<const Measurement> &fore = m_foreground;
  const string json = peaks.empty() ? string("null") : PeakDef::gaus_peaks_to_json( peaks, fore );
  
  doJavaScript( "try{" + m_jsgraph + ".updateRoiBeingDragged(" + json + ");}catch(error){}" );
}//void updateRoiBeingDragged( vector<shared_ptr<const PeakDef> > &roiBeingDragged )


void D3SpectrumDisplayDiv::yAxisScaled( const double scale, const std::string &spectrum )
{
  SpecUtils::SpectrumType type;

  //Dont call D3SpectrumDisplayDiv::setDisplayScaleFactor(...) since we dont
  //  have to re-load data to client, but we should keep all the c++ up to date.
  double previous_scale = 1.0;
  if( spectrum == "FOREGROUND" )
  {
    type = SpecUtils::SpectrumType::Foreground;
    previous_scale = 1.0;
  }else if( spectrum == "BACKGROUND" )
  {
    type = SpecUtils::SpectrumType::Background;
    previous_scale = m_backgroundScale;
    m_backgroundScale = scale;
  }else if( spectrum == "SECONDARY" )
  {
    type = SpecUtils::SpectrumType::SecondForeground;
    previous_scale = m_secondaryScale;
    m_secondaryScale = scale;
  }else
  {
    cerr << "Received yscaled signal with scale " << scale << " and spectrum = '"
    << spectrum << "', which is invalid" << endl;
    return;
  }
  
  // Add Undo/Redo step here.
  
  m_yAxisScaled.emit( scale, previous_scale, type );
}//void yAxisScaled( const double scale, const std::string &spectrum )



void D3SpectrumDisplayDiv::chartXRangeChangedCallback( double x0, double x1,
                                                      double chart_width_px, double chart_height_px,
                                                      bool user_action )
{
  if( (fabs(m_xAxisMinimum - x0) < 0.001)
     && (fabs(m_xAxisMaximum - x1) < 0.001)
     && (fabs(m_chartWidthPx - chart_width_px) < 0.001)
     && (fabs(m_chartHeightPx - chart_height_px) < 0.001) )
  {
    // cout << "No appreciable change in x-range or chart pixel, not emitting" << endl;
    return;
  }
  
  const double oldXmin = m_xAxisMinimum, oldXmax = m_xAxisMaximum;
  
  // cout << "chartXRangeChangedCallback{" << x0 << "," << x1 << "," << chart_width_px << "," << chart_height_px << "}" << endl;
  m_xAxisMinimum = x0;
  m_xAxisMaximum = x1;
  m_chartWidthPx = chart_width_px;
  m_chartHeightPx = chart_height_px;
  
  m_xRangeChanged.emit( x0, x1, oldXmin, oldXmax, user_action );
}//void D3SpectrumDisplayDiv::chartXRangeChangedCallback(...)


void D3SpectrumDisplayDiv::sliderChartDisplayedCallback( const bool madeVisisble )
{
  m_showXAxisSliderChart = madeVisisble;
  m_xAxisSliderShown.emit( madeVisisble );
}//void sliderChartDisplayedCallback( const bool madeVisisble );


void D3SpectrumDisplayDiv::yAxisTypeChangedCallback( const std::string &type )
{
  const bool isLogY = (type == "log");
  if( isLogY == m_yAxisIsLog )
    return;
  
  m_yAxisIsLog = isLogY;
  m_yAxisLogLinChanged.emit( isLogY );
}//void yAxisTypeChanged( const std::string &type )


D3SpectrumDisplayDiv::~D3SpectrumDisplayDiv()
{
  //doJavaScript( "try{" + m_jsgraph + "=null;}catch(){}" );
}//~D3SpectrumDisplayDiv()

<|MERGE_RESOLUTION|>--- conflicted
+++ resolved
@@ -2380,11 +2380,7 @@
       //const auto start_wall_time = SpecUtils::get_wall_time();
       
       float min_sigma_width_kev, max_sigma_width_kev;
-<<<<<<< HEAD
-      expected_peak_width_limits( midenergy, isHPGe, min_sigma_width_kev, max_sigma_width_kev );
-=======
       expected_peak_width_limits( midenergy, isHpge, foreground, min_sigma_width_kev, max_sigma_width_kev );
->>>>>>> dca3d4f6
       
       if( erange < min_sigma_width_kev )
         throw runtime_error( "to small range" );
