/* InterSpec: an application to analyze spectral gamma radiation data.
 
 Copyright 2018 National Technology & Engineering Solutions of Sandia, LLC
 (NTESS). Under the terms of Contract DE-NA0003525 with NTESS, the U.S.
 Government retains certain rights in this software.
 For questions contact William Johnson via email at wcjohns@sandia.gov, or
 alternative emails of interspec@sandia.gov.
 
 This library is free software; you can redistribute it and/or
 modify it under the terms of the GNU Lesser General Public
 License as published by the Free Software Foundation; either
 version 2.1 of the License, or (at your option) any later version.
 
 This library is distributed in the hope that it will be useful,
 but WITHOUT ANY WARRANTY; without even the implied warranty of
 MERCHANTABILITY or FITNESS FOR A PARTICULAR PURPOSE.  See the GNU
 Lesser General Public License for more details.
 
 You should have received a copy of the GNU Lesser General Public
 License along with this library; if not, write to the Free Software
 Foundation, Inc., 51 Franklin Street, Fifth Floor, Boston, MA  02110-1301  USA
 */

#include "InterSpec_config.h"

#include <memory>
#include <vector>
#include <utility>

#include <Wt/WPoint>
#include <Wt/WServer>
#include <Wt/WLength>
#include <Wt/WIOService>
#include <Wt/WJavaScript>
#include <Wt/WPushButton>
#include <Wt/WApplication>
#include <Wt/WStringStream>
#include <Wt/WContainerWidget>


#include "InterSpec/PeakDef.h"
#include "InterSpec/PeakFit.h"
#include "SpecUtils/SpecFile.h"
#include "InterSpec/PopupDiv.h"
#include "InterSpec/SpecMeas.h"
#include "SpecUtils/DateTime.h"
#include "InterSpec/PeakModel.h"
#include "InterSpec/InterSpec.h"
#include "InterSpec/ColorTheme.h"
#include "SpecUtils/StringAlgo.h"
#include "InterSpec/InterSpecApp.h"
#include "InterSpec/PeakFitUtils.h"
#include "InterSpec/SpectrumChart.h"
#include "SpecUtils/SpecUtilsAsync.h"
#include "SpecUtils/D3SpectrumExport.h"
#include "InterSpec/SpectrumDataModel.h"
#include "InterSpec/PeakSearchGuiUtils.h"
#include "InterSpec/D3SpectrumDisplayDiv.h"

using namespace Wt;
using namespace std;

using SpecUtils::Measurement;

#define INLINE_JAVASCRIPT(...) #__VA_ARGS__

namespace
{
  const std::string &jsbool( bool val )
  {
    static const std::string t = "true";
    static const std::string f = "false";
    
    return val ? t : f;
  };
  
  //DeleteOnClosePopupMenu is a PopupDivMenu that deletes itself on close.
  //  Necassary because (with Wt 3.3.4 at least) using the aboutToHide() signal
  //  to delete the menu causes a crash.
  class DeleteOnClosePopupMenu : public PopupDivMenu
  {
    bool m_deleteWhenHidden;
  public:
    DeleteOnClosePopupMenu( WPushButton *p, const PopupDivMenu::MenuType t )
    : PopupDivMenu( p, t ), m_deleteWhenHidden( false ) {}
    virtual ~DeleteOnClosePopupMenu(){}
    void markForDelete(){ m_deleteWhenHidden = true; }
    virtual void setHidden( bool hidden, const WAnimation &a = WAnimation() )
    {
      PopupDivMenu::setHidden( hidden, a );
      if( hidden && m_deleteWhenHidden )
        delete this;
    }
  };//class PeakRangePopupMenu
  
}//namespace


WT_DECLARE_WT_MEMBER
(SvgToImgDownload, Wt::JavaScriptFunction, "SvgToImgDownload",
 function(chart,filename,asPng)
{
  // TODO: look at being able to copy to the pasteboard; looks doable.
  try
  {
    // 'chart' is the JS SpectrumChartD3 object
    // 'chart.chart' is the <div> that holds the spectrum
    //  and chart.svg is a D3 array with one entry to the actual <svg> element
    //console.log( 'In SvgToImgDownload: svgchart' );
    if( filename.length === 0 )
      filename = "spectrum." + (asPng ? "png" : "svg"); //ToDo: add in date/time or something.
    
    let svgMarkup = chart.getStaticSvg();
    
    // A heavy-duty version of element.click()
    function simulateClick( node ) {
      try {
        node.dispatchEvent(new MouseEvent('click'));
      } catch (e) {
        var evt = document.createEvent('MouseEvents');
        evt.initMouseEvent('click', true, true, window,
                            0, 0, 0, 100, 100,
                            false, false, false, false, 0, null);
        node.dispatchEvent(evt);
      }
    };// function simulateClick()
    
    if( !asPng )
    {
      var dl = document.createElement("a");
      document.body.appendChild(dl);
      dl.target = "_blank";
      dl.setAttribute("href", "data:image/svg+xml," + encodeURIComponent(svgMarkup) );
      dl.setAttribute("download", filename);
      simulateClick(dl);
      document.body.removeChild(dl);
    }else
    {
      // The getStaticSvg() function does not include the energy slider chart, so we should
      //  compensate for that height if its showing
      let height = chart.svg.attr("height");
      let width = chart.svg.attr("width");
      
      if( chart.sliderChart && chart.size && chart.size.sliderChartHeight )
        height -= chart.size.sliderChartHeight;
      
      if( chart.scalerWidget )
        width -= chart.scalerWidget.node().getBBox().width;
      
      var canvas = document.createElement("canvas");
      canvas.width = width;
      canvas.height = height;
      chart.chart.appendChild(canvas);
    
      var ctx = canvas.getContext("2d");
      
      // The default style in InterSpec doesnt have a background for the SVG (but the dark theme
      //  does), so start with a solid white background instead of no fill (the default PNG viewer
      //  in Windows fills in a solid black background in this case, making the PNG look incorrect)
      ctx.fillStyle = 'white';
      ctx.fillRect(0, 0, canvas.width, canvas.height);
      
      var img = new Image();
      var svg = new Blob([svgMarkup], {type: "image/svg+xml"});
      var url = window.URL.createObjectURL(svg);
      
      // JIC something is messed up we can see it in debug console for development
      img.onerror = function(e){ console.log( 'img.error: '); console.log(e); };
      
      img.onload = function() {
        ctx.drawImage(img, 0, 0);
        window.URL.revokeObjectURL(url);
      
        var dt = canvas.toDataURL('image/png');
        dt = dt.replace(/^data:image\\/[^;]*/, 'data:application/octet-stream');
        dt = dt.replace(/^data:application\\/octet-stream/, 'data:application/octet-stream;headers=Content-Disposition%3A%20attachment%3B%20filename='+filename);
        canvas.remove();
      
        var link = document.createElement("a");
        link.style.display = "none";
        document.body.appendChild(link);
        link.download = filename;
        link.href = dt;
        link.target="_blank";
        simulateClick(link);
      
        window.URL.revokeObjectURL(link.href);
        document.body.removeChild(link);
      };
      img.src = url;
    }//if( !asPng ) / else
    
  }catch(e){
    console.log( 'Error saving PNG or SVG of spectrum: ' );
    console.log( e );
  }
}
);




D3SpectrumDisplayDiv::D3SpectrumDisplayDiv( WContainerWidget *parent )
: WContainerWidget( parent ),
  m_renderFlags( 0 ),
  m_model( new SpectrumDataModel( this ) ),
  m_peakModel( 0 ),
  m_compactAxis( false ),
  m_legendEnabled( true ),
  m_yAxisIsLog( true ),
  m_backgroundSubtract( false ),
  m_showVerticalLines( false ),
  m_showHorizontalLines( false ),
  m_showHistogramIntegralsInLegend( true ),
  m_showXAxisSliderChart( false ),
  m_showYAxisScalers( false ),
  m_jsgraph( jsRef() + ".chart" ),
  m_xAxisMinimum(0.0),
  m_xAxisMaximum(0.0),
  m_yAxisMinimum(0.0),
  m_yAxisMaximum(0.0),
  m_chartWidthPx(0.0),
  m_chartHeightPx(0.0),
  m_showRefLineInfoForMouseOver( true ),
  m_comptonPeakAngle( 180 ),
  m_foregroundLineColor( 0x00, 0x00, 0x00 ),  //black
  m_backgroundLineColor( 0x00, 0xff, 0xff ),  //cyan
  m_secondaryLineColor( 0x00, 0x80, 0x80 ),   //dark green
  m_textColor( 0x00, 0x00, 0x00 ),
  m_axisColor( 0x00, 0x00, 0x00 ),
  m_chartMarginColor(),
  m_chartBackgroundColor(),
  m_defaultPeakColor( 0, 51, 255, 155 )
{
  addStyleClass( "D3SpectrumDisplayDiv" );
  
  // Cancel right-click events for the div, we handle it all in JS
  setAttributeValue( "oncontextmenu",
                     "event.cancelBubble = true; event.returnValue = false; return false;"
                    );
  
  //For development it may be useful to directly use the original JS/CSS files,
  //  but normally we should use the resources CMake will copy into
  //  InterSpec_resources (not checked that Andorid build systems will
  //  grab these files); when developing note that CMake will only update
  //  files to InterSpec_resources when you run the "make" command.
#if( defined(NDEBUG) || IOS || ANDROID || BUILD_AS_ELECTRON_APP || BUILD_AS_OSX_APP )
  //THe NDEBUG should be enough, but just making sure
  const string resource_base = "InterSpec_resources/";
#else
  const string resource_base = "external_libs/SpecUtils/d3_resources/";
#endif
  
  wApp->useStyleSheet( resource_base + "SpectrumChartD3.css" );
  initChangeableCssRules();
  
  wApp->require( resource_base + "d3.v3.min.js", "d3.v3.js" );
  wApp->require( resource_base + "SpectrumChartD3.js" );
  
  
  for( SpectrumChart::PeakLabels label = SpectrumChart::PeakLabels(0);
      label < SpectrumChart::PeakLabels::kNumPeakLabels; label = SpectrumChart::PeakLabels(label+1) )
  {
    m_peakLabelsToShow[label] = false;
  }//for( loop over all labels )
  
  for( FeatureMarkerType type = FeatureMarkerType(0);
      type < FeatureMarkerType::NumFeatureMarkers;
      type = FeatureMarkerType( static_cast<int>(type) + 1) )
  {
    m_showFeatureMarker[static_cast<int>(type)] = false;
  }
}//D3SpectrumDisplayDiv constructor


void D3SpectrumDisplayDiv::defineJavaScript()
{
  string options = "{title: '', showAnimation: true, animationDuration: 200";
  options += ", xlabel: '" + m_xAxisTitle + "'";
  options += ", ylabel: '" + m_yAxisTitle + "'";
  options += ", compactXAxis: " + jsbool(m_compactAxis);
  options += ", allowDragRoiExtent: true";
  options += ", showRefLineInfoForMouseOver: " + jsbool(m_showRefLineInfoForMouseOver);
  options += ", yscale: " + string(m_yAxisIsLog ? "'log'" : "'lin'");
  options += ", backgroundSubtract: " + jsbool( m_backgroundSubtract );
  options += ", showLegend: " + jsbool(m_legendEnabled);
  options += ", gridx: " + jsbool(m_showVerticalLines);
  options += ", gridy: " + jsbool(m_showHorizontalLines);
  options += ", showXAxisSliderChart: " + jsbool(m_showXAxisSliderChart);
  options += ", scaleBackgroundSecondary: " + jsbool(m_showYAxisScalers);
  options += ", wheelScrollYAxis: true";
  options += ", sliderChartHeightFraction: 0.1";  //ToDo: track this in C++
  options += ", spectrumLineWidth: 1.0";  //ToDo: Let this be specified in C++
  options += ", showUserLabels: " + jsbool(m_peakLabelsToShow[SpectrumChart::kShowPeakUserLabel]);
  options += ", showPeakLabels: " + jsbool(m_peakLabelsToShow[SpectrumChart::kShowPeakEnergyLabel]);
  options += ", showNuclideNames: " + jsbool(m_peakLabelsToShow[SpectrumChart::kShowPeakNuclideLabel]);
  options += ", showNuclideEnergies: " + jsbool(m_peakLabelsToShow[SpectrumChart::kShowPeakNuclideEnergies]);
  
  for( FeatureMarkerType type = FeatureMarkerType(0);
      type < FeatureMarkerType::NumFeatureMarkers;
      type = FeatureMarkerType(static_cast<int>(type) + 1) )
  {
    switch( type )
    {
      case FeatureMarkerType::EscapePeakMarker:
        options += ", showEscapePeaks:" + jsbool(m_showFeatureMarker[static_cast<int>(type)]);
        break;
      case FeatureMarkerType::ComptonPeakMarker:
        options += ", showComptonPeaks:" + jsbool(m_showFeatureMarker[static_cast<int>(type)]);
        break;
      case FeatureMarkerType::ComptonEdgeMarker:
        options += ", showComptonPeaks:" + jsbool(m_showFeatureMarker[static_cast<int>(type)]);
        break;
      case FeatureMarkerType::SumPeakMarker:
        options += ", showSumPeaks:" + jsbool(m_showFeatureMarker[static_cast<int>(type)]);
        break;
      case FeatureMarkerType::NumFeatureMarkers:
      default:
        return;
    }//switch( option )
  }//for( loop over FeatureMarkerType's )
  options += ", comptonPeakAngle:" + std::to_string(m_comptonPeakAngle);
  
//Reading the configuration property from wt_config.xml doesnt seem to work; didnt spend time to debug
//  string double_click_time;
//  if( wApp->readConfigurationProperty( "double-click-timeout", double_click_time ) )
//    options += ", doubleClickDelay:" + double_click_time;
  
  options += "}";
  
  setJavaScriptMember( "chart", "new SpectrumChartD3(" + jsRef() + "," + options + ");");
  
  setJavaScriptMember( "resizeObserver",
    "new ResizeObserver(entries => {"
      "for (let entry of entries) {"
        "if( entry.target && (entry.target.id === '" + id() + "') ){"
          // When we "Clear Session", jsRef() will give a null result temporarily, so we'll protect against that
          "const c=" + jsRef() + ";"
          "if(c && c.chart)"
            "c.chart.handleResize();"
        "}"
      "}"
    "});"
  );
  
  callJavaScriptMember( "resizeObserver.observe", jsRef() );
  
  updateReferncePhotoPeakLines();
  
  setHighlightRegionsToClient();
  
  setSearchEnergies( m_searchEnergies );
  
  if( !m_xRangeChangedJS )
  {
    m_xRangeChangedJS.reset( new JSignal<double,double,double,double>( this, "xrangechanged", true ) );
    m_xRangeChangedJS->connect( boost::bind( &D3SpectrumDisplayDiv::chartXRangeChangedCallback, this,
                                            boost::placeholders::_1, boost::placeholders::_2,
                                            boost::placeholders::_3, boost::placeholders::_4 ) );
    
    m_shiftKeyDraggJS.reset( new JSignal<double,double>( this, "shiftkeydragged", true ) );
    m_shiftKeyDraggJS->connect( boost::bind( &D3SpectrumDisplayDiv::chartShiftKeyDragCallback, this,
                                            boost::placeholders::_1, boost::placeholders::_2 ) );
    
    m_shiftAltKeyDraggJS.reset( new JSignal<double,double>( this, "shiftaltkeydragged", true ) );
    m_shiftAltKeyDraggJS->connect( boost::bind( &D3SpectrumDisplayDiv::chartShiftAltKeyDragCallback,
                                               this, boost::placeholders::_1, boost::placeholders::_2 ) );
    
    m_rightMouseDraggJS.reset( new JSignal<double,double>( this, "rightmousedragged", true ) );
    m_rightMouseDraggJS->connect( boost::bind( &D3SpectrumDisplayDiv::chartRightMouseDragCallback,
                                              this, boost::placeholders::_1, boost::placeholders::_2 ) );
    
    m_leftClickJS.reset( new JSignal<double,double,double,double>( this, "leftclicked", true ) );
    m_leftClickJS->connect( boost::bind( &D3SpectrumDisplayDiv::chartLeftClickCallback, this,
                                        boost::placeholders::_1, boost::placeholders::_2,
                                        boost::placeholders::_3, boost::placeholders::_4 ) );
    
    m_doubleLeftClickJS.reset( new JSignal<double,double>( this, "doubleclicked", true ) );
    m_doubleLeftClickJS->connect( boost::bind( &D3SpectrumDisplayDiv::chartDoubleLeftClickCallback,
                                              this, boost::placeholders::_1, boost::placeholders::_2 ) );
    
    m_rightClickJS.reset( new JSignal<double,double,double,double>( this, "rightclicked", true ) );
    m_rightClickJS->connect( boost::bind( &D3SpectrumDisplayDiv::chartRightClickCallback, this,
                                         boost::placeholders::_1, boost::placeholders::_2,
                                         boost::placeholders::_3, boost::placeholders::_4 ) );
    
    m_yAxisDraggedJS.reset( new Wt::JSignal<double,std::string>( this, "yscaled", true ) );
    m_yAxisDraggedJS->connect( boost::bind( &D3SpectrumDisplayDiv::yAxisScaled, this,
                                           boost::placeholders::_1, boost::placeholders::_2 ) );
    
     
    m_existingRoiEdgeDragJS.reset( new JSignal<double,double,double,double,double,bool>( this, "roiDrag", true ) );
    m_existingRoiEdgeDragJS->connect( boost::bind( &D3SpectrumDisplayDiv::existingRoiEdgeDragCallback, this,
                                         boost::placeholders::_1, boost::placeholders::_2,
                                         boost::placeholders::_3, boost::placeholders::_4,
                                         boost::placeholders::_5, boost::placeholders::_6 ) );
    
    m_dragCreateRoiJS.reset( new JSignal<double,double,int,bool,double,double>( this, "fitRoiDrag", true ) );
    m_dragCreateRoiJS->connect( boost::bind( &D3SpectrumDisplayDiv::dragCreateRoiCallback, this,
                                         boost::placeholders::_1, boost::placeholders::_2,
                                         boost::placeholders::_3, boost::placeholders::_4,
                                         boost::placeholders::_5, boost::placeholders::_6 ) );
    
    //need legend closed signal.
    m_legendClosedJS.reset( new JSignal<>( this, "legendClosed", true ) );
    m_legendClosedJS->connect( std::bind( [this](){
      m_legendEnabled = false;
      m_legendDisabledSignal.emit();
    }) );
  }//if( !m_xRangeChangedJS )
  
  
  for( const string &js : m_pendingJs )
    doJavaScript( js );
  m_pendingJs.clear();
  m_pendingJs.shrink_to_fit();
  
  //I think x and y ranges should be taken care of via m_pendingJs... untested
  //m_xAxisMinimum, m_xAxisMaximum, m_yAxisMinimum, m_yAxisMaximum;
}//void defineJavaScript()


void D3SpectrumDisplayDiv::initChangeableCssRules()
{
  WCssStyleSheet &style = wApp->styleSheet();

  //m_cssRules["TextColor"] = style.addRule( ".xaxistitle, .yaxistitle, .yaxis, .yaxislabel, .xaxis", "stroke: blue" );
  //m_cssRules["AxisColor"] = style.addRule( ".xaxis > .domain, .yaxis > .domain, .xaxis > .tick > line, .yaxis > .tick, .yaxistick", "stroke: red;" );
  m_cssRules["GridColor"] = style.addRule( ".xgrid > .tick, .ygrid > .tick", "stroke: #b3b3b3" );
  m_cssRules["MinorGridColor"] = style.addRule( ".minorgrid", "stroke: #e6e6e6" );
  //m_cssRules["FeatureLinesColor"] = style.addRule( ".peakLine, .escapeLineForward, .mouseLine, .secondaryMouseLine", "stroke: black" );
  
}//void initChangeableCssRules()


void D3SpectrumDisplayDiv::setTextInMiddleOfChart( const Wt::WString &s )
{
  // TODO: D3 chart currently does not have functionality to set text in the middle of chart...
}

void D3SpectrumDisplayDiv::setCompactAxis( const bool compact )
{
  m_compactAxis = compact;
  if( isRendered() )
    doJavaScript( m_jsgraph + ".setCompactXAxis(" + jsbool(compact) + ");" );
}

bool D3SpectrumDisplayDiv::isAxisCompacted() const
{
  return m_compactAxis;
}

void D3SpectrumDisplayDiv::setPeakModel( PeakModel *model )
{
  if( !model )
    throw runtime_error( "setPeakModel(...): invalid input model" );
  
  model->setDataModel( m_model );
  
  m_peakModel = model;
  m_peakModel->dataChanged().connect( this, &D3SpectrumDisplayDiv::scheduleForegroundPeakRedraw );
  m_peakModel->rowsRemoved().connect( this, &D3SpectrumDisplayDiv::scheduleForegroundPeakRedraw );
  m_peakModel->rowsInserted().connect( this, &D3SpectrumDisplayDiv::scheduleForegroundPeakRedraw );
  m_peakModel->layoutChanged().connect( this, &D3SpectrumDisplayDiv::scheduleForegroundPeakRedraw );
  m_peakModel->modelReset().connect( this, &D3SpectrumDisplayDiv::scheduleForegroundPeakRedraw );
}//void setPeakModel( PeakModel *model );


bool D3SpectrumDisplayDiv::legendIsEnabled() const
{
  return m_legendEnabled;
}


void D3SpectrumDisplayDiv::enableLegend()
{
  m_legendEnabled = true;
  m_legendEnabledSignal.emit();
  
  if( isRendered() )
    doJavaScript( m_jsgraph + ".setShowLegend(true);" );
}//void D3SpectrumDisplayDiv::enableLegend()


void D3SpectrumDisplayDiv::disableLegend()
{
  m_legendEnabled = false;
  m_legendDisabledSignal.emit();
  
  if( isRendered() )
    doJavaScript( m_jsgraph + ".setShowLegend(false);" );
}//void disableLegend()


void D3SpectrumDisplayDiv::showHistogramIntegralsInLegend( const bool show )
{
  m_showHistogramIntegralsInLegend = show;
  // TODO: No option in D3 to show/hide histogram integrals in legend
}


Signal<> &D3SpectrumDisplayDiv::legendEnabled()
{
  return m_legendEnabledSignal;
}


Signal<> &D3SpectrumDisplayDiv::legendDisabled()
{
  return m_legendDisabledSignal;
}


void D3SpectrumDisplayDiv::setShowPeakLabel( int label, bool show )
{
  SpectrumChart::PeakLabels peakLabel = SpectrumChart::PeakLabels(label);
  
  string js = m_jsgraph;
  switch( peakLabel )
  {
    case SpectrumChart::PeakLabels::kShowPeakUserLabel:
      js += ".setShowUserLabels";
      break;
    case SpectrumChart::PeakLabels::kShowPeakEnergyLabel:
      js += ".setShowPeakLabels";
      break;
    case SpectrumChart::PeakLabels::kShowPeakNuclideLabel:
      js += ".setShowNuclideNames";
      break;
    case SpectrumChart::PeakLabels::kShowPeakNuclideEnergies:
      js += ".setShowNuclideEnergies";
      break;
    case SpectrumChart::PeakLabels::kNumPeakLabels:
    default:
      return;
      break;
  }
  js += "(" + jsbool(show) + ");";
  
  m_peakLabelsToShow[peakLabel] = show;
  
  if( isRendered() )
    doJavaScript( js );
}//void setShowPeakLabel( int label, bool show )


bool D3SpectrumDisplayDiv::showingPeakLabel( int peakLabel ) const
{
  return m_peakLabelsToShow.at( SpectrumChart::PeakLabels(peakLabel) );
}//bool showingPeakLabel( int peakLabel ) const


Signal<double,double,int,int> &D3SpectrumDisplayDiv::chartClicked()
{
  return m_leftClick;
}//Signal<double,double,int,int> &chartClicked()


Wt::Signal<double,double,int,int> &D3SpectrumDisplayDiv::rightClicked()
{
  return m_rightClick;
}

Wt::Signal<double,double,double,double,double,bool> &D3SpectrumDisplayDiv::existingRoiEdgeDragUpdate()
{
  return m_existingRoiEdgeDrag;
}

Wt::Signal<double, double, int, bool, double, double> &D3SpectrumDisplayDiv::dragCreateRoiUpdate()
{
  return m_dragCreateRoi;
}


Wt::Signal<double,SpecUtils::SpectrumType> &D3SpectrumDisplayDiv::yAxisScaled()
{
  return m_yAxisScaled;
}

Wt::Signal<double,double> &D3SpectrumDisplayDiv::doubleLeftClick()
{
  return m_doubleLeftClick;
}

Wt::Signal<double,double> &D3SpectrumDisplayDiv::shiftKeyDragged()
{
  return m_shiftKeyDragg;
}


Wt::Signal<double,double> &D3SpectrumDisplayDiv::rightMouseDragg()
{
  return m_rightMouseDragg;
}//Signal<double,double> &rightMouseDragg()



void D3SpectrumDisplayDiv::setReferncePhotoPeakLines( const ReferenceLineInfo &nuc )
{
  m_referencePhotoPeakLines = nuc;
  updateReferncePhotoPeakLines();
}

void D3SpectrumDisplayDiv::persistCurrentReferncePhotoPeakLines()
{
  if( m_referencePhotoPeakLines.energies.empty() )
    return;
  
  auto pos = std::find( m_persistedPhotoPeakLines.begin(),
                  m_persistedPhotoPeakLines.end(),
                  m_referencePhotoPeakLines );
  
  if( pos == m_persistedPhotoPeakLines.end()
     && m_referencePhotoPeakLines.displayLines )
    m_persistedPhotoPeakLines.push_back( m_referencePhotoPeakLines );
  
  m_referencePhotoPeakLines.reset();
  
  updateReferncePhotoPeakLines();
}

void D3SpectrumDisplayDiv::clearAllReferncePhotoPeakLines()
{
  m_referencePhotoPeakLines.reset();
  m_persistedPhotoPeakLines.clear();
  
  if( isRendered() )
    doJavaScript(m_jsgraph + ".clearReferenceLines();");
}

void D3SpectrumDisplayDiv::updateReferncePhotoPeakLines()
{
  string result = "[";
  const ReferenceLineInfo &showingNuclide = m_referencePhotoPeakLines;
  bool addComma = !showingNuclide.energies.empty();
  
  if (addComma)
    showingNuclide.toJson(result);
  
  for (const ReferenceLineInfo &ref : m_persistedPhotoPeakLines) {
    if (showingNuclide.energies.empty() || ref.parentLabel() != showingNuclide.parentLabel()) {
      if ( addComma )
        result += ",";
      addComma = true;
      ref.toJson(result);
    }
  }
  result += "]";
  
  if( isRendered() )
    doJavaScript( "try{" + m_jsgraph + ".setReferenceLines(" + result + ")}catch(e){ console.log('Exception setting ref lines: ' + e ); }");
}


void D3SpectrumDisplayDiv::setShowRefLineInfoForMouseOver( const bool show )
{
  m_showRefLineInfoForMouseOver = show;
  if( isRendered() )
    doJavaScript( m_jsgraph + ".setShowRefLineInfoForMouseOver(" + jsbool(show) + ")" );
}//void setShowRefLineInfoForMouseOver( const bool show )


void D3SpectrumDisplayDiv::highlightPeakAtEnergy( const double energy )
{
  if( isRendered() )
    doJavaScript( m_jsgraph + ".highlightPeakAtEnergy(" + std::to_string(energy) + ")" );
}


void D3SpectrumDisplayDiv::render( Wt::WFlags<Wt::RenderFlag> flags )
{
  const bool renderFull = (flags & Wt::RenderFlag::RenderFull);
  //const bool renderUpdate = (flags & Wt::RenderFlag::RenderUpdate);
  
  if( renderFull )
    defineJavaScript();
  
  if( m_renderFlags.testFlag(UpdateForegroundSpectrum) )
    renderForegroundToClient();
  
  if( m_renderFlags.testFlag(UpdateBackgroundSpectrum) )
    renderBackgroundToClient();
  
  if( m_renderFlags.testFlag(UpdateSecondarySpectrum) )
    renderSecondDataToClient();
  
  if( m_renderFlags.testFlag(UpdateForegroundPeaks) )
    setForegroundPeaksToClient();
  
  if( m_renderFlags.testFlag(UpdateHighlightRegions) )
    setHighlightRegionsToClient();
  
  m_renderFlags = 0;
  
  WContainerWidget::render( flags );
}


double D3SpectrumDisplayDiv::xAxisMinimum() const
{
  return m_xAxisMinimum;
}//double xAxisMinimum() const


double D3SpectrumDisplayDiv::xAxisMaximum() const
{
  return m_xAxisMaximum;
}//double xAxisMaximum() const


double D3SpectrumDisplayDiv::chartWidthInPixels() const
{
  return m_chartWidthPx;
}//double chartWidthInPixels() const

double D3SpectrumDisplayDiv::chartHeightInPixels() const
{
  return m_chartHeightPx;
}//double chartHeightInPixels() const

double D3SpectrumDisplayDiv::yAxisMinimum() const
{
  return m_yAxisMinimum;
}//double yAxisMinimum() const


double D3SpectrumDisplayDiv::yAxisMaximum() const
{
  return m_yAxisMaximum;
}//double yAxisMaximum() const


bool D3SpectrumDisplayDiv::yAxisIsLog() const
{
  return m_yAxisIsLog;
}//bool yAxisIsLog() const;


void D3SpectrumDisplayDiv::setYAxisLog( bool log )
{
  m_yAxisIsLog = log;
  if( isRendered() )
    doJavaScript( m_jsgraph + (log ? ".setLogY();" : ".setLinearY();") );
}//void setYAxisLog( bool log )

void D3SpectrumDisplayDiv::showGridLines( bool show )
{
  m_showVerticalLines = show;
  m_showHorizontalLines = show;
  if( isRendered() )
    doJavaScript( m_jsgraph + ".setGridX(" + jsbool(show) + ");"
                  + m_jsgraph + ".setGridY(" + jsbool(show) + ");" );
}

void D3SpectrumDisplayDiv::showVerticalLines( const bool draw )
{
  m_showVerticalLines = draw;
  if( isRendered() )
    doJavaScript( m_jsgraph + ".setGridX(" + jsbool(draw) + ");" );
}

void D3SpectrumDisplayDiv::showHorizontalLines( const bool draw )
{
  m_showHorizontalLines = draw;
  if( isRendered() )
    doJavaScript( m_jsgraph + ".setGridY(" + jsbool(draw) + ");" );
}

bool D3SpectrumDisplayDiv::verticalLinesShowing() const
{
  return m_showVerticalLines;
}

bool D3SpectrumDisplayDiv::horizontalLinesShowing() const
{
  return m_showHorizontalLines;
}


bool D3SpectrumDisplayDiv::backgroundSubtract() const
{
  return m_backgroundSubtract;
}//bool backgroundSubtract() const


void D3SpectrumDisplayDiv::setBackgroundSubtract( bool subtract )
{
  if( subtract == m_backgroundSubtract )
    return;
  
  m_backgroundSubtract = subtract;
  m_model->setBackgroundSubtract( subtract );
  
  if( isRendered() )
    doJavaScript( m_jsgraph + ".setBackgroundSubtract(" + jsbool(subtract) + ");" );
}//void setBackgroundSubtract( bool subtract )

void D3SpectrumDisplayDiv::setXAxisMinimum( const double minimum )
{
  const string minimumStr = to_string( minimum );
  m_xAxisMinimum = minimum;
  
  string js = m_jsgraph + ".setXAxisMinimum(" + minimumStr + ");";
  if( isRendered() )
    doJavaScript( js );
  else
    m_pendingJs.push_back( js );
}//void setXAxisMinimum( const double minimum )


void D3SpectrumDisplayDiv::setXAxisMaximum( const double maximum )
{
  const string maximumStr = to_string( maximum );
  m_xAxisMaximum = maximum;
  
  string js = m_jsgraph + ".setXAxisMaximum(" + maximumStr + ");";
  if( isRendered() )
    doJavaScript( js );
  else
    m_pendingJs.push_back( js );
}//void setXAxisMaximum( const double maximum )


void D3SpectrumDisplayDiv::setYAxisMinimum( const double minimum )
{
  const string minimumStr = to_string( minimum );
  m_yAxisMinimum = minimum;
  
  string js = m_jsgraph + ".setYAxisMinimum(" + minimumStr + ");";
  if( isRendered() )
    doJavaScript( js );
  else
    m_pendingJs.push_back( js );
}//void setYAxisMinimum( const double minimum )


void D3SpectrumDisplayDiv::setYAxisMaximum( const double maximum )
{
  const string maximumStr = to_string( maximum );
  m_yAxisMaximum = maximum;
  
  string js = m_jsgraph + ".setYAxisMaximum(" + maximumStr + ");";
  if( isRendered() )
    doJavaScript( js );
  else
    m_pendingJs.push_back( js );
}//void setYAxisMaximum( const double maximum )


void D3SpectrumDisplayDiv::setXAxisRange( const double minimum, const double maximum )
{
  const string minimumStr = to_string( minimum );
  const string maximumStr = to_string( maximum );
  m_xAxisMinimum = minimum;
  m_xAxisMaximum = maximum;
  
  string js = m_jsgraph + ".setXAxisRange(" + minimumStr + "," + maximumStr + ",false);"
              + m_jsgraph + ".redraw()();";
  if( isRendered() )
    doJavaScript( js );
  else
    m_pendingJs.push_back( js );
}//void setXAxisRange( const double minimum, const double maximum );


void D3SpectrumDisplayDiv::setYAxisRange( const double minimum,
                                       const double maximum )
{
  const string minimumStr = to_string( minimum );
  const string maximumStr = to_string( maximum );
  m_yAxisMinimum = minimum;
  m_yAxisMaximum = maximum;
  
  string js = m_jsgraph + ".setYAxisRange(" + minimumStr + "," + maximumStr + ");";
  if( isRendered() )
    doJavaScript( js );
  else
    m_pendingJs.push_back( js );
}//void setYAxisRange( const double minimum, const double maximum );


void D3SpectrumDisplayDiv::setForegroundPeaksToClient()
{
  string js;
  
  if( m_peakModel )
  {
    std::shared_ptr<const std::deque< PeakModel::PeakShrdPtr > > peaks = m_peakModel->peaks();
    if( peaks )
    {
      vector< std::shared_ptr<const PeakDef> > inpeaks( peaks->begin(), peaks->end() );
      std::shared_ptr<const Measurement> foreground = m_model->getData();
      js = PeakDef::peak_json( inpeaks, foreground );
    }
  }
  
  if( js.empty() )
    js = "[]";
  
  js = m_jsgraph + ".setRoiData(" + js + ", 'FOREGROUND');";
  
  if( isRendered() )
    doJavaScript( js );
  else
    m_pendingJs.push_back( js );
}//void setForegroundPeaksToClient();

void D3SpectrumDisplayDiv::scheduleForegroundPeakRedraw()
{
  m_renderFlags |= UpdateForegroundPeaks;
  
  scheduleRender();
}//void scheduleForegroundPeakRedraw()


void D3SpectrumDisplayDiv::setData( std::shared_ptr<const Measurement> data_hist, const bool keep_curent_xrange )
{
  const float oldBackSF = m_model->backgroundScaledBy();
  const float oldSecondSF = m_model->secondDataScaledBy();
  
  m_model->setDataHistogram( data_hist );
  
  if( !keep_curent_xrange )
    m_renderFlags |= ResetXDomain;
  
  scheduleUpdateForeground();
  
  //If the background or secondary data spectrum scale factors changed, we need
  //  to update those to the client as well.
  const float newBackSF = m_model->backgroundScaledBy();
  if( m_model->getBackground() && (fabs(newBackSF-oldBackSF)>0.000001f*std::max(newBackSF,oldBackSF)) )
    scheduleUpdateBackground();
  
  const float newSecondSF = m_model->secondDataScaledBy();
  if( m_model->getSecondData() && (fabs(newSecondSF-oldSecondSF)>0.000001f*std::max(newSecondSF,oldSecondSF)) )
    scheduleUpdateSecondData();
}//void setData( std::shared_ptr<const Measurement> data_hist )


std::shared_ptr<const Measurement> D3SpectrumDisplayDiv::data() const
{
  return m_model->getData();
}//std::shared_ptr<const Measurement> data() const


std::shared_ptr<const Measurement> D3SpectrumDisplayDiv::secondData() const
{
  return m_model->getSecondData();
}//std::shared_ptr<const Measurement> secondData() const


std::shared_ptr<const Measurement> D3SpectrumDisplayDiv::background() const
{
  return m_model->getBackground();
}//std::shared_ptr<const Measurement> background() const


float D3SpectrumDisplayDiv::foregroundLiveTime() const
{
  return m_model->dataLiveTime();
}


float D3SpectrumDisplayDiv::foregroundRealTime() const
{
  return m_model->dataRealTime();
}


float D3SpectrumDisplayDiv::backgroundLiveTime() const
{
  return m_model->backgroundLiveTime();
}


float D3SpectrumDisplayDiv::backgroundRealTime() const
{
  return m_model->backgroundRealTime();
}


float D3SpectrumDisplayDiv::secondForegroundLiveTime() const
{
  return m_model->secondDataLiveTime();
}


float D3SpectrumDisplayDiv::secondForegroundRealTime() const
{
  return m_model->secondDataRealTime();
}


std::shared_ptr<const Measurement> D3SpectrumDisplayDiv::histUsedForXAxis() const
{
  return m_model->histUsedForXAxis();
}


void D3SpectrumDisplayDiv::setDisplayScaleFactor( const float sf,
                                               const SpecUtils::SpectrumType spectrum_type )
{
  switch( spectrum_type )
  {
    case SpecUtils::SpectrumType::Foreground:
      throw runtime_error( "setDisplayScaleFactor can not be called for foreground" );
      
    case SpecUtils::SpectrumType::SecondForeground:
      m_model->setSecondDataScaleFactor( sf );
      scheduleUpdateSecondData();
      break;
      
    case SpecUtils::SpectrumType::Background:
      m_model->setBackgroundDataScaleFactor( sf );
      scheduleUpdateBackground();
      break;
  }//switch( spectrum_type )
}//void setDisplayScaleFactor(...)


float D3SpectrumDisplayDiv::displayScaleFactor( const SpecUtils::SpectrumType spectrum_type ) const
{
  switch( spectrum_type )
  {
    case SpecUtils::SpectrumType::Foreground:
      return 1.0f;
    case SpecUtils::SpectrumType::SecondForeground:
      return m_model->secondDataScaledBy();
    case SpecUtils::SpectrumType::Background:
      return m_model->backgroundScaledBy();
      //  m_spectrumDiv->continuum();
  }//switch( spectrum_type )
  
  throw runtime_error( "D3SpectrumDisplayDiv::displayScaleFactor(...): invalid input arg" );
  
  return 1.0;
}//double displayScaleFactor( SpecUtils::SpectrumType spectrum_type ) const;


void D3SpectrumDisplayDiv::setBackground( std::shared_ptr<const Measurement> background )
{
  m_model->setBackgroundHistogram( background );
  
  if( !background && m_model->backgroundSubtract() )
    setBackgroundSubtract( false );
  
  scheduleUpdateBackground();
}//void D3SpectrumDisplayDiv::setBackground(...);


void D3SpectrumDisplayDiv::setSecondData( std::shared_ptr<const Measurement> hist )
{
  m_model->setSecondDataHistogram( hist, false );
  
  scheduleUpdateSecondData();
}//void D3SpectrumDisplayDiv::setSecondData( std::shared_ptr<const Measurement> background );


void D3SpectrumDisplayDiv::visibleRange( double &xmin, double &xmax,
                                      double &ymin, double &ymax ) const
{
  xmin = m_xAxisMinimum;
  xmax = m_xAxisMaximum;
  ymin = m_yAxisMinimum;
  ymax = m_yAxisMaximum;
}


const string D3SpectrumDisplayDiv::xAxisTitle() const
{
  return m_xAxisTitle;
}//const Wt::WString &xAxisTitle() const;


const string D3SpectrumDisplayDiv::yAxisTitle() const
{
  return m_yAxisTitle;
}//const Wt::WString &yAxisTitle() const;


void D3SpectrumDisplayDiv::setXAxisTitle( const std::string &title )
{
  m_xAxisTitle = title;
  SpecUtils::ireplace_all( m_xAxisTitle, "'", "&#39;" );
  
  if( isRendered() )
    doJavaScript( m_jsgraph + ".setXAxisTitle('" + title + "');" );
}//void setXAxisTitle( const std::string &title )


void D3SpectrumDisplayDiv::setYAxisTitle( const std::string &title )
{
  m_yAxisTitle = title;
  SpecUtils::ireplace_all( m_yAxisTitle, "'", "&#39;" );
  
  if( isRendered() )
    doJavaScript( m_jsgraph + ".setYAxisTitle('" + title + "');" );
}//void setYAxisTitle( const std::string &title )



Wt::Signal<double,double> &D3SpectrumDisplayDiv::xRangeChanged()
{
  return m_xRangeChanged;
}//xRangeChanged()


Wt::Signal<double,double> &D3SpectrumDisplayDiv::shiftAltKeyDragged()
{
  return m_shiftAltKeyDragg;
}

void D3SpectrumDisplayDiv::setSearchEnergies( const vector<pair<double,double>> &energies )
{
  m_searchEnergies = energies;
  
  string js = "[";
  for( size_t i = 0; i < energies.size(); ++i )
  {
    js += string(i ? "," : "") + "{energy:" + std::to_string(energies[i].first)
          + ", window:" + std::to_string(energies[i].second) + "}";
  }
  js += "]";

  if( isRendered() )
    doJavaScript( m_jsgraph + ".setSearchWindows(" + js + ");" );
}//void setSearchEnergies( const std::vector<std::pair<double,double>> &energies )


bool D3SpectrumDisplayDiv::removeDecorativeHighlightRegion( size_t uniqueid )
{
  if( uniqueid < 3 )
    return false;
  
  const size_t nprev = m_highlights.size();
  for( size_t i = 0; i < nprev; ++i )
  {
    if( m_highlights[i].hash == uniqueid )
    {
      m_highlights.erase( m_highlights.begin() + i );
      
      m_renderFlags |= UpdateHighlightRegions;
      scheduleRender();
      return true;
    }
  }
  
#if( PERFORM_DEVELOPER_CHECKS )
  log_developer_error( __func__, ("D3SpectrumDisplayDiv::removeDecorativeHighlightRegion:"
                                  " Didnt find uniqueid=" + std::to_string(uniqueid)).c_str() );
#endif
  
  return false;
}//void removeDecorativeHighlightRegions()


void D3SpectrumDisplayDiv::removeAllDecorativeHighlightRegions()
{
  if( m_highlights.empty() )
    return;
  
  m_highlights.clear();
  m_renderFlags |= UpdateHighlightRegions;
  scheduleRender();
}//void removeAllDecorativeHighlightRegions()


size_t D3SpectrumDisplayDiv::addDecorativeHighlightRegion( const float lowerx,
                                                          const float upperx,
                                                          const Wt::WColor &color )
{
  SpectrumChart::HighlightRegion region;
  region.lowerx = lowerx;
  region.upperx = upperx;
  region.color = color;
  region.hash = 0;
  boost::hash_combine( region.hash, lowerx );
  boost::hash_combine( region.hash, upperx );
  boost::hash_combine( region.hash, color.red() );
  boost::hash_combine( region.hash, color.green() );
  boost::hash_combine( region.hash, color.blue() );
  boost::hash_combine( region.hash, color.alpha() );
  
  if( region.hash <= 2 )
    region.hash += 3;
  
  //should in principle check for collision, but whatever
  
  m_highlights.push_back( region );
  
  m_renderFlags |= UpdateHighlightRegions;
  scheduleRender();
  
  return region.hash;
}//void addDecorativeHighlightRegion(...)


void D3SpectrumDisplayDiv::setHighlightRegionsToClient()
{
  WStringStream jsstrm;
  jsstrm << m_jsgraph << ".setHighlightRegions";
  
  if( m_highlights.empty() )
  {
    jsstrm << "(null);";
  }else
  {
    jsstrm << "([";
    for( size_t i = 0; i < m_highlights.size(); ++i )
    {
      const SpectrumChart::HighlightRegion &region = m_highlights[i];
      jsstrm << std::string(i ? ",{" : "{")
             << "lowerEnergy:" << static_cast<double>(region.lowerx)
             << ", upperEnergy:" << static_cast<double>(region.upperx)
             << ", fill: 'rgba(" << region.color.red() << "," << region.color.green()  //bug in Wt 3.3.4 means need to manually write out rgba()
                                 << "," << region.color.blue()
                                 << "," << (region.color.alpha()/255.0) << ")'"
             << ", hash:" << std::to_string(region.hash)
             << "}";
    }//for( loop over m_highlights )
  
    jsstrm << "]);";
  }//if( no highlights ) / else
  
  if( isRendered() )
    doJavaScript( jsstrm.str() );
}//void setHighlightRegionsToClient()


void D3SpectrumDisplayDiv::scheduleUpdateForeground()
{
  m_renderFlags |= UpdateForegroundSpectrum;
  scheduleRender();
}


void D3SpectrumDisplayDiv::scheduleUpdateBackground()
{
  m_renderFlags |= UpdateBackgroundSpectrum;
  scheduleRender();
}


void D3SpectrumDisplayDiv::scheduleUpdateSecondData()
{
  m_renderFlags |= UpdateSecondarySpectrum;
  scheduleRender();
}


void D3SpectrumDisplayDiv::renderForegroundToClient()
{
  const std::shared_ptr<const Measurement> data_hist = m_model->getData();
  
  string js;
  
  const string resetDomain = m_renderFlags.testFlag(ResetXDomain) ? "true" : "false";
  
  // Set the data for the chart
  if ( data_hist ) {
    // Create the measurement array (should only have one measurement)
    std::ostringstream ostr;
    std::vector< std::pair<const Measurement *,D3SpectrumExport::D3SpectrumOptions> > measurements;
    std::pair<const Measurement *,D3SpectrumExport::D3SpectrumOptions> foregroundData;
    D3SpectrumExport::D3SpectrumOptions foregroundOptions;
    
    // Set options for the spectrum
    foregroundOptions.line_color = m_foregroundLineColor.isDefault() ? string("black") : m_foregroundLineColor.cssText();
    foregroundOptions.peak_color = m_defaultPeakColor.isDefault() ? string("blue") : m_defaultPeakColor.cssText();
    foregroundOptions.spectrum_type = SpecUtils::SpectrumType::Foreground;
    foregroundOptions.display_scale_factor = displayScaleFactor( SpecUtils::SpectrumType::Foreground );  //will always be 1.0f
    
    // Set the peak data for the spectrum
    if ( m_peakModel ) {
      std::shared_ptr<const std::deque< PeakModel::PeakShrdPtr > > peaks = m_peakModel->peaks();
      vector< std::shared_ptr<const PeakDef> > inpeaks;
      if( peaks )
        inpeaks.insert( end(inpeaks), peaks->begin(), peaks->end() );
      
      foregroundOptions.peaks_json = PeakDef::peak_json( inpeaks, data_hist );
    }
    
    measurements.push_back( pair<const Measurement *,D3SpectrumExport::D3SpectrumOptions>(data_hist.get(),foregroundOptions) );
    
    // Set the data on the JS side
    if ( D3SpectrumExport::write_and_set_data_for_chart(ostr, id(), measurements) ) {
      string data = ostr.str();
      size_t index = data.find( "spec_chart_" );
      data = data.substr( 0, index );
      js = data + m_jsgraph + ".setSpectrumData(data_" + id() + ", " + resetDomain + ", 'FOREGROUND', 0, 1 );";
    }
  } else {
    //js = m_jsgraph + ".removeSpectrumDataByType(" + resetDomain + ", 'FOREGROUND' );";
    js = m_jsgraph + ".setData(null,true);";
  }//if ( data_hist ) / else
  
  
  if( isRendered() )
    doJavaScript( js );
  else
    m_pendingJs.push_back( js );
}//void D3SpectrumDisplayDiv::updateData()


void D3SpectrumDisplayDiv::renderBackgroundToClient()
{
  string js;
  const std::shared_ptr<const Measurement> background = m_model->getBackground();
  
  // Set the data for the chart
  if ( background ) {
    // Create the measurement array (should only have one measurement)
    std::ostringstream ostr;
    std::vector< std::pair<const Measurement *,D3SpectrumExport::D3SpectrumOptions> > measurements;
    std::pair<const Measurement *,D3SpectrumExport::D3SpectrumOptions> backgroundData;
    D3SpectrumExport::D3SpectrumOptions backgroundOptions;
    
    // Set options for the spectrum
    backgroundOptions.line_color = m_backgroundLineColor.isDefault() ? string("green") : m_backgroundLineColor.cssText();
    backgroundOptions.spectrum_type = SpecUtils::SpectrumType::Background;
    backgroundOptions.display_scale_factor = displayScaleFactor( SpecUtils::SpectrumType::Background );
    
    // We cant currently access the parent InterSpec class, but if we could, then
    //  we could draw the background peaks by doing something like:
    //const std::set<int> &backSample = m_interspec->displayedSamples(SpecUtils::SpectrumType::Background);
    //std::shared_ptr<SpecMeas> backgroundMeas = m_interspec->measurment(SpecUtils::SpectrumType::Background);
    //std::shared_ptr< std::deque< std::shared_ptr<const PeakDef> > > backpeaks = backgroundMeas->peaks( backSample );
    //vector< std::shared_ptr<const PeakDef> > inpeaks( backpeaks->begin(), backpeaks->end() );
    //backgroundOptions.peaks_json = PeakDef::peak_json( inpeaks );
    
    measurements.push_back( pair<const Measurement *,D3SpectrumExport::D3SpectrumOptions>(background.get(), backgroundOptions) );
    
    // Set the data on the JS side
    if ( D3SpectrumExport::write_and_set_data_for_chart(ostr, id(), measurements) ) {
      string data = ostr.str();
      size_t index = data.find( "spec_chart_" );
      data = data.substr( 0, index );
      js = data + m_jsgraph + ".setSpectrumData(data_" + id() + ", false, 'BACKGROUND', 1, -1);";
    }
  } else {
    js = m_jsgraph + ".removeSpectrumDataByType(false, 'BACKGROUND' );";
  }//if ( background )
  
  if( isRendered() )
    doJavaScript( js );
  else
    m_pendingJs.push_back( js );
}//void D3SpectrumDisplayDiv::updateBackground()


void D3SpectrumDisplayDiv::renderSecondDataToClient()
{
  string js;
  const std::shared_ptr<const Measurement> hist = m_model->getSecondData();
  
  // Set the data for the chart
  if ( hist ) {
    // Create the measurement array (should only have one measurement)
    std::ostringstream ostr;
    std::vector< std::pair<const Measurement *,D3SpectrumExport::D3SpectrumOptions> > measurements;
    std::pair<const Measurement *,D3SpectrumExport::D3SpectrumOptions> secondaryData;
    D3SpectrumExport::D3SpectrumOptions secondaryOptions;
    
    // Set options for the spectrum
    secondaryOptions.line_color = m_secondaryLineColor.isDefault() ? string("steelblue") : m_secondaryLineColor.cssText();
    secondaryOptions.spectrum_type = SpecUtils::SpectrumType::SecondForeground;
    secondaryOptions.display_scale_factor = displayScaleFactor( SpecUtils::SpectrumType::SecondForeground );
    
    measurements.push_back( pair<const Measurement *,D3SpectrumExport::D3SpectrumOptions>(hist.get(), secondaryOptions) );
    
    // Set the data on the JS side
    if ( D3SpectrumExport::write_and_set_data_for_chart(ostr, id(), measurements) ) {
      string data = ostr.str();
      size_t index = data.find( "spec_chart_" );
      data = data.substr( 0, index );
      js = data + m_jsgraph + ".setSpectrumData(data_" + id() + ", false, 'SECONDARY', 2, 1);";
    }
  } else {
    js = m_jsgraph + ".removeSpectrumDataByType(false, 'SECONDARY' );";
  }//if ( hist )
  
  if( isRendered() )
    doJavaScript( js );
  else
    m_pendingJs.push_back( js );
}//void D3SpectrumDisplayDiv::updateSecondData()


void D3SpectrumDisplayDiv::applyColorTheme( std::shared_ptr<const ColorTheme> theme )
{
  if( !theme )
    return;
  
  setForegroundSpectrumColor( theme->foregroundLine );
  setBackgroundSpectrumColor( theme->backgroundLine );
  setSecondarySpectrumColor( theme->secondaryLine );
  setDefaultPeakColor( theme->defaultPeakLine );
  
  setAxisLineColor( theme->spectrumAxisLines );
  setChartMarginColor( theme->spectrumChartMargins );
  setChartBackgroundColor( theme->spectrumChartBackground );
  setTextColor( theme->spectrumChartText );
  
  m_renderFlags |= UpdateForegroundPeaks;
  scheduleRender();
}//void applyColorTheme( std::shared_ptr<const ColorTheme> theme )


void D3SpectrumDisplayDiv::setForegroundSpectrumColor( const Wt::WColor &color )
{
  m_foregroundLineColor = color.isDefault() ? WColor( 0x00, 0x00, 0x00 ) : color;
  scheduleUpdateForeground();
}

void D3SpectrumDisplayDiv::setBackgroundSpectrumColor( const Wt::WColor &color )
{
  m_backgroundLineColor = color.isDefault() ? WColor(0x00,0xff,0xff) : color;
  scheduleUpdateBackground();
}

void D3SpectrumDisplayDiv::setSecondarySpectrumColor( const Wt::WColor &color )
{
  m_secondaryLineColor = color.isDefault() ? WColor(0x00,0x80,0x80) : color;
  scheduleUpdateSecondData();
}

void D3SpectrumDisplayDiv::setTextColor( const Wt::WColor &color )
{
  m_textColor = color.isDefault() ? WColor(0,0,0) : color;
  const string c = m_textColor.cssText();
  
  const string rulename = "TextColor";
  
  WCssStyleSheet &style = wApp->styleSheet();
  if( m_cssRules.count(rulename) )
    style.removeRule( m_cssRules[rulename] );
  m_cssRules[rulename] = style.addRule( ".xaxistitle, .yaxistitle, .yaxis, .yaxislabel, .xaxis", "fill: " + c );
}


void D3SpectrumDisplayDiv::setAxisLineColor( const Wt::WColor &color )
{
  m_axisColor = color.isDefault() ? WColor(0,0,0) : color;
  
  string rulename = "AxisColor";
  
  WCssStyleSheet &style = wApp->styleSheet();
  if( m_cssRules.count(rulename) )
    style.removeRule( m_cssRules[rulename] );
  m_cssRules[rulename] = style.addRule( ".xaxis > .domain, .yaxis > .domain, .xaxis > .tick > line, .yaxis > .tick > line, .yaxistick", "stroke: " + m_axisColor.cssText() );
  
  //ToDo: is setting feature line colors okay like this
  rulename = "FeatureLinesColor";
  if( m_cssRules.count(rulename) )
    style.removeRule( m_cssRules[rulename] );
  m_cssRules[rulename] = style.addRule( ".peakLine, .escapeLineForward, .mouseLine, .secondaryMouseLine", "stroke: " + m_axisColor.cssText() );
  
  //ToDo: figure out how to make grid lines look okay.
  //rulename = "GridColor";
  //if( m_cssRules.count(rulename) )
  //  style.removeRule( m_cssRules[rulename] );
  //m_cssRules[rulename] = style.addRule( ".xgrid > .tick, .ygrid > .tick", "stroke: #b3b3b3" );
  //
  //rulename = "MinorGridColor";
  //if( m_cssRules.count(rulename) )
  //  style.removeRule( m_cssRules[rulename] );
  //m_cssRules[rulename] = style.addRule( ".minorgrid", "stroke: #e6e6e6" );
}

void D3SpectrumDisplayDiv::setChartMarginColor( const Wt::WColor &color )
{
  m_chartMarginColor = color;
  
  const string rulename = "MarginColor";
  
  WCssStyleSheet &style = wApp->styleSheet();
  
  if( color.isDefault() )
  {
    if( m_cssRules.count(rulename) )
    {
      style.removeRule( m_cssRules[rulename] );
      m_cssRules.erase( rulename );
    }
    
    return;
  }//if( color.isDefault() )
  
  if( m_cssRules.count(rulename) )
    style.removeRule( m_cssRules[rulename] );
  
  //Actually this will set the background for the entire chart...
  m_cssRules[rulename] = style.addRule( "#" + id() + " > svg", "background: " + color.cssText() );
}//setChartMarginColor(...)


void D3SpectrumDisplayDiv::setChartBackgroundColor( const Wt::WColor &color )
{
  m_chartBackgroundColor = color;
  const string c = color.isDefault() ? "rgba(0,0,0,0)" : color.cssText();
  
  const string rulename = "BackgroundColor";
  
  WCssStyleSheet &style = wApp->styleSheet();
  
  if( m_cssRules.count(rulename) )
    style.removeRule( m_cssRules[rulename] );
  
  m_cssRules[rulename] = style.addRule( "#chartarea" + id(), "fill: " + c );
}

void D3SpectrumDisplayDiv::setDefaultPeakColor( const Wt::WColor &color )
{
  m_defaultPeakColor = color.isDefault() ? WColor(0,51,255,155) : color;
  
  //The default peak color is specified as part of the foreground JSON, so we
  //  need to reload the foreground to client to update the color.
  scheduleUpdateForeground();
}



void D3SpectrumDisplayDiv::removeAllPeaks()
{
  if ( m_peakModel ) {
    m_peakModel->removeAllPeaks();
  }
}


void D3SpectrumDisplayDiv::saveChartToImg( const std::string &filename, const bool asPng )
{
  // For now we grab CSS rules dynamically in the JS, which is tedious and error-prone, but we could
  //  use the following to get (some of) the rules from C++ land.
  //string cssrules;
  //for( const auto &p : m_cssRules )
  //  cssrules += p.second->selector() + "{ " + p.second->declarations() + " }  ";
  //cout << "CSS rules: " << cssrules << endl;
  
  LOAD_JAVASCRIPT(wApp, "src/D3SpectrumDisplayDiv.cpp", "D3SpectrumDisplayDiv", wtjsSvgToImgDownload);
  
  if( isRendered() )
    doJavaScript( "Wt.WT.SvgToImgDownload(" + m_jsgraph + ",'" + filename + "', "
                  + string(asPng ? "true" : "false") + ");" );
}//void saveChartToPng( const std::string &name )



void D3SpectrumDisplayDiv::setFeatureMarkerOption( FeatureMarkerType option, bool show )
{
  string js = m_jsgraph;
  
  switch( option )
  {
    case FeatureMarkerType::EscapePeakMarker:
      js += ".setEscapePeaks";
      break;
    case FeatureMarkerType::ComptonPeakMarker:
      js += ".setComptonPeaks";
      break;
    case FeatureMarkerType::ComptonEdgeMarker:
      js += ".setComptonEdge";
      break;
    case FeatureMarkerType::SumPeakMarker:
      js += ".setSumPeaks";
      break;
    case FeatureMarkerType::NumFeatureMarkers:
    default:
      return;
  }//switch( option )
  
  m_showFeatureMarker[static_cast<int>(option)] = show;
  js += "(" + jsbool(show) + ");";
  
  if( isRendered() )
    doJavaScript( js );
}//void D3SpectrumDisplayDiv::setFeatureMarkerOption(...)


void D3SpectrumDisplayDiv::setComptonPeakAngle( int angle )
{
  m_comptonPeakAngle = angle;
  
  if( isRendered() )
    doJavaScript( m_jsgraph + ".setComptonPeakAngle(" + std::to_string(angle) + ");" );
}//void D3SpectrumDisplayDiv::setComptonPeakAngle( int angle )


void D3SpectrumDisplayDiv::showXAxisSliderChart( const bool show )
{
  if( m_showXAxisSliderChart == show )
    return;
  
  m_showXAxisSliderChart = show;
  if( isRendered() )
    doJavaScript( m_jsgraph + ".setShowXAxisSliderChart(" + jsbool(show) + ");" );
}//void showXAxisSliderChart( const bool show )


bool D3SpectrumDisplayDiv::xAxisSliderChartIsVisible() const
{
  return m_showXAxisSliderChart;
}//void xAxisSliderChartIsVisible() const;



void D3SpectrumDisplayDiv::showYAxisScalers( const bool show )
{
  if( m_showYAxisScalers == show )
    return;
  
  m_showYAxisScalers = show;
  if( isRendered() )
    doJavaScript( m_jsgraph + ".setShowSpectrumScaleFactorWidget(" + jsbool(show) + ");" );
}//void showXAxisSliderChart( const bool show )


bool D3SpectrumDisplayDiv::yAxisScalersIsVisible() const
{
  return m_showYAxisScalers;
}//void xAxisSliderChartIsVisible() const;


void D3SpectrumDisplayDiv::chartShiftKeyDragCallback( double x0, double x1 )
{
<<<<<<< HEAD
  //cout << "chartShiftKeyDragCallback" << endl;
=======
  // cout << "chartShiftKeyDragCallback" << endl;
>>>>>>> e47b4a30
  m_shiftKeyDragg.emit( x0, x1 );
}//void D3SpectrumDisplayDiv::chartShiftKeyDragCallback(...)

void D3SpectrumDisplayDiv::chartShiftAltKeyDragCallback( double x0, double x1 )
{
<<<<<<< HEAD
  //cout << "chartShiftAltKeyDragCallback" << endl;
=======
  // cout << "chartShiftAltKeyDragCallback" << endl;
>>>>>>> e47b4a30
  m_shiftAltKeyDragg.emit( x0, x1 );
}//void D3SpectrumDisplayDiv::chartShiftAltKeyDragCallback(...)

void D3SpectrumDisplayDiv::chartRightMouseDragCallback( double x0, double x1 )
{
<<<<<<< HEAD
  //cout << "chartRightMouseDragCallback" << endl;
=======
  // cout << "chartRightMouseDragCallback" << endl;
>>>>>>> e47b4a30
  m_rightMouseDragg.emit( x0, x1 );
}//void D3SpectrumDisplayDiv::chartRightMouseDragCallback(...)

void D3SpectrumDisplayDiv::chartLeftClickCallback( double x, double y, double pageX, double pageY )
{
<<<<<<< HEAD
  //cout << "chartLeftClickCallback" << endl;
=======
  // cout << "chartLeftClickCallback" << endl;
>>>>>>> e47b4a30
  m_leftClick.emit( x, y, pageX, pageY );
}//void D3SpectrumDisplayDiv::chartDoubleLeftClickCallback(...)

void D3SpectrumDisplayDiv::chartDoubleLeftClickCallback( double x, double y )
{
<<<<<<< HEAD
  //cout << "chartDoubleLeftClickCallback" << endl;
=======
  // cout << "chartDoubleLeftClickCallback" << endl;
>>>>>>> e47b4a30
  m_doubleLeftClick.emit( x, y );
}//void D3SpectrumDisplayDiv::chartDoubleLeftClickCallback(...)

void D3SpectrumDisplayDiv::chartRightClickCallback( double x, double y, double pageX, double pageY )
{
<<<<<<< HEAD
  //cout << "chartRightClickCallback" << endl;
=======
  // cout << "chartRightClickCallback" << endl;
>>>>>>> e47b4a30
  m_rightClick.emit( x, y, pageX, pageY );
}//void D3SpectrumDisplayDiv::chartRightClickCallback(...)


void D3SpectrumDisplayDiv::existingRoiEdgeDragCallback( double new_lower_energy, double new_upper_energy,
                                                  double new_lower_px, double new_upper_px,
                                                  double original_lower_energy, bool isfinal )
{
  m_existingRoiEdgeDrag.emit( new_lower_energy, new_upper_energy, new_lower_px, new_upper_px,
                                             original_lower_energy, isfinal );
}//void D3SpectrumDisplayDiv::chartRoiDragedCallback(...)


void D3SpectrumDisplayDiv::performExistingRoiEdgeDragWork(
                                                  double new_lower_energy, double new_upper_energy,
                                                  double new_lower_px, double new_upper_px,
                                                  double original_lower_energy, bool isfinal )
{
//  cout << "chartRoiDragedCallback: energy={" << new_lower_energy << "," << new_upper_energy << "}, "
//       << "newPx={" << new_lower_px << "," << new_upper_px << "}, original_lower_energy=" << original_lower_energy
//       << ", isfinal=" << isfinal << endl;
  D3SpectrumDisplayDiv *spectrum = this;
  
  //if( !spectrum )
  //  return;
  
  PeakModel *peakModel = spectrum->m_peakModel;
  shared_ptr<const Measurement> foreground = spectrum->data();
  
  try
  {
    if( !peakModel || !foreground )  //Shouldnt ever happen
      return;
    
    shared_ptr<const deque<PeakModel::PeakShrdPtr>> origpeaks = peakModel->peaks();
    if( !origpeaks )
      return;  //shouldnt ever happen
    
    double minDe = 999999.9;
    std::shared_ptr<const PeakContinuum> continuum;
    for( auto p : *origpeaks )
    {
      const double de = fabs( p->continuum()->lowerEnergy() - original_lower_energy );
      if( de < minDe )
      {
        minDe = de;
        continuum = p->continuum();
      }
    }//for( auto p : *origpeaks )
    
    if( !continuum || minDe > 1.0 )  //0.001 would probably be fine instead of 1.0
    {
      spectrum->updateRoiBeingDragged( {} );
      
      throw runtime_error( "Couldnt find a continuum with lower energy " + std::to_string(original_lower_energy)
                          + " (de=" + std::to_string(minDe) + ")" );
    }//if( failed to find continuum )
    
  
    auto new_continuum = std::make_shared<PeakContinuum>( *continuum );
    
    //Lets re-use the c++ ROI value that we arent dragging, to avoid some cycle
    //  of rounding that could lead us to the end not being changed ending up
    //  with a different value than initially.
    const bool dragginUpperEnergy = (fabs(new_lower_energy - continuum->lowerEnergy()) < fabs(new_upper_energy - continuum->upperEnergy()));
    
    if( dragginUpperEnergy )
      new_lower_energy = continuum->lowerEnergy();
    else
      new_upper_energy = continuum->upperEnergy();
    
    new_continuum->setRange( new_lower_energy, new_upper_energy );
    
    bool allPeaksInRoiAreGaus = true;
    vector< shared_ptr<const PeakDef>> new_roi_initial_peaks, orig_roi_peaks;
    for( auto p : *origpeaks )
    {
      if( p->continuum() == continuum )
      {
        orig_roi_peaks.push_back( p );
        auto newpeak = make_shared<PeakDef>(*p);
        newpeak->setContinuum( new_continuum );
        allPeaksInRoiAreGaus = (allPeaksInRoiAreGaus && newpeak->gausPeak());
        new_roi_initial_peaks.push_back( newpeak );
      }
    }
    
    //if( dragginUpperEnergy && newpeak->gau && new_upper_energy < (newpeak->mean() - newpeak->sigma()) )
    if( allPeaksInRoiAreGaus && (new_roi_initial_peaks.size() > 1) )
    {
      map<double,shared_ptr<const PeakDef>> distance_to_roi;
      
      //Add all peaks that are at least 1 sigma outside of the ROI bounds to distance_to_roi.
      for( auto p : new_roi_initial_peaks )
      {
        const double m = p->mean();
        if( (m+p->sigma()) < new_lower_energy || (m-p->sigma()) > new_upper_energy )
          distance_to_roi[-std::min(m - new_lower_energy, m-new_upper_energy)] = p;
      }
      
      //Erase peaks in distance_to_roi from new_roi_initial_peaks, starting with
      //  ones furthest outside of ROI bounds.  Make sure that there is at least
      //  one peak left though.
      for( const auto &dp : distance_to_roi )
      {
        if( new_roi_initial_peaks.size() > 1 )
          new_roi_initial_peaks.erase( std::find(begin(new_roi_initial_peaks),end(new_roi_initial_peaks),dp.second) );
      }
    }//if( new_roi_initial_peaks.size() > 1 )
    
    //If region to narrow, or fit fails, pass back null if !isFinal, or original ROI if isFinal
    //cout << "new_upper_px=" << new_upper_px << ", new_lower_px=" << new_lower_px << endl;
    if( !allPeaksInRoiAreGaus )
    {
      if( isfinal )
      {
        peakModel->removePeaks( orig_roi_peaks );
        
        std::vector<PeakDef> peaks_to_add;
        for( auto p : new_roi_initial_peaks )
          peaks_to_add.push_back( *p );
        
        peakModel->addPeaks( peaks_to_add );
      }else
      {
        spectrum->updateRoiBeingDragged( new_roi_initial_peaks );
      }
    }else if( new_upper_px >= (new_lower_px+10) )  //perhaps this should be by percentage of ROI?
    {
      //Need to check that all peaks are Gaussian.
      //  Actually should make sure a ROI can only have data defined or Gausian peaks only (what happens now)
      std::shared_ptr<const DetectorPeakResponse> detector;
      vector<shared_ptr<const PeakDef>> refitpeaks
                  = refitPeaksThatShareROI( foreground, detector, new_roi_initial_peaks, 3.0 );
      
      //If the fit failed, use the old peaks, but with the ROI changed to what the user has
      const auto &newpeaks = refitpeaks.empty() ? new_roi_initial_peaks : refitpeaks;
      
      if( isfinal )
      {
        peakModel->removePeaks( orig_roi_peaks );
        
        std::vector<PeakDef> peaks_to_add;
        for( auto p : newpeaks )
          peaks_to_add.push_back( *p );
        
        peakModel->addPeaks( peaks_to_add );
      }else
      {
        spectrum->updateRoiBeingDragged( newpeaks );
      }
      
    }else
    {
      cout << "User wants to erase peaks" << endl;
      spectrum->updateRoiBeingDragged( {} );
      
      if( isfinal )
        peakModel->removePeaks( orig_roi_peaks );
    }//if( not narrow region ) / else
  }catch( std::exception &e )
  {
    cerr << "Caught exception: " << e.what() << endl;
  }//try / catch
  
}//performExistingRoiEdgeDragWork(...)


void D3SpectrumDisplayDiv::dragCreateRoiCallback( double lower_energy, double upper_energy,
                                                    int nForcedPeaks, bool isfinal,
                                                    double window_xpx, double window_ypx )
{  
  m_dragCreateRoi.emit( lower_energy, upper_energy, nForcedPeaks, isfinal, window_xpx, window_ypx );
}//dragCreateRoiCallback(...)


void D3SpectrumDisplayDiv::performDragCreateRoiWork( double lower_energy, double upper_energy,
                                                          int nForcedPeaks, bool isfinal,
                                                          double window_xpx, double window_ypx )
{
  /* ToDo:
     - try to use RSP if available (need to figure out how to get it here).
     - Put all of this in a separate function to post to the Wt Worker pool, and then push results
     - maybe keep state between calls to speed up subsequent calls
     - Really punish peaks being close together with no dip in-between to avoid the tendency to fit lots of peaks.
   */
  D3SpectrumDisplayDiv *spectrum = this;
  const bool allowAsync = true;
  
  assert( spectrum && spectrum->m_peakModel );
  if( !spectrum || !spectrum->m_peakModel )
  {
    updateRoiBeingDragged( {} );
    return;
  }
  
  if( upper_energy < lower_energy )
    std::swap( lower_energy, upper_energy );
  

  InterSpecApp *app = dynamic_cast<InterSpecApp *>(wApp);
  InterSpec *viewer = app ? app->viewer() : nullptr;
  PeakModel *peakModel = spectrum->m_peakModel;
  std::shared_ptr<const SpecMeas> meas = viewer ? viewer->measurment(SpecUtils::SpectrumType::Foreground) : nullptr;
  std::shared_ptr<const DetectorPeakResponse> detector = meas ? meas->detector() : nullptr;
  
  std::shared_ptr<const Measurement> foreground = spectrum->data();
  
  if( !foreground )
  {
    updateRoiBeingDragged( {} );
    return;
  }
  
  auto fcnworker = [foreground,detector,lower_energy,upper_energy,nForcedPeaks,isfinal,window_xpx,window_ypx,app,spectrum,peakModel](){
  
    const bool isHpge = PeakFitUtils::is_high_res( foreground );
    const float erange = upper_energy - lower_energy;
    const float midenergy = 0.5f*(lower_energy + upper_energy);
    
    try
    {
      //const auto start_cpu_time = SpecUtils::get_cpu_time();
      //const auto start_wall_time = SpecUtils::get_wall_time();
      
      float min_sigma_width_kev, max_sigma_width_kev;
      expected_peak_width_limits( midenergy, isHpge, min_sigma_width_kev, max_sigma_width_kev );
      
      if( erange < min_sigma_width_kev )
        throw runtime_error( "to small range" );
      
      int nPeaks = 1;
      const size_t start_channel = foreground->find_gamma_channel(lower_energy);
      const size_t end_channel = foreground->find_gamma_channel(upper_energy);
      
      std::vector< std::tuple<float,float,float> > candidate_peaks;
      secondDerivativePeakCanidates( foreground, start_channel, end_channel, candidate_peaks );
      const size_t ncandidates = candidate_peaks.size();
      
      //const auto derivative_peaks = secondDerivativePeakCanidatesWithROI( foreground, start_channel, end_channel );
      //const size_t ncandidates = derivative_peaks.size();
      
      nPeaks = static_cast<int>( ncandidates );
      nPeaks = std::max( nPeaks, 1 );
      nPeaks = std::min( nPeaks, static_cast<int>(2*erange/min_sigma_width_kev) );
      //Always allow for fitting at least three different number of peaks, even if only single core.
      // But note! Results are currently dependant on how many cores the users computer has!
      //  (I dont like this, in principle - need to do some benchmarking to see how long things
      //   take (on low end devices) to see if we can make the same for all devices)
      const size_t ncores = static_cast<size_t>( std::max(3, SpecUtilsAsync::num_physical_cpu_cores()) );
      
      vector<int> npeakstry;
      
      if( nForcedPeaks > 0 && nForcedPeaks < 10 )
      {
        npeakstry.push_back( nForcedPeaks );
      }else
      {
        if( nPeaks > 1 && ncores > 1 )
          npeakstry.push_back( nPeaks - 1 );
        
        npeakstry.push_back( nPeaks );
        
        if( npeakstry.size() < ncores && ((erange/(nPeaks + 1)) > min_sigma_width_kev) )
          npeakstry.push_back( nPeaks + 1 );
        
        if( (npeakstry.size() < ncores) && nPeaks > 2 )
          npeakstry.push_back( nPeaks - 2 );
        
        //if( npeakstry.size() < ncores && ((erange/(nPeaks + 2)) > min_sigma_width_kev) )
        //  npeakstry.push_back( nPeaks + 2 );
        
        //if( (npeakstry.size() < ncores) && nPeaks > 3 )
        //  npeakstry.push_back( nPeaks - 3 );
        
        //if( npeakstry.size() < ncores  && ((erange/(nPeaks + 3)) > min_sigma_width_kev)  )
        //  npeakstry.push_back( nPeaks + 3 );
      }//if( npeaks > 0 && npeaks < 10 )
      
      std::sort( begin(npeakstry), end(npeakstry) );
      
      vector<double> chi2s( npeakstry.size() );
      vector<vector<std::shared_ptr<const PeakDef> > > results( npeakstry.size() );
      
      //cout << "ncandidates=" << ncandidates << endl;
      
      auto worker = [&chi2s, &results, &npeakstry, ncandidates,
                     nForcedPeaks, lower_energy, upper_energy, foreground, detector]( const size_t index ){
        std::vector<std::shared_ptr<PeakDef> > newpeaks;
        const auto method = (static_cast<size_t>(npeakstry[index])==ncandidates)
        ? MultiPeakInitialGuesMethod::FromDataInitialGuess
        :  MultiPeakInitialGuesMethod::UniformInitialGuess;
        
        
        //Note: InterSpec::findPeakFromControlDrag(...) tries all methods, e.g.,
        //for( MultiPeakInitialGuesMethod method = MultiPeakInitialGuesMethod(0);
        //    method < FromInputPeaks;
        //    method = MultiPeakInitialGuesMethod(method+1) )
        //{
        //  ...
        //}
        //(we should do this, at least when the number of peaks is forced, however
        // then we could run into an issue of for the final fit, we could get a
        // slightly different answer since this (currently) will always force a
        // number of peaks)
        
        
        //This next function call duplicates a lot of work between threads - may
        //  be a place that can be optimized if it turns out to be needed.
        findPeaksInUserRange( lower_energy, upper_energy, npeakstry[index], method,
                             foreground, detector, newpeaks, chi2s[index] );
        
        //findPeaksInUserRange_linsubsolve( lower_energy, upper_energy, npeakstry[index], method,
        //                     foreground, detector, newpeaks, chi2s[index] );
        
        //Note: InterSpec::findPeakFromControlDrag(...) adjusts Chi2 as:
        //const size_t nbin = end_channel - start_channel;
        //const double dof = (nbin + 3*npeakstry[index]);
        //const double chi2Dof = chi2s[index] / dof;
        //for( size_t i = 0; i < newpeaks.size(); ++i )
        //  newpeaks[i]->set_coefficient( chi2Dof, PeakDef::Chi2DOF );
        //(havent checked if this is necassary)
        
        for( const auto &p : newpeaks )
          results[index].push_back( p );
      };//worker
      
      SpecUtilsAsync::ThreadPool pool;
      for( size_t index = 0; index < npeakstry.size(); ++index )
        pool.post( [worker,index](){ worker(index); } );
      
      pool.join();
      
      //const auto stop_cpu_time = SpecUtils::get_cpu_time();
      //const auto stop_wall_time = SpecUtils::get_wall_time();
      
      //Peak fitting can take up to a third of a second or so
      //cout << "Peak fitting took " << (stop_cpu_time-start_cpu_time)
      //     << " cpu seconds, and " << (stop_wall_time-start_wall_time)
      //     << " wall seconds" << endl;
      
      //pick the best chi2, but have some weighting to preffer less numbers of peaks
      size_t best_choice = 0;
      for( size_t i = 0; i < chi2s.size(); ++i )
      {
        if( results[i].empty() )
          continue;
        
        const int npeaksdiff = npeakstry[i] - npeakstry[best_choice];
        
        //Require at least 10% better chi2 for each peak you want to add
        //  - this was completely drawn from the air - needs actual testing/optimizing.
        const double weight = std::max(0.25,(1.0 - 0.10*npeaksdiff));
        //cout << "npeakstry=" << npeakstry[i] << " had chi2=" << chi2s[i]
        //     << ", npeaksdiff=" << npeaksdiff << ", weight=" << weight
        //     << ", chi2s[" << best_choice << "]=" << chi2s[best_choice]
        //     << " npeakstry[" << best_choice << "]=" << npeakstry[best_choice]
        //     << endl;
        
        
        if( chi2s[i] < weight*chi2s[best_choice] )
          best_choice = i;
      }//for( loop over results to find best number of peaks )
      
      //cout << "Chose " << npeakstry[best_choice] << " peaks" << endl;
      
      if( results[best_choice].empty() )
        throw runtime_error( "Failed to fit for peaks." );
      
      WApplication::UpdateLock lock( app );
      
      if( !lock )
      {
        cerr << "Failed to get WApplication::UpdateLock in D3SpectrumDisplayDiv::dragCreateRoiCallback(...)" << endl;
        return;
      }
      
      InterSpec *viewer = app ? app->viewer() : nullptr;
      
      if( isfinal )
      {
        deque< PeakModel::PeakShrdPtr > preaddpeaks, postaddpeaks;
        if( peakModel->peaks() ) //should always be true, but JIC
          preaddpeaks = *peakModel->peaks();
        
        std::vector<PeakDef> peaks_to_add;
        for( auto p : results[best_choice] )
        {
          PeakDef peak = *p;
          
          //Assign nuclide from reference lines
          if( viewer )
          {
            const bool showingEscape = viewer->showingFeatureMarker(FeatureMarkerType::EscapePeakMarker);
            const auto refwidget = viewer->referenceLinesWidget();
            const bool colorFromRefLines = viewer->colorPeaksBasedOnReferenceLines();
            PeakSearchGuiUtils::assign_nuclide_from_reference_lines( peak, peakModel,
                            foreground, refwidget, colorFromRefLines, showingEscape );
          }//if( viewer )
          
          peaks_to_add.emplace_back( std::move(peak) );
        }//for( loop over fit peaks and add them to peaks_to_add and assign nuclides )
        
        peakModel->addPeaks( peaks_to_add );
          
        if( peakModel->peaks() ) //should always be true, but JIC
          postaddpeaks = *peakModel->peaks();
        
        vector< PeakModel::PeakShrdPtr > added_peaks;
        for( const auto &p : postaddpeaks )
        {
          if( !std::count(begin(preaddpeaks), end(preaddpeaks), p) )
            added_peaks.push_back( p );
        }
        
        // If the coordinates of the event that triggered this fitting are on the page
        // (i.e. at least one not negative), then pop-up a menu to allow the user to
        //  select number of peaks.
        if( window_xpx >= 0 || window_ypx >= 0 )
        {
          DeleteOnClosePopupMenu *menu = new DeleteOnClosePopupMenu( nullptr, PopupDivMenu::TransientMenu );
          menu->aboutToHide().connect( menu, &DeleteOnClosePopupMenu::markForDelete );
          menu->setPositionScheme( Wt::Absolute );
          
          PopupDivMenuItem *item = nullptr, *selecteditem = nullptr;
          const bool ismobile = false; //isMobile();
          if( ismobile )
            item = menu->addPhoneBackItem( NULL );
          
          item = menu->addMenuItem( "Peaks To Keep In ROI:" );
          item->disable();
          item->setSelectable( false );
          menu->addSeparator();
          
          const vector<const char *> numnames{ "Cancel", "Single Peak", "Two Peaks",
            "Three Peaks", "Four Peaks", "Five Peaks", "Six Peaks", "Seven Peaks",
            "Eight Peaks", "Nine Peaks", "Ten Peaks", "Eleven Peaks"
          };
          
          for( size_t i = 0; i < (peaks_to_add.size() + 3); ++i )
          {
            string name = ((i < numnames.size()) ? std::string(numnames[i]) : (std::to_string(i) + " Peaks"));
            if( i == npeakstry[best_choice] )
              name = "Keep " + name;
            item = menu->addMenuItem( name );
            if( i == npeakstry[best_choice] )
            {
              item->setFocus();
              item->decorationStyle().font().setWeight( Wt::WFont::Weight::Bold );
              //item->decorationStyle().setBackgroundColor(<#WColor color#>)
              selecteditem = item;
            }
            
            
            item->triggered().connect( std::bind( [=](){
              menu->setHidden( true );
              
              if( i == npeakstry[best_choice] )
              {
                //m_peakModel->addPeaks( peaks_to_add );
                return;
              }
              
              try
              {
                peakModel->removePeaks( added_peaks );
              }catch(std::exception &e)
              {
                cerr << "Unexpected error removing peaks - must not be a valid peak any more...: "
                     << e.what() << endl;
              }
                
              if( i > 0 )
                spectrum->dragCreateRoiCallback( lower_energy, upper_energy, static_cast<int>(i), true, window_xpx, window_ypx );
            }) );
          }//for( size_t i = 0; i < (peaks_to_add.size() + 3); ++i )
          
          if( selecteditem )
            menu->select( selecteditem );
          
          if( ismobile )
          {
            menu->addStyleClass( " Wt-popupmenu Wt-outset" );
            menu->showMobile();
          }else
          {
            menu->addStyleClass( " Wt-popupmenu Wt-outset NumPeakSelect" );
            menu->popup( WPoint(window_xpx-30,window_ypx-30) );
            //menu->popup( WPoint(200,200) );
          }
        }
      }else
      {
        vector<shared_ptr<const PeakDef> > peaks( begin(results[best_choice]), end(results[best_choice]) );
        spectrum->updateRoiBeingDragged( peaks );
      }
      
      app->triggerUpdate();
    }catch( std::exception &e )
    {
      WApplication::UpdateLock lock( app );
      
      if( !lock )
      {
        cerr << "Failed to get WApplication::UpdateLock in (2) D3SpectrumDisplayDiv::dragCreateRoiCallback(...)" << endl;
        return;
      }
      
      cerr << "D3SpectrumDisplayDiv::dragCreateRoiCallback: caught exception  " << e.what() << endl;
      
      // If the user hasnt dragged at least 1 keV, dont try to fit things
      if( (lower_energy + 1.0) < upper_energy )
      {
        try
        {
          PeakDef tmppeak(midenergy, 0.5*erange, 0);
          std::shared_ptr<PeakContinuum> cont = tmppeak.continuum();
          cont->calc_linear_continuum_eqn( foreground, midenergy, lower_energy, upper_energy, 2, 2 );
          
          std::vector<std::shared_ptr<const PeakDef> > peaks{ make_shared<const PeakDef>(tmppeak) };
          
          spectrum->updateRoiBeingDragged( peaks );
        }catch( std::exception &e )
        {
          cerr << "D3SpectrumDisplayDiv::dragCreateRoiCallback: couldnt ." << endl;
        }//try / catch
      }else
      {
        spectrum->updateRoiBeingDragged( {} );
      }
      
      app->triggerUpdate();
    }//try / catch
  };//fcnworker
  
  if( allowAsync )
  {
    //Wt::WServer::instance()->post( wApp->sessionId(), fcnworker );
    WServer::instance()->ioService().boost::asio::io_service::post( fcnworker );
  }else
  {
    fcnworker();
  }
}//void performDragCreateRoiWork(...)


void D3SpectrumDisplayDiv::updateRoiBeingDragged( const vector<shared_ptr<const PeakDef> > &peaks )
{
  const shared_ptr<const Measurement> fore = m_model->getData();
  const string json = peaks.empty() ? string("null") : PeakDef::gaus_peaks_to_json( peaks, fore );
  
  doJavaScript( "try{" + m_jsgraph + ".updateRoiBeingDragged(" + json + ");}catch(error){}" );
}//void updateRoiBeingDragged( vector<shared_ptr<const PeakDef> > &roiBeingDragged )


void D3SpectrumDisplayDiv::yAxisScaled( const double scale, const std::string &spectrum )
{
  SpecUtils::SpectrumType type;

  //Dont call D3SpectrumDisplayDiv::setDisplayScaleFactor(...) since we dont
  //  have to re-load data to client, but we should keep all the c++ up to date.
  
  if( spectrum == "FOREGROUND" )
  {
    type = SpecUtils::SpectrumType::Foreground;
  }else if( spectrum == "BACKGROUND" )
  {
    type = SpecUtils::SpectrumType::Background;
    m_model->setBackgroundDataScaleFactor( scale );
  }else if( spectrum == "SECONDARY" )
  {
    type = SpecUtils::SpectrumType::SecondForeground;
    m_model->setSecondDataScaleFactor( scale );
  }else
  {
    cerr << "Recieved yscaled signal with scale " << scale << " and spectrum = '"
    << spectrum << "', which is invalid" << endl;
    return;
  }
  
  m_yAxisScaled.emit(scale,type);
}//void yAxisScaled( const double scale, const std::string &spectrum )



void D3SpectrumDisplayDiv::chartXRangeChangedCallback( double x0, double x1, double chart_width_px, double chart_height_px )
{
  if( fabs(m_xAxisMinimum-x0)<0.0001 && fabs(m_xAxisMaximum-x1)<0.0001
      && fabs(m_chartWidthPx-chart_width_px)<0.0001 && fabs(m_chartHeightPx-chart_height_px)<0.0001 )
  {
    cout << "No appreciable change in x-range or chart pixel, not emitting" << endl;
    return;
  }
  
<<<<<<< HEAD
  //cout << "chartXRangeChangedCallback{" << x0 << "," << x1 << "," << chart_width_px << "," << chart_height_px << "}" << endl;
=======
  // cout << "chartXRangeChangedCallback{" << x0 << "," << x1 << "," << chart_width_px << "," << chart_height_px << "}" << endl;
>>>>>>> e47b4a30
  m_xAxisMinimum = x0;
  m_xAxisMaximum = x1;
  m_chartWidthPx = chart_width_px;
  m_chartHeightPx = chart_height_px;
  
  m_xRangeChanged.emit( x0, x1 );
}//void D3SpectrumDisplayDiv::chartXRangeChangedCallback(...)

D3SpectrumDisplayDiv::~D3SpectrumDisplayDiv()
{
  //doJavaScript( "try{" + m_jsgraph + "=null;}catch(){}" );
}//~D3SpectrumDisplayDiv()

<|MERGE_RESOLUTION|>--- conflicted
+++ resolved
@@ -1623,61 +1623,37 @@
 
 void D3SpectrumDisplayDiv::chartShiftKeyDragCallback( double x0, double x1 )
 {
-<<<<<<< HEAD
-  //cout << "chartShiftKeyDragCallback" << endl;
-=======
   // cout << "chartShiftKeyDragCallback" << endl;
->>>>>>> e47b4a30
   m_shiftKeyDragg.emit( x0, x1 );
 }//void D3SpectrumDisplayDiv::chartShiftKeyDragCallback(...)
 
 void D3SpectrumDisplayDiv::chartShiftAltKeyDragCallback( double x0, double x1 )
 {
-<<<<<<< HEAD
-  //cout << "chartShiftAltKeyDragCallback" << endl;
-=======
   // cout << "chartShiftAltKeyDragCallback" << endl;
->>>>>>> e47b4a30
   m_shiftAltKeyDragg.emit( x0, x1 );
 }//void D3SpectrumDisplayDiv::chartShiftAltKeyDragCallback(...)
 
 void D3SpectrumDisplayDiv::chartRightMouseDragCallback( double x0, double x1 )
 {
-<<<<<<< HEAD
-  //cout << "chartRightMouseDragCallback" << endl;
-=======
   // cout << "chartRightMouseDragCallback" << endl;
->>>>>>> e47b4a30
   m_rightMouseDragg.emit( x0, x1 );
 }//void D3SpectrumDisplayDiv::chartRightMouseDragCallback(...)
 
 void D3SpectrumDisplayDiv::chartLeftClickCallback( double x, double y, double pageX, double pageY )
 {
-<<<<<<< HEAD
-  //cout << "chartLeftClickCallback" << endl;
-=======
   // cout << "chartLeftClickCallback" << endl;
->>>>>>> e47b4a30
   m_leftClick.emit( x, y, pageX, pageY );
 }//void D3SpectrumDisplayDiv::chartDoubleLeftClickCallback(...)
 
 void D3SpectrumDisplayDiv::chartDoubleLeftClickCallback( double x, double y )
 {
-<<<<<<< HEAD
-  //cout << "chartDoubleLeftClickCallback" << endl;
-=======
   // cout << "chartDoubleLeftClickCallback" << endl;
->>>>>>> e47b4a30
   m_doubleLeftClick.emit( x, y );
 }//void D3SpectrumDisplayDiv::chartDoubleLeftClickCallback(...)
 
 void D3SpectrumDisplayDiv::chartRightClickCallback( double x, double y, double pageX, double pageY )
 {
-<<<<<<< HEAD
-  //cout << "chartRightClickCallback" << endl;
-=======
   // cout << "chartRightClickCallback" << endl;
->>>>>>> e47b4a30
   m_rightClick.emit( x, y, pageX, pageY );
 }//void D3SpectrumDisplayDiv::chartRightClickCallback(...)
 
@@ -2272,11 +2248,7 @@
     return;
   }
   
-<<<<<<< HEAD
-  //cout << "chartXRangeChangedCallback{" << x0 << "," << x1 << "," << chart_width_px << "," << chart_height_px << "}" << endl;
-=======
   // cout << "chartXRangeChangedCallback{" << x0 << "," << x1 << "," << chart_width_px << "," << chart_height_px << "}" << endl;
->>>>>>> e47b4a30
   m_xAxisMinimum = x0;
   m_xAxisMaximum = x1;
   m_chartWidthPx = chart_width_px;
