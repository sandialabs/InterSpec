--- conflicted
+++ resolved
@@ -1519,34 +1519,18 @@
     diameters are somewhat comparable to distance of source from detector
     An unverified implementation of that is:
   */
-<<<<<<< HEAD
-  const double alpha = pow(static_cast<double>(source_rad)/D,2.0);
-=======
   const double alpha = pow(source_rad/D,2.0);
->>>>>>> 60e4ad5d
   const double beta = pow(0.5*detDiam/D,2.0);
   const double F1 = ((5.0/16.0)*beta/pow(1.0+beta,3.5)) - ((35.0/64.0)*beta*beta/pow(1.0+beta,4.5));
   const double F2 = ((35.0/128.0)*beta/pow(1.0+beta,4.5)) - ((315.0/256.0)*beta*beta/pow(1.0+beta,11.0/12.0)) + ((1155.0/1024.0)*beta*beta*beta/pow(1.0+beta,6.5));
 
-<<<<<<< HEAD
-  const double omega = 0.5 * ( 1.0 - (1.0/sqrt(1.0+beta)) - ((3.0/8.0)*alpha*beta/pow(1.0+beta,2.5)) + alpha*alpha*F1 - alpha*alpha*alpha*F2 );
-=======
   const double omega = 0.5 * ( 1.0 - (1.0/sqrt(1.0+beta)) - ((3.0/8.0)*alpha*beta/pow(1.0+beta,2.5))
                        + alpha*alpha*F1 - alpha*alpha*alpha*F2 );
->>>>>>> 60e4ad5d
 
   return static_cast<float>( omega );
 }//float DetectorPeakResponse::fractionalSolidAngle(...)
 
 
-<<<<<<< HEAD
-float DetectorPeakResponse::fractionalSolidAngle( const float detDiam, const float D )
-{
-  const double r = 0.5 * detDiam;
-  const double eff = 0.5*(1.0 - (D/sqrt(D*D+r*r)));
-  return static_cast<float>( eff );
-}//float fractionalSolidAngle(...)
-=======
 double DetectorPeakResponse::fractionalSolidAngle( const double detDiam, const double D )
 {
   // Using a metric that if you increase the distance by 1%, but get an identical results, you have
@@ -1559,7 +1543,6 @@
   const double r = 0.5 * detDiam;
   return 0.5*(1.0 - (D/sqrt(D*D+r*r)));
 }//double fractionalSolidAngle(...)
->>>>>>> 60e4ad5d
 
 
 double DetectorPeakResponse::efficiency( const float energy, const double dist ) const
