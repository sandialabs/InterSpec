/* InterSpec: an application to analyze spectral gamma radiation data.
 
 Copyright 2018 National Technology & Engineering Solutions of Sandia, LLC
 (NTESS). Under the terms of Contract DE-NA0003525 with NTESS, the U.S.
 Government retains certain rights in this software.
 For questions contact William Johnson via email at wcjohns@sandia.gov, or
 alternative emails of interspec@sandia.gov.
 
 This library is free software; you can redistribute it and/or
 modify it under the terms of the GNU Lesser General Public
 License as published by the Free Software Foundation; either
 version 2.1 of the License, or (at your option) any later version.
 
 This library is distributed in the hope that it will be useful,
 but WITHOUT ANY WARRANTY; without even the implied warranty of
 MERCHANTABILITY or FITNESS FOR A PARTICULAR PURPOSE.  See the GNU
 Lesser General Public License for more details.
 
 You should have received a copy of the GNU Lesser General Public
 License along with this library; if not, write to the Free Software
 Foundation, Inc., 51 Franklin Street, Fifth Floor, Boston, MA  02110-1301  USA
 */

#include "InterSpec_config.h"

#include <regex>
#include <chrono>
#include <Wt/WServer>
#include <Wt/WIOService>
#include <Wt/WApplication>

#include "SpecUtils/Filesystem.h"
#include "SpecUtils/SpecUtilsAsync.h"

#include "InterSpec/InterSpec.h"
#include "InterSpec/PeakDef.h"
#include "InterSpec/PeakFitUtils.h"
#include "InterSpec/RefLineDynamic.h"
#include "InterSpec/SpecMeas.h"
#include "InterSpec/UserPreferences.h"
#include "InterSpec/ExternalRidResult.h"
#include "InterSpec/PhysicalUnits.h"
#include "InterSpec/ReferenceLineInfo.h"
#include "InterSpec/ReferenceLinePredef.h"
#include "InterSpec/DetectorPeakResponse.h"
#include "InterSpec/D3SpectrumDisplayDiv.h"
#include "InterSpec/ColorTheme.h"
#include "InterSpec/ReferencePhotopeakDisplay.h"

#include "SandiaDecay/SandiaDecay.h"
#include "InterSpec/DecayDataBaseServer.h"
#include "InterSpec/ReactionGamma.h"
#include "InterSpec/IsotopeId.h"
#include "InterSpec/IsotopeSearchByEnergy.h"
#include "InterSpec/MoreNuclideInfo.h"

using namespace std;
using namespace Wt;


namespace
{
  // Helper function to check if two peaks overlap within 1 FWHM
  bool peaks_overlap( const shared_ptr<const PeakDef>& p1, const shared_ptr<const PeakDef>& p2 )
  {
    // See also/instead PeakDef::causilyConnected(...)
    if( !p1 || !p2 )
      return false;
    const double fwhm1 = p1->gausPeak() ? p1->fwhm() : 0.5*p1->roiWidth();
    const double fwhm2 = p2->gausPeak() ? p2->fwhm() : 0.5*p2->roiWidth();
    return fabs(p1->mean() - p2->mean()) <= (0.5*(fwhm1 + fwhm2));
  };
  
  // Function to combine users peaks with the auto-search peaks; if a auto-search peak overlaps with a user peak, it
  //  wont be added.
  vector<shared_ptr<const PeakDef>> combine_nonoverlapping_peaks(
                                            const shared_ptr<const deque<shared_ptr<const PeakDef>>> &user_peaks,
                                            const shared_ptr<const deque<shared_ptr<const PeakDef>>> &autosearch_peaks )
  {
    vector<shared_ptr<const PeakDef>> unique_peaks;
    
    if( user_peaks )
      unique_peaks.insert( end(unique_peaks), begin(*user_peaks), end(*user_peaks) );
    
    if( autosearch_peaks )
    {
      for( const auto& auto_peak : *autosearch_peaks )
      {
        bool overlaps_with_existing = false;
        for( size_t i = 0; !overlaps_with_existing && (i < unique_peaks.size()); ++i )
          overlaps_with_existing = peaks_overlap( auto_peak, unique_peaks[i] );
        
        if( !overlaps_with_existing )
          unique_peaks.push_back( auto_peak );
      }//for( const auto& auto_peak : *autosearch_peaks )
    }//if( autosearch_peaks )
    std::sort( begin(unique_peaks), end(unique_peaks), &PeakDef::lessThanByMeanShrdPtr );

    return unique_peaks;
  }
  
  template <typename T>
  bool is_in_a_category( const T *nuc, const vector<IsotopeSearchByEnergy::NucSearchCategory> &categories )
  {
    return (IsotopeSearchByEnergy::is_in_category(nuc, IsotopeSearchByEnergy::sm_medical_category_key, categories)
            || IsotopeSearchByEnergy::is_in_category(nuc, IsotopeSearchByEnergy::sm_industrial_category_key, categories)
            || IsotopeSearchByEnergy::is_in_category(nuc, IsotopeSearchByEnergy::sm_norm_category_key, categories)
            || IsotopeSearchByEnergy::is_in_category(nuc, IsotopeSearchByEnergy::sm_snm_category_key, categories)
            || IsotopeSearchByEnergy::is_in_category(nuc, IsotopeSearchByEnergy::sm_common_category_key, categories)
            // || IsotopeSearchByEnergy::is_in_category(nuc, IsotopeSearchByEnergy::sm_fission_category_key, categories)
            );
  }
  
  template <typename T>
  Wt::WColor getCategoryColorForSource( const shared_ptr<const ColorTheme> &color_theme,
                                        const T *source,
                                        const vector<IsotopeSearchByEnergy::NucSearchCategory> &search_categories )
  {
    if( !color_theme || !source )
      return color_theme ? color_theme->dynamicRefLineOtherColor : Wt::WColor( ColorTheme::sm_dynamic_ref_line_other_color );
    
    const std::string &snm_key = IsotopeSearchByEnergy::sm_snm_category_key;
    const std::string &industrial_key = IsotopeSearchByEnergy::sm_industrial_category_key;
    const std::string &medical_key = IsotopeSearchByEnergy::sm_medical_category_key;
    const std::string &norm_key = IsotopeSearchByEnergy::sm_norm_category_key;
    const std::string &common_key = IsotopeSearchByEnergy::sm_common_category_key;
    
    if( IsotopeSearchByEnergy::is_in_category( source, snm_key, search_categories ) )
      return color_theme->dynamicRefLineSnmColor;
    
    if( IsotopeSearchByEnergy::is_in_category( source, industrial_key, search_categories ) )
      return color_theme->dynamicRefLineIndustrialColor;
    
    if( IsotopeSearchByEnergy::is_in_category( source, medical_key, search_categories ) )
      return color_theme->dynamicRefLineMedicalColor;
    
    if( IsotopeSearchByEnergy::is_in_category( source, norm_key, search_categories ) )
      return color_theme->dynamicRefLineNormColor;
    
    if( IsotopeSearchByEnergy::is_in_category( source, common_key, search_categories ) )
      return color_theme->dynamicRefLineCommonColor;
    
    // If no specific category found, use "Other" category
    return color_theme->dynamicRefLineOtherColor;
  }
}//namespace

struct AlwaysSrcs
{
  const map<string,ReferenceLinePredef::NucMix> nuc_mixes;
  const map<string,ReferenceLinePredef::CustomSrcLines> custom_lines;
  const vector<ReferenceLinePredef::IndividualSource> individual_sources;
  
  AlwaysSrcs() = delete;
  AlwaysSrcs( map<string,ReferenceLinePredef::NucMix> &&mixes,
             map<string,ReferenceLinePredef::CustomSrcLines> &&lines,
             vector<ReferenceLinePredef::IndividualSource> &&srcs )
  : nuc_mixes( std::move(mixes) ),
  custom_lines( std::move(lines) ),
  individual_sources( std::move(srcs) )
  {
    
  }
};//struct AlwaysSrcs



RefLineDynamic::RefLineDynamic( D3SpectrumDisplayDiv *chart, InterSpec *interspec )
  : Wt::WObject( chart ),
  m_interspec( interspec ),
  m_chart( chart ),
  m_active( false ),
  m_has_inited( false ),
  m_init_error_msg{},
  m_always_srcs{},
  m_external_rid_results( nullptr ),
  m_renderFlags{},
  m_current_calc_num( make_shared<atomic<size_t>>(0) ),
  m_current_ref_lines( nullptr )
{
  if( !m_interspec || !m_chart )
    throw std::runtime_error( "RefLineDynamic: null InterSpec parent or chart" );
  
  m_active = UserPreferences::preferenceValue<bool>( "DynamicRefLine", m_interspec );
  m_interspec->preferences()->addCallbackWhenChanged( "DynamicRefLine", this, &RefLineDynamic::setActive );
    
  m_interspec->hintPeaksSet().connect( boost::bind(&RefLineDynamic::autoSearchPeaksSet, this, boost::placeholders::_1) );
  m_interspec->displayedSpectrumChanged().connect( boost::bind(&RefLineDynamic::spectrumChanged, this,
    boost::placeholders::_1, boost::placeholders::_2, boost::placeholders::_3, boost::placeholders::_4
  ) );
  
  m_interspec->externalRidResultsRecieved().connect( boost::bind( &RefLineDynamic::autoRidResultsRecieved, this, boost::placeholders::_1 ) );
  m_interspec->colorThemeChanged().connect( boost::bind( &RefLineDynamic::colorThemeChanged, this, boost::placeholders::_1 ) );
  PeakModel * const pmodel = m_interspec->peakModel();
  if( pmodel )
  {
    pmodel->rowsInserted().connect( boost::bind( &RefLineDynamic::peaksAdded, this ) );
    pmodel->rowsRemoved().connect( boost::bind( &RefLineDynamic::peaksRemoved, this ) );
    pmodel->dataChanged().connect( boost::bind( &RefLineDynamic::peakModified, this ) );
  }

  // TODO: We also need to update lines after an energy calbration is done
  // TODO: We also need to make sure hint peaks are adjusted for energy changes
  
  m_chart->setDynamicRefLineController( this );
  
  start_init_always_sources();
}//RefLineDynamic constructor


RefLineDynamic::~RefLineDynamic()
{
}


void RefLineDynamic::start_init_always_sources()
{
  try
  {
    // TODO: move this to being done in a background thread
    m_has_inited = true;
    
<<<<<<< HEAD
#if( BUILD_AS_ELECTRON_APP || IOS || ANDROID || BUILD_AS_OSX_APP || BUILD_AS_LOCAL_SERVER || BUILD_AS_WX_WIDGETS_APP || BUILD_AS_UNIT_TEST_SUITE )
    string always_defs_file = SpecUtils::append_path(InterSpec::writableDataDirectory(), "dynamic_ref_lines.xml");
    if( !SpecUtils::is_file(always_defs_file) )
=======
    string always_defs_file;
    
    try
    {
      always_defs_file = SpecUtils::append_path(InterSpec::writableDataDirectory(), "dynamic_ref_lines.xml");
    }catch( std::exception &e )
    {
      //writableDataDirectory not set
    }
    
    if( always_defs_file.empty() || !SpecUtils::is_file(always_defs_file) )
>>>>>>> 35e486b5
      always_defs_file = SpecUtils::append_path(InterSpec::staticDataDirectory(), "dynamic_ref_lines.xml");
#else
    const string always_defs_file = SpecUtils::append_path(InterSpec::staticDataDirectory(), "dynamic_ref_lines.xml");
#endif
    
    map<string,ReferenceLinePredef::NucMix> nuc_mixes;
    map<string,ReferenceLinePredef::CustomSrcLines> custom_lines;
    vector<ReferenceLinePredef::IndividualSource> indiv_sources;
    ReferenceLinePredef::load_ref_line_file( always_defs_file, nuc_mixes, custom_lines, &indiv_sources );
    
    m_always_srcs = make_shared<AlwaysSrcs>( std::move(nuc_mixes), std::move(custom_lines), std::move(indiv_sources) );
  }catch( std::exception &e )
  {
    cerr << "Failed to initialize RefLineDynamic: " << e.what() << endl;
    m_init_error_msg = e.what();
  }//try / catch
}//void start_init_always_sources()


void RefLineDynamic::assignColorToInput( ReferenceLineInfo &lines ) const
{
  RefLineInput &input = lines.m_input;
  const string &source_name = input.m_input_txt;
  
  // If color is already set, don't override it
  if( !input.m_color.isDefault() )
    return;
  
  // Check ColorTheme::referenceLineColorForSources first
  const auto color_theme = m_interspec->getColorTheme();
  if( color_theme )
  {
    const auto specific_color_it = color_theme->referenceLineColorForSources.find( source_name );
    if( specific_color_it != color_theme->referenceLineColorForSources.end() && !specific_color_it->second.isDefault() )
    {
      input.m_color = specific_color_it->second;
      return;
    }
  }
  
  // Check if ReferencePhotopeakDisplay can suggest a color
  const auto refphoto = m_interspec->referenceLinesWidget();
  if( refphoto )
  {
    const Wt::WColor suggested_color = refphoto->suggestColorForSource( source_name );
    if( !suggested_color.isDefault() )
    {
      input.m_color = suggested_color;
      return;
    }
  }
  
  // Determine category-based color for dynamic reference lines
  if( color_theme )
  {
    Wt::WColor category_color;
    
    // Get the search categories to classify the source
    const auto nuclide_search = m_interspec->nuclideSearch();
    if( !nuclide_search )
    {
      input.m_color = Wt::WColor( ColorTheme::sm_dynamic_ref_line_other_color );
      return;
    }
    const auto &search_categories = nuclide_search->search_categories();
    
    // We need to check if any of the reference lines match categories
    // For now, we'll classify based on the primary source from the lines
    if( !lines.m_ref_lines.empty() )
    {
      const auto &first_line = lines.m_ref_lines.front();
      
      // Check if it's a nuclide source
      if( first_line.m_parent_nuclide )
        category_color = getCategoryColorForSource( color_theme, first_line.m_parent_nuclide, search_categories );
      else if( first_line.m_element )// Check if it's an element source (x-ray)
        category_color = getCategoryColorForSource( color_theme, first_line.m_element, search_categories );
      else if( first_line.m_reaction ) // Check if it's a reaction source
        category_color = getCategoryColorForSource( color_theme, first_line.m_reaction, search_categories );
    }//if( !lines.m_ref_lines.empty() )
    
    // If no specific category found, use "Other" category
    if( category_color.isDefault() )
      category_color = color_theme->dynamicRefLineOtherColor;
    
    // Set the color if valid, otherwise use fallback
    input.m_color = category_color.isDefault() ? WColor( ColorTheme::sm_dynamic_ref_line_other_color ) : category_color;
  }else
  {
    // Fallback to the static default if ColorTheme is unavailable
    input.m_color = Wt::WColor( ColorTheme::sm_dynamic_ref_line_other_color );
  }
}//void RefLineDynamic::assignColorToInput(...)


void RefLineDynamic::peaksAdded()
{
  if( !m_active )
    return;

  m_renderFlags |= DynamicRefLineRenderFlags::UpdateLines;
  m_chart->scheduleRenderDynamicRefLine();
  m_current_ref_lines.reset();
}


void RefLineDynamic::peaksRemoved()
{
  if( !m_active )
    return;

  m_renderFlags |= DynamicRefLineRenderFlags::UpdateLines;
  m_chart->scheduleRenderDynamicRefLine();
  m_current_ref_lines.reset();
}


void RefLineDynamic::peakModified()
{
  if( !m_active )
    return;

  m_renderFlags |= DynamicRefLineRenderFlags::UpdateLines;
  m_chart->scheduleRenderDynamicRefLine();
  m_current_ref_lines.reset();
}


void RefLineDynamic::setActive( bool active )
{
  if( m_active == active )
    return;
  
  m_active = active;

  m_current_ref_lines.reset();
  if( m_active )
  {
    m_renderFlags |= DynamicRefLineRenderFlags::UpdateLines;
    m_chart->scheduleRenderDynamicRefLine();
  }else
  {
    m_chart->setDynamicRefernceLines( vector<pair<double,ReferenceLineInfo>>{}, "" );
  }
}//void RefLineDynamic::setActive( bool active )


bool RefLineDynamic::isActive() const
{
  return m_active;
}

shared_ptr<vector<pair<double,ReferenceLineInfo>>> RefLineDynamic::current_lines() const
{
  return m_current_ref_lines;
}//shared_ptr<vector<pair<double,ReferenceLineInfo>>> current_lines() const


void RefLineDynamic::autoSearchPeaksSet( const SpecUtils::SpectrumType spectrum )
{
  if( !m_active )
    return;
  
  m_renderFlags |= DynamicRefLineRenderFlags::UpdateLines;
  m_chart->scheduleRenderDynamicRefLine();
  m_current_ref_lines.reset();
}//void autoSearchPeaksSet(...)


void RefLineDynamic::spectrumChanged( const SpecUtils::SpectrumType spec_type,
                     const shared_ptr<SpecMeas> &measurement,
                     const set<int> &sample_numbers,
                     const vector<string> &detectors )
{
  if( spec_type == SpecUtils::SpectrumType::Foreground )
    m_external_rid_results.reset();
  
  m_renderFlags |= DynamicRefLineRenderFlags::UpdateLines;
  m_chart->scheduleRenderDynamicRefLine();
  m_current_ref_lines.reset();
}//void spectrumChanged(...)


void RefLineDynamic::autoRidResultsRecieved( const shared_ptr<const ExternalRidResults> &results )
{
  m_external_rid_results = results;
  
  m_renderFlags |= DynamicRefLineRenderFlags::UpdateLines;
  m_chart->scheduleRenderDynamicRefLine();
  m_current_ref_lines.reset();
}//void autoRidResultsRecieved( const shared_ptr<const ExternalRidResults> &results )


void RefLineDynamic::colorThemeChanged( const shared_ptr<const ColorTheme> &theme )
{
  // Color theme has changed, trigger an update to refresh colors
  m_renderFlags |= DynamicRefLineRenderFlags::UpdateLines;
  m_chart->scheduleRenderDynamicRefLine();
  m_current_ref_lines.reset();
}//void RefLineDynamic::colorThemeChanged(...)


void RefLineDynamic::startPushUpdates()
{
  if( m_renderFlags.testFlag(DynamicRefLineRenderFlags::UpdateLines) )
    startUpdateLines();
  
  m_renderFlags = 0;
}//void pushUpdates()


void RefLineDynamic::filterLines( ReferenceLineInfo &ref_lines,
                                 const RefLineDynamic::RefLineSrc src,
                                 const shared_ptr<const SpecUtils::Measurement> &meas,
                                 const std::shared_ptr<const DetectorPeakResponse> &detector )
{
  // This function tries to reduce the raw amount of information, and number of lines that
  // potentually get loaded to the client for the dynamic reference lines.
  //
  // This function currently filters the reflines by:
  // - Calculate a simple `importance = yield(i)*sqrt(energy(i))/sum(yield*sqrt(energy))`
  // - Order RefLines by this importance.
  // - derive an incredible rough, super terrible, "activity" estimate using the max value from the first 6
  //   most "important" lines.
  // - scale other lines by that "activity", and compute a (again, incredible rough, super terrible)
  //   significance estimate for its prediced counts relative to data at each energy.
  // - order RefLines by this "significance", and limit number of lines by this, by number of lines and/or
  //   actual significance value.
  //
  // This entire function is incredible not well tested (as of 20250826), and very, very, heuristic based, that
  // isnt based on much.
  //
  // Future things to look at/consider
  // - maybe a simple filtering by the simple "importance", defined above, would be good enough, or even better
  // - The "activity" estimate is amazingly crude - we could potentually put in more computation and
  // - It would be great to kinda consider the near-by gamma intensities - like if you have a giant gamma line, you
  //   probably wont see the tiny one right next to it - but also, if a source is really shielded, you would care
  //   about the high energy tiny lines, and not the low-energy big lines, so the selection should adapt to only
  //   consider the intensities some-what around each line
  // - Could take into account actual detected peaks
  // - Could derive a better "importance" value, using the reference spectra over all detectors.
   
  
  if( !meas )
    return;
  
  // The number of lines we are keeping is totally arbitrary!
  size_t max_lines = 125;
  size_t min_we_care_about = 50; //The number of lines where if we have less than this amount, we wont filter them
  size_t num_lines_before_sig_filter = 45;
  double min_coarse_significance = 0.25; //TODO: check out using this - see below
  
  //Number un-filtered lines: {Ra226: 426}, {U232: 238}, {Th232: 510}, {Eu154: 188}, {U235: 1031}, {Pu239: 1289} {Am241: 1356}, {Np237: 1221}
  
  switch( src )
  {
    case RefLineSrc::EscapeLines:
    case RefLineSrc::RandomSumLines:
      return;
      
    case RefLineSrc::AlwaysShowing:
      max_lines = 200;
      min_we_care_about = 25;
      min_coarse_significance = 0.25;
      break;
      
    case RefLineSrc::ExternalRid:
      max_lines = 250;
      min_we_care_about = 50;
      min_coarse_significance = 0.0;
      break;
      
    case RefLineSrc::OnboardRid:
      max_lines = 150;
      min_we_care_about = 50;
      min_coarse_significance = 0.01;
      break;
      
    case RefLineSrc::UserPeakLines:
      max_lines = 275;
      min_we_care_about = 50;
      min_coarse_significance = 0.0;
      break;
      
    case RefLineSrc::UserPeakAssociatedNucLines:
      max_lines = 50;
      min_we_care_about = 25;
      min_coarse_significance = 0.2;
      break;
      
    case RefLineSrc::CharacteristicLine:
      max_lines = 75;
      min_we_care_about = 15;
      min_coarse_significance = 0.25;
      break;
  }//switch( src )
  
  if( ref_lines.m_ref_lines.size() < min_we_care_about )
    return;
  
  const bool have_fwhm = (detector && detector->hasResolutionInfo());
  
  
  double sum_importances = 0.0;
  // tuple<importance, data_counts, activity, RefLine>
  vector<tuple<double,double,double,ReferenceLineInfo::RefLine>> ref_lines_importances( ref_lines.m_ref_lines.size() );
  for( size_t index = 0; index < ref_lines.m_ref_lines.size(); ++index )
  {
    const ReferenceLineInfo::RefLine &ref = ref_lines.m_ref_lines[index];
    double importance = 0.0;
    if( (ref.m_energy > 10.0) && (ref.m_normalized_intensity > 0.0) )
      importance = ref.m_normalized_intensity * sqrt(ref.m_energy);
    
    const double peak_sigma = have_fwhm ? detector->peakResolutionSigma(ref.m_energy) : 2.5;
    const double data_counts = meas->gamma_integral( ref.m_energy - 2.0*peak_sigma, ref.m_energy + 2.0*peak_sigma );
    const double sf = data_counts / ref.m_normalized_intensity;

    ref_lines_importances[index] = {importance, data_counts, sf, ref};
    sum_importances += importance;
  }//for( size_t index = 0; index < ref_lines.m_ref_lines.size(); ++i )
  
  // Sort by importance
  std::sort( begin(ref_lines_importances), end(ref_lines_importances), []( const auto &lhs, const auto &rhs ){
    return get<0>(lhs) > get<0>(rhs);
  } );
  
  double max_activity = -1.0;
  for( size_t i = 0 ; (i < 6) && (i < ref_lines_importances.size()); ++i )
    max_activity = std::max( max_activity, get<2>(ref_lines_importances[i]) );

  vector<pair<double,ReferenceLineInfo::RefLine>> sig_ref_lines;
  sig_ref_lines.reserve( ref_lines_importances.size() );
  for( size_t i = 0; i < ref_lines_importances.size(); ++i )
  {
    const double data = get<1>(ref_lines_importances[i]);
    const double pred = max_activity*get<3>(ref_lines_importances[i]).m_normalized_intensity;
    const double nsig = (pred / sqrt( data > 1.0 ? data : 1.0 ));
    sig_ref_lines.emplace_back( nsig, get<3>(ref_lines_importances[i]) );
  }
  
  // Sort by significance
  std::sort( begin(sig_ref_lines), end(sig_ref_lines), []( const auto &lhs, const auto &rhs ){
    return get<0>(lhs) > get<0>(rhs);
  } );
  
  vector<ReferenceLineInfo::RefLine> sig_enough_ref_lines;
  sig_enough_ref_lines.reserve( std::min(sig_ref_lines.size(),max_lines) );
  
  for( size_t i = 0; (i < max_lines) && (i < sig_ref_lines.size()); ++i )
  {
    if( (i >= min_we_care_about)
       && (i >= num_lines_before_sig_filter)
       && (get<0>(sig_ref_lines[i]) < min_coarse_significance) )
    {
      break;
    }
    
    sig_enough_ref_lines.push_back( get<1>(sig_ref_lines[i]) );
  }
  
  static mutex s_cout_mutex;
  
  std::lock_guard<std::mutex> lock( s_cout_mutex );
  
  if( sig_enough_ref_lines.size() < sig_ref_lines.size() )
    cout << "First eliminiated line from "<< ref_lines.m_input.m_input_txt
    << " at index=" << sig_enough_ref_lines.size()
    << " is E=" << sig_ref_lines[sig_enough_ref_lines.size()].second.m_energy
    << " with intensity=" << sig_ref_lines[sig_enough_ref_lines.size()].second.m_normalized_intensity
    << " and significance=" << get<0>(sig_ref_lines[sig_enough_ref_lines.size()])
    << endl;
  else
    cout << "Didnt eliminate any lines for " << ref_lines.m_input.m_input_txt << endl;
  
  std::sort( begin(sig_enough_ref_lines), end(sig_enough_ref_lines), []( const ReferenceLineInfo::RefLine &lhs, const ReferenceLineInfo::RefLine &rhs ){
    return lhs.m_energy < rhs.m_energy;
  } );
  
  cout << "Reducing " << ref_lines.m_input.m_input_txt << " from " << ref_lines.m_ref_lines.size() << " lines to " << sig_enough_ref_lines.size() << endl;
  ref_lines.m_ref_lines = std::move(sig_enough_ref_lines);
}//void filterLines(...)


void RefLineDynamic::finishUpdateLines( const std::shared_ptr<std::vector<std::pair<double,ReferenceLineInfo>>> &ref_lines_ptr,
                       const std::shared_ptr<std::string> &js_fwhm_fcn_ptr,
                                       const size_t calc_num )
{
  m_current_ref_lines = ref_lines_ptr;
  
  assert( ref_lines_ptr && js_fwhm_fcn_ptr );
  if( !ref_lines_ptr || !js_fwhm_fcn_ptr )
    return;
  
  if( calc_num != m_current_calc_num->load() )
  {
    cerr << "Got a stale RefLineUpdate - not setting." << endl;
    return;
  }
  
  vector<pair<double,ReferenceLineInfo>> ref_lines = *ref_lines_ptr;
  std::string &js_fwhm_fcn = *js_fwhm_fcn_ptr;
  
  for( pair<double,ReferenceLineInfo> &ref_line : ref_lines )
    assignColorToInput( ref_line.second );
  
  cout << "About to load " << ref_lines.size() << " dynamic ref lines to client" << endl;
  
  // Note: since we are being called from within the render cycle most likely, this next function
  //       call will immediately send the appropriate JS to the client, as long as the chart has been rendered
  //       (i.e., it doesnt scheduleRender to lazily load to client, as long as its rendered).
  m_chart->setDynamicRefernceLines( std::move(ref_lines), std::move(js_fwhm_fcn) );
  
  wApp->triggerUpdate();
}//void finishUpdateLines(...)


void RefLineDynamic::startUpdateLines()
{
  if( !m_active )
  {
    m_chart->setDynamicRefernceLines( {}, "" );
    return;
  }//if( !m_active )
  
  shared_ptr<const SpecUtils::Measurement> foreground_orig = m_interspec->displayedHistogram(SpecUtils::SpectrumType::Foreground);
  if( !foreground_orig )
  {
    m_chart->setDynamicRefernceLines( {}, "" );
    return;
  }//if( !m_active )
  
  
  (*m_current_calc_num) += 1;
  shared_ptr<atomic<size_t>> calc_num = m_current_calc_num;
  const size_t starting_calc_num = calc_num->load();

  const bool highres = PeakFitUtils::is_likely_high_res( m_interspec );
  const MaterialDB * const materialDb = m_interspec->materialDataBase(); //MaterialDB itself is thread-safe
  
  const set<int> &foreground_samples = m_interspec->displayedSamples(SpecUtils::SpectrumType::Foreground);
  const shared_ptr<const SpecMeas> foreground_meas = m_interspec->measurment(SpecUtils::SpectrumType::Foreground);
  
  // We'll make a copy of the foreground so we dont run into any mutlithreading issues with the original being changed while we are
  //  accessing it in the below worker thread
  shared_ptr<const SpecUtils::Measurement> foreground = foreground_orig ? make_shared<const SpecUtils::Measurement>(*foreground_orig)
                                                                        : nullptr;
  
  shared_ptr<const SpecUtils::Measurement> background = m_interspec->displayedHistogram(SpecUtils::SpectrumType::Background);
  const set<int> &background_samples = m_interspec->displayedSamples(SpecUtils::SpectrumType::Background);
  const shared_ptr<const SpecMeas> background_meas = m_interspec->measurment(SpecUtils::SpectrumType::Background);
  
  
  const shared_ptr<const deque<shared_ptr<const PeakDef>>> foreground_autosearch_peaks = foreground_meas
                                  ? foreground_meas->automatedSearchPeaks(foreground_samples)
                                  : nullptr;
  const shared_ptr<const deque<shared_ptr<const PeakDef>>> background_autosearch_peaks = background_meas
                                  ? background_meas->automatedSearchPeaks(background_samples)
                                  : nullptr;
  const shared_ptr<const deque<shared_ptr<const PeakDef>>> user_background_peaks =
                                  (background_meas && background_meas->sampleNumsWithPeaks().count(background_samples))
                                  ? background_meas->peaks(background_samples)
                                  : nullptr;
  
  PeakModel * const pmodel = m_interspec->peakModel();
  const shared_ptr<const deque<shared_ptr<const PeakDef>>> user_foreground_peaks_gui = pmodel ? pmodel->peaks() : nullptr;
  
  const shared_ptr<const deque<shared_ptr<const PeakDef>>> user_foreground_peaks = user_foreground_peaks_gui
          ? make_shared<deque<shared_ptr<const PeakDef>>>( *user_foreground_peaks_gui ) : nullptr;
  
  const double background_lt = background ? background->live_time() : 0.0;
  const double foreground_lt = foreground ? foreground->live_time() : 0.0;
  
  vector<SpecUtils::DetectorAnalysisResult> det_ana;
  if( foreground_meas && foreground_meas->detectors_analysis() )
    det_ana = foreground_meas->detectors_analysis()->results_;
  
  shared_ptr<const DetectorPeakResponse> detector_ptr = foreground_meas ? foreground_meas->detector() : nullptr;
  // Make a copy of the detector to not run into any multi-threading issues
  if( detector_ptr )
    detector_ptr = make_shared<DetectorPeakResponse>( *detector_ptr );
  
  // We'll create a combination of user and auto-search peaks, that dont overlap
  const vector<shared_ptr<const PeakDef>> unique_foreground_peaks
                                  = combine_nonoverlapping_peaks( user_foreground_peaks, foreground_autosearch_peaks );
  const vector<shared_ptr<const PeakDef>> unique_background_peaks
                                  = combine_nonoverlapping_peaks( user_background_peaks, background_autosearch_peaks );
  
  IsotopeSearchByEnergy * const search = m_interspec->nuclideSearch();
  const vector<IsotopeSearchByEnergy::NucSearchCategory> categories = search ? search->search_categories()
                                                                  : vector<IsotopeSearchByEnergy::NucSearchCategory>{};
  const vector<ExternalRidIsotope> ext_rid_isotopes = m_external_rid_results ? m_external_rid_results->isotopes
                                                                  : vector<ExternalRidIsotope>{};
  const shared_ptr<const AlwaysSrcs> always_srcs = m_always_srcs;
  
  shared_ptr<vector<pair<double,ReferenceLineInfo>>> ref_lines_answer = make_shared<vector<pair<double,ReferenceLineInfo>>>();
  shared_ptr<string> js_fwhm_fcn = make_shared<string>();
  
  const string sessionId = wApp->sessionId();
  boost::function<void()> updaterfcn = wApp->bind( boost::bind( &RefLineDynamic::finishUpdateLines,
                                              this, ref_lines_answer, js_fwhm_fcn, starting_calc_num
  ) );
  
  
  const auto do_work = [foreground, det_ana, unique_foreground_peaks, unique_background_peaks,
                        foreground_lt, background_lt, highres, always_srcs, materialDb, user_foreground_peaks,
                        ext_rid_isotopes, categories, detector_ptr,
                        calc_num, starting_calc_num, sessionId,
                        js_fwhm_fcn, ref_lines_answer,updaterfcn](){
    
//#define DEBUG_DYNAMIC_REF_LINES_TIMING
#ifdef DEBUG_DYNAMIC_REF_LINES_TIMING
    const auto lambda_start_time = std::chrono::high_resolution_clock::now();
    const auto get_elapsed_milliseconds = [lambda_start_time]() -> long long {
      return std::chrono::duration_cast<std::chrono::milliseconds>(
        std::chrono::high_resolution_clock::now() - lambda_start_time).count();
    };
#endif
    
    const SandiaDecay::SandiaDecayDataBase *db = DecayDataBaseServer::database();
    assert( db );
    if( !db )
      return;
    
#ifdef DEBUG_DYNAMIC_REF_LINES_TIMING
    cerr << "DEBUG: " << get_elapsed_milliseconds() << " ms - Initial setup and database access completed" << endl;
#endif
    
    //auto scoped_lock = foreground_meas? make_unique<lock_guard<std::recursive_mutex>>( foreground_meas->mutex() ) : nullptr;
    
    vector<pair<RefLineSrc,pair<double,ReferenceLineInfo>>> working_answer;
    
    if( calc_num->load() != starting_calc_num )
    {
      cerr << "Calc of DynamicRefLines is stale, stopping this thread." << endl;
      return;
    }
    
    // Get peaks that are in the foreground, but not the background.
    shared_ptr<deque<shared_ptr<const PeakDef>>> nonbackground_peaks = make_shared<deque<shared_ptr<const PeakDef>>>();
    
    for( const shared_ptr<const PeakDef> &p: unique_foreground_peaks )
    {
      bool overlaps_background = false;
      // We will check if a peak overlaps the background peak, and if they do in energy, that the foreground peak is
      //  no bigger than 25% larger than background peak (arbitrarily chosen)
      for( size_t back_index = 0; !overlaps_background && (back_index < unique_background_peaks.size()); ++back_index )
      {
        if( peaks_overlap(p, unique_background_peaks[back_index]) )
        {
          if( (foreground_lt > 0.1) && (background_lt > 0.1) )
          {
            const double fore_rate = p->amplitude() / foreground_lt;
            const double back_rate = unique_background_peaks[back_index]->amplitude() / background_lt;
            overlaps_background = (fore_rate - back_rate) < 0.25*std::max(fore_rate, back_rate);
          }
        }
      }
      if( !overlaps_background )
        nonbackground_peaks->push_back( p );
    }//for( const shared_ptr<const PeakDef> &p: unique_foreground_peaks )
    
#ifdef DEBUG_DYNAMIC_REF_LINES_TIMING
    cerr << "DEBUG: " << get_elapsed_milliseconds() << " ms - Filtered non-background peaks" << endl;
#endif
    
    if( calc_num->load() != starting_calc_num )
    {
      cerr << "Calc of DynamicRefLines is stale, stopping this thread." << endl;
      return;
    }
    
    shared_ptr<const DetectorPeakResponse> detector = detector_ptr;
    if( !detector || !detector->isValid() )
    {
      // Load a generic detector efficiency function
      shared_ptr<DetectorPeakResponse> detPtr = make_shared<DetectorPeakResponse>();
      
      const string basename = SpecUtils::append_path( InterSpec::staticDataDirectory(), "GenericGadrasDetectors" );
      const string csvfilename = SpecUtils::append_path( basename, highres ? "HPGe 40%/Efficiency.csv" : "NaI 3x3/Efficiency.csv" );
      const string datFilename = SpecUtils::append_path( basename, highres ? "HPGe 40%/Detector.dat" : "NaI 3x3/Detector.dat" );
      
#ifdef _WIN32
      ifstream csv( SpecUtils::convert_from_utf8_to_utf16(csvfilename).c_str(), ios_base::binary|ios_base::in );
      ifstream datFile( SpecUtils::convert_from_utf8_to_utf16(datFilename).c_str(), ios_base::binary|ios_base::in );
#else
      ifstream csv( csvfilename.c_str(), ios_base::binary|ios_base::in );
      ifstream datFile( datFilename.c_str(), ios_base::binary|ios_base::in );
#endif
      
      if( csv.good() && datFile.good() )
      {
        detPtr->fromGadrasDefinition( csv, datFile );
      }else
      {
        assert( 0 );
        cerr << "findCandidates(...): error opening default detector file" << endl;
        detPtr->setIntrinsicEfficiencyFormula( "1.0", 3.0*PhysicalUnits::cm, PhysicalUnits::keV,
                                              0.0f, 0.0f, DetectorPeakResponse::EffGeometryType::FarField );
      }
      
      detector = detPtr;
    }//if( !detector || !detector->isValid() )
    
    assert( detector );
    if( detector->isValid() && !detector->hasResolutionInfo() )
    {
      // TODO: fit this from unique_foreground_peaks, maybe using DetectorPeakResponse::fitResolution(...), or MakeDrfFit::performResolutionFit(...);
      
      auto new_drf = make_shared<DetectorPeakResponse>( *detector );
      try
      {
        //Internally, `DetectorPeakResponse::fitResolution` calls MakeDrfFit::performResolutionFit
        shared_ptr<deque<shared_ptr<const PeakDef>>> peaks
                   = make_shared<deque<shared_ptr<const PeakDef>>>( begin(unique_foreground_peaks), end(unique_foreground_peaks) );
        new_drf->fitResolution( peaks, foreground, DetectorPeakResponse::kSqrtPolynomial ); //DetectorPeakResponse::kSqrtEnergyPlusInverse
      }catch( std::exception & )
      {
        const vector<float> coefs = highres ? vector<float>{ 1.54f, 0.264f, 0.33f } : vector<float>{ -6.5f, 7.5f, 0.55f };
        new_drf->setFwhmCoefficients( coefs, DetectorPeakResponse::kGadrasResolutionFcn );
      }
      
      detector = new_drf;
    }//if( !detector->hasResolutionInfo() )
    
#ifdef DEBUG_DYNAMIC_REF_LINES_TIMING
    cerr << "DEBUG: " << get_elapsed_milliseconds() << " ms - Loaded detector efficiency function" << endl;
#endif
    
    if( calc_num->load() != starting_calc_num )
    {
      cerr << "Calc of DynamicRefLines is stale, stopping this thread." << endl;
      return;
    }
    
    const ReactionGamma * const reaction_db = ([]()-> const ReactionGamma *{
      try{ return ReactionGammaServer::database(); }catch(...){}
      return static_cast<const ReactionGamma *>(nullptr); }
    )();
    
    char buffer[64] = { '\0' };
    
    SpecUtilsAsync::ThreadPool pool;
    
    RefLineInput base_input;
    base_input.m_lower_br_cutt_off = 0.0;
    base_input.m_promptLinesOnly = false;
    base_input.m_showGammas = true;
    base_input.m_showXrays = true;
    base_input.m_showAlphas = false;
    base_input.m_showBetas = false;
    base_input.m_showCascades = false;
    base_input.m_showEscapes = false;
    
    if( detector && detector->isValid() )
    {
      base_input.m_detector_name = detector->name();
      base_input.m_det_intrinsic_eff = detector->intrinsicEfficiencyFcn();
    }
    
    //cout << "Before always_srcs working_answer={";
    //for( pair<RefLineSrc,pair<double,ReferenceLineInfo>> &ref_lines : working_answer )
    //  cout << "'" << ref_lines.second.second.m_input.m_input_txt << "', ";
    //cout << "}" << endl;
    
    if( always_srcs )
    {
      // Convert individual sources to ReferenceLineInfo objects
      for( const auto &src : always_srcs->individual_sources )
      {
        RefLineInput input = base_input;
        input.m_input_txt = src.m_name;
        
        if( src.m_age.has_value() )
        {
          input.m_age = PhysicalUnits::printToBestTimeUnits( src.m_age.value(), 6 );
        }else if( const SandiaDecay::Nuclide * const nuc = db->nuclide(src.m_name) )
        {
          input.m_age = PhysicalUnits::printToBestTimeUnits( PeakDef::defaultDecayTime(nuc), 6 );
        }
        
        if( src.m_color.has_value() )
          input.m_color = src.m_color.value();
        
        if( src.is_background )
        {
          // TODO: transport through a soil sphere, using it as a trace source
        }
        
        if( src.shielding_material.has_value() )
        {
          const string &shielding_material = *src.shielding_material;
          
          if( src.shielding_thickness.has_value() )
          {
            input.m_shielding_name = *src.shielding_material;
            input.m_shielding_thickness = PhysicalUnits::printToBestLengthUnits( *src.shielding_thickness, 2 );
          }else
          {
            // Check if src.shielding_material is a string that contains AN=<number> and AD=<number> then is a generic shielding
            std::regex an_pattern( R"(an\s*=\s*([0-9]+(?:\.[0-9]+)?))", std::regex_constants::icase );
            std::regex ad_pattern( R"(ad\s*=\s*([0-9]+(?:\.[0-9]+)?))", std::regex_constants::icase );
            
            std::smatch an_match, ad_match;
            if( std::regex_search(shielding_material, an_match, an_pattern)
               && std::regex_search(shielding_material, ad_match, ad_pattern) )
            {
              input.m_shielding_an = an_match[1].str();
              input.m_shielding_ad = ad_match[1].str();
            }
          }//if( src.shielding_thickness.has_value() ) / else
          
          if( (!input.m_shielding_name.empty() && input.m_shielding_thickness.empty())
             || (!input.m_shielding_an.empty() && !input.m_shielding_ad.empty()) )
          {
            try
            {
              input.setShieldingAttFcn( materialDb );
            }catch( std::exception &e )
            {
              cerr << "Error setting shielding for curve: " << e.what() << endl;
            }
          }//if( we have a defined shielding )
        }//if( src.shielding_material.has_value() )
        
        
        bool already_exists = false;
        for( size_t i = 0; !already_exists && (i < working_answer.size()); i += 1 )
        {
          auto &existing = working_answer[i];
          
          already_exists = (existing.second.second.m_input.m_input_txt == src.m_name);
          if( already_exists )
          {
            if( src.m_weight > existing.second.first )
              existing.second.first = src.m_weight;
            if( static_cast<int>(RefLineSrc::AlwaysShowing) < static_cast<int>(existing.first) )
              existing.first = RefLineSrc::AlwaysShowing;
          }
        }//for( size_t i = 0; !already_exists && (i < working_answer.size()); i += 1 )
        
        if( already_exists )
          continue;
        
        shared_ptr<ReferenceLineInfo> ref_info = ReferenceLineInfo::generateRefLineInfo( input );
        if( ref_info && ref_info->m_validity == ReferenceLineInfo::InputValidity::Valid )
        {
          assert( !std::count_if(begin(working_answer), end(working_answer), [&input](const auto &v ){
            return v.second.second.m_input.m_input_txt == input.m_input_txt;
          }) );
          
          working_answer.emplace_back( RefLineSrc::AlwaysShowing,
                                      pair<double,ReferenceLineInfo>{src.m_weight, std::move(*ref_info)} );
        }else
        {
          cerr << "RefLineDynamic::updateLines(): Failed to generate valid reference line info for individual source: " << src.m_name << endl;
        }
      }//for( const auto &src : always_srcs->individual_sources )
      
      // Convert nuclide mixtures to ReferenceLineInfo objects
      for( const auto &mix_pair : always_srcs->nuc_mixes )
      {
        const ReferenceLinePredef::NucMix &mix = mix_pair.second;
        
        RefLineInput input = base_input;
        input.m_input_txt = mix.m_name;
        input.m_age = mix.m_default_age_str;
        
        bool already_exists = false;
        for( size_t i = 0; !already_exists && (i < working_answer.size()); i += 1 )
        {
          auto &existing = working_answer[i];
          
          already_exists = (existing.second.second.m_input.m_input_txt == mix.m_name);
          if( already_exists )
          {
            if( mix.m_weight > existing.second.first )
              existing.second.first = mix.m_weight;
            if( static_cast<int>(RefLineSrc::AlwaysShowing) < static_cast<int>(existing.first) )
              existing.first = RefLineSrc::AlwaysShowing;
          }
        }//for( size_t i = 0; !already_exists && (i < working_answer.size()); i += 1 )
        
        if( already_exists )
          continue;
        
        shared_ptr<ReferenceLineInfo> ref_info = ReferenceLineInfo::generateRefLineInfo( input );
        if( ref_info && ref_info->m_validity == ReferenceLineInfo::InputValidity::Valid )
        {
          assert( !std::count_if(begin(working_answer), end(working_answer), [&input](const auto &v ){
            return v.second.second.m_input.m_input_txt == input.m_input_txt;
          }) );
          
          working_answer.emplace_back( RefLineSrc::AlwaysShowing,
                                      pair<double,ReferenceLineInfo>{mix.m_weight, std::move(*ref_info)} );
        }else
        {
          cerr << "RefLineDynamic::updateLines(): Failed to generate valid reference line info for nuclide mixture: " << mix.m_name << endl;
        }
      }//for( const auto &mix_pair : always_srcs->nuc_mixes )
      
      // Convert custom source lines to ReferenceLineInfo objects
      for( const auto &custom_pair : always_srcs->custom_lines )
      {
        const ReferenceLinePredef::CustomSrcLines &custom = custom_pair.second;
        
        RefLineInput input = base_input;
        input.m_input_txt = custom.m_name;
        
        bool already_exists = false;
        for( size_t i = 0; !already_exists && (i < working_answer.size()); i += 1 )
        {
          auto &existing = working_answer[i];
          
          already_exists = (existing.second.second.m_input.m_input_txt == custom.m_name);
          if( already_exists )
          {
            if( custom.m_weight > existing.second.first )
              existing.second.first = custom.m_weight;
            if( static_cast<int>(RefLineSrc::AlwaysShowing) < static_cast<int>(existing.first) )
              existing.first = RefLineSrc::AlwaysShowing;
          }
        }//for( size_t i = 0; !already_exists && (i < working_answer.size()); i += 1 )
        
        if( already_exists )
          continue;
        
        shared_ptr<ReferenceLineInfo> ref_info = ReferenceLineInfo::generateRefLineInfo( input );
        if( ref_info && ref_info->m_validity == ReferenceLineInfo::InputValidity::Valid )
        {
          assert( !std::count_if(begin(working_answer), end(working_answer), [&input](const auto &v ){
            return v.second.second.m_input.m_input_txt == input.m_input_txt;
          }) );
          
          working_answer.emplace_back( RefLineSrc::AlwaysShowing,
                                      pair<double,ReferenceLineInfo>{custom.m_weight, std::move(*ref_info)} );
        }else
        {
          cerr << "RefLineDynamic::updateLines(): Failed to generate valid reference line info for custom source: " << custom.m_name << endl;
        }
      }//for( const auto &custom_pair : always_srcs->custom_lines )
    }//if( always_srcs )
    
#ifdef DEBUG_DYNAMIC_REF_LINES_TIMING
    cerr << "DEBUG: " << get_elapsed_milliseconds() << " ms - Processed 'always showing' sources" << endl;
#endif
    
    if( calc_num->load() != starting_calc_num )
    {
      cerr << "Calc of DynamicRefLines is stale, stopping this thread." << endl;
      return;
    }
    
    //cout << "Before user_foreground_peaks working_answer={";
    //for( pair<RefLineSrc,pair<double,ReferenceLineInfo>> &ref_lines : working_answer )
    //  cout << "'" << ref_lines.second.second.m_input.m_input_txt << "', ";
    //cout << "}" << endl;
    
    // Now check which nuclides peaks have been assigned to, and add those lines, if they havent already been added
    if( user_foreground_peaks && user_foreground_peaks->size() )
    {
      // We will assign these nuclides a weight of 10
      for( const auto& peak : *user_foreground_peaks )
      {
        if( !peak )
          continue;
        
        string canonical_name;
        bool found_source = false;
        
        // Try to get the canonical name using PeakDef source methods
        if( const SandiaDecay::Nuclide *nuc = peak->parentNuclide() )
        {
          canonical_name = nuc->symbol;
          found_source = true;
        }
        else if( const SandiaDecay::Element *el = peak->xrayElement() )
        {
          canonical_name = el->symbol;
          found_source = true;
        }
        else if( const ReactionGamma::Reaction *rctn = peak->reaction() )
        {
          canonical_name = rctn->name();
          found_source = true;
        }
        
        if( !found_source )
          continue;
        
        // Check if this source is already in ref_lines using canonical name, and update weight if higher
        bool already_exists = false;
        double new_weight = 10.0;
        for( size_t i = 0; !already_exists && (i < working_answer.size()); i += 1 )
        {
          auto &existing = working_answer[i];
          
          already_exists = (existing.second.second.m_input.m_input_txt == canonical_name);
          if( already_exists )
          {
            if( new_weight > existing.second.first )
              existing.second.first = new_weight;
            if( static_cast<int>(RefLineSrc::UserPeakLines) < static_cast<int>(existing.first) )
              existing.first = RefLineSrc::UserPeakLines;
          }
        }//for( size_t i = 0; !already_exists && (i < working_answer.size()); i += 1 )
        
        if( already_exists )
          continue;
        
        // Create reference lines using canonical name
        RefLineInput input = base_input;
        input.m_input_txt = canonical_name;
        
        shared_ptr<ReferenceLineInfo> ref_info = ReferenceLineInfo::generateRefLineInfo( input );
        if( ref_info && ref_info->m_validity == ReferenceLineInfo::InputValidity::Valid )
        {
          assert( !std::count_if(begin(working_answer), end(working_answer), [&input](const auto &v ){
            return v.second.second.m_input.m_input_txt == input.m_input_txt;
          }) );
          
          working_answer.emplace_back( RefLineSrc::UserPeakLines,
                                      pair<double,ReferenceLineInfo>{new_weight, std::move(*ref_info)} );
        }else
        {
          cerr << "RefLineDynamic::updateLines(): Failed to generate valid reference line info for user peak source: " << canonical_name << endl;
        }
      }
    }//if( user_foreground_peaks && user_foreground_peaks->size() )
    
#ifdef DEBUG_DYNAMIC_REF_LINES_TIMING
    cerr << "DEBUG: " << get_elapsed_milliseconds() << " ms - Processed user foreground peaks" << endl;
#endif
    
    if( calc_num->load() != starting_calc_num )
    {
      cerr << "Calc of DynamicRefLines is stale, stopping this thread." << endl;
      return;
    }
    
    // Now check for external RID results, and add those lines that havent been added
    // We will assign these nuclides a weight of 5
    for( const ExternalRidIsotope &isotope : ext_rid_isotopes )
    {
      if( isotope.is_null() )
        continue;
      
      string canonical_name;
      bool found_source = false;
      
      // Try to get the canonical name using the helper methods
      if( const SandiaDecay::Nuclide *nuc = isotope.nuclide() )
      {
        canonical_name = nuc->symbol;
        found_source = true;
      }
      else if( const SandiaDecay::Element *el = isotope.element() )
      {
        canonical_name = el->symbol;
        found_source = true;
      }
      else if( const ReactionGamma::Reaction *rctn = isotope.reaction() )
      {
        canonical_name = rctn->name();
        found_source = true;
      }
      
      if( !found_source )
        continue;
      
      // Check if this source is already in ref_lines using canonical name, and update weight if higher
      bool already_exists = false;
      double new_weight = 5.0;
      for( size_t i = 0; !already_exists && (i < working_answer.size()); i += 1 )
      {
        auto &existing = working_answer[i];
        already_exists = (existing.second.second.m_input.m_input_txt == canonical_name);
        if( already_exists )
        {
          if( new_weight > existing.second.first )
            existing.second.first = new_weight;
          if( static_cast<int>(RefLineSrc::ExternalRid) < static_cast<int>(existing.first) )
            existing.first = RefLineSrc::ExternalRid;
        }//
      }//for( size_t i = 0; !already_exists && (i < working_answer.size()); i += 1 )
      
      if( already_exists )
        continue;
      
      // Create reference lines using canonical name
      RefLineInput input = base_input;
      input.m_input_txt = canonical_name;
      
      shared_ptr<ReferenceLineInfo> ref_info = ReferenceLineInfo::generateRefLineInfo( input );
      if( ref_info && ref_info->m_validity == ReferenceLineInfo::InputValidity::Valid )
      {
        assert( !std::count_if(begin(working_answer), end(working_answer), [&input](const auto &v ){
          return v.second.second.m_input.m_input_txt == input.m_input_txt;
        }) );
        
        working_answer.emplace_back( RefLineSrc::ExternalRid,
                                    pair<double,ReferenceLineInfo>{new_weight, std::move(*ref_info)} );
      }else
      {
        cerr << "RefLineDynamic::updateLines(): Failed to generate valid reference line info for external RID source: " << canonical_name << endl;
      }
    }//for( const ExternalRidIsotope &isotope : ext_rid_isotopes )
    
#ifdef DEBUG_DYNAMIC_REF_LINES_TIMING
    cerr << "DEBUG: " << get_elapsed_milliseconds() << " ms - Processed external RID isotopes" << endl;
#endif
    
    if( calc_num->load() != starting_calc_num )
    {
      cerr << "Calc of DynamicRefLines is stale, stopping this thread." << endl;
      return;
    }
    
    
    //cout << "Before det ana working_answer={";
    //for( pair<RefLineSrc,pair<double,ReferenceLineInfo>> &ref_lines : working_answer )
    //  cout << "'" << ref_lines.second.second.m_input.m_input_txt << "', ";
    //cout << "}" << endl;
    
    
    // Use the detectors on-board RID results
    for( const SpecUtils::DetectorAnalysisResult &result : det_ana )
    {
      if( result.nuclide_.empty() )
        continue;
      
      string canonical_name;
      bool found_source = false;
      
      // Try to get the nuclide from SandiaDecay database
      if( const SandiaDecay::Nuclide *nuc = db->nuclide(result.nuclide_) )
      {
        canonical_name = nuc->symbol;
        found_source = true;
      }else
      {
        // Try to get element from SandiaDecay database
        if( const SandiaDecay::Element *el = db->element(result.nuclide_) )
        {
          canonical_name = el->symbol;
          found_source = true;
        }else if( reaction_db )
        {
          // Try to get reaction from ReactionGamma database
          try
          {
            vector<ReactionGamma::ReactionPhotopeak> possible_rctns;
            reaction_db->gammas( result.nuclide_, possible_rctns );

            if( !possible_rctns.empty() )
            {
              canonical_name = possible_rctns[0].reaction->name();
              found_source = true;
            }
          }catch( std::exception & )
          {
            //we get here for example if nuclide did have paranthesis
          }
        }//
      }//if( result.nuclide_ is nuclide ) / else
      
      if( !found_source )
      {
        // TODO: check for algorithm specific names, like HEU, SNM, neutrons, etc
        continue;
      }
      
      // Check if this source is already in ref_lines using canonical name, and update weight if higher
      bool already_exists = false;
      double new_weight = 3.0;
      for( size_t i = 0; !already_exists && (i < working_answer.size()); i += 1 )
      {
        auto &existing = working_answer[i];
        already_exists = (existing.second.second.m_input.m_input_txt == canonical_name);
        
        if( already_exists )
        {
          if( new_weight > existing.second.first )
            existing.second.first = new_weight;
          if( static_cast<int>(RefLineSrc::OnboardRid) < static_cast<int>(existing.first) )
            existing.first = RefLineSrc::OnboardRid;
        }
      }//for( size_t i = 0; !already_exists && (i < working_answer.size()); i += 1 )
      
      if( already_exists )
        continue;
      
      // Create reference lines using canonical name
      RefLineInput input = base_input;
      input.m_input_txt = canonical_name;
      
      shared_ptr<ReferenceLineInfo> ref_info = ReferenceLineInfo::generateRefLineInfo( input );
      if( ref_info && ref_info->m_validity == ReferenceLineInfo::InputValidity::Valid )
      {
        assert( !std::count_if(begin(working_answer), end(working_answer), [&input](const auto &v ){
          return v.second.second.m_input.m_input_txt == input.m_input_txt;
        }) );
        
        working_answer.emplace_back( RefLineSrc::OnboardRid,
                                    pair<double,ReferenceLineInfo>{new_weight, std::move(*ref_info)} );
      }else
      {
        cerr << "RefLineDynamic::updateLines(): Failed to generate valid reference line info for on-board RID source: " << canonical_name << endl;
      }
    }//for( const SpecUtils::DetectorAnalysisResult &result : det_ana )
    
#ifdef DEBUG_DYNAMIC_REF_LINES_TIMING
    cerr << "DEBUG: " << get_elapsed_milliseconds() << " ms - Processed on-board RID results" << endl;
#endif
    
    if( calc_num->load() != starting_calc_num )
    {
      cerr << "Calc of DynamicRefLines is stale, stopping this thread." << endl;
      return;
    }
    
    //cout << "Before more info working_answer={";
    //for( pair<RefLineSrc,pair<double,ReferenceLineInfo>> &ref_lines : working_answer )
    //  cout << "'" << ref_lines.second.second.m_input.m_input_txt << "', ";
    //cout << "}" << endl;
    
    // Add associated nuclides for existing reference lines
    shared_ptr<const MoreNuclideInfo::MoreNucInfoDb> more_nuc_info = MoreNuclideInfo::MoreNucInfoDb::instance();
    if( more_nuc_info )
    {
      // Create a copy of current ref_lines to iterate over (to avoid modifying collection while iterating)
      vector<pair<double,string>> current_ref_lines;
      current_ref_lines.resize( working_answer.size() );
      for( const auto &ref_line : working_answer )
        current_ref_lines.emplace_back( ref_line.second.first, ref_line.second.second.m_input.m_input_txt );
      
      for( const pair<double,string> &ref_line_pair : current_ref_lines )
      {
        const double parent_weight = ref_line_pair.first;
        const string &ref_line_name = ref_line_pair.second;
        
        const MoreNuclideInfo::NucInfo *nuc_info = more_nuc_info->info(ref_line_name);
        if( !nuc_info || nuc_info->m_associated.empty() )
          continue;
        
        for( string associated_name : nuc_info->m_associated )
        {
          // Check if this associated nuclide is already in ref_lines
          bool already_exists = false;
          double associated_weight = 0.25 * parent_weight;
          
          // We'll normalize the source name for nuclides, even though it would be fine if we didnt, so this
          //  way we catch duplicates a little earlier
          const SandiaDecay::Nuclide * const nuc = db->nuclide(associated_name);
          if( nuc )
            associated_name = nuc->symbol;
          
          for( size_t i = 0; !already_exists && (i < working_answer.size()); i += 1 )
          {
            auto &existing = working_answer[i];
            already_exists = (existing.second.second.m_input.m_input_txt == associated_name);
            if( already_exists )
            {
              // Use max of current weight and 0.25 times parent weight
              existing.second.first = std::max(existing.second.first, associated_weight);
              if( static_cast<int>(RefLineSrc::UserPeakAssociatedNucLines) < static_cast<int>(existing.first) )
                existing.first = RefLineSrc::UserPeakAssociatedNucLines;
            }
          }//for( auto& existing : ref_lines )
          
          if( already_exists )
            continue;
          
          // Create reference lines for associated nuclide
          RefLineInput associated_input = base_input;
          associated_input.m_input_txt = associated_name;
          
          shared_ptr<ReferenceLineInfo> associated_ref_info = ReferenceLineInfo::generateRefLineInfo( associated_input );
          if( !associated_ref_info || (associated_ref_info->m_validity != ReferenceLineInfo::InputValidity::Valid) )
          {
            cerr << "RefLineDynamic::updateLines(): Failed to generate valid reference line info for associated nuclide: "
            << associated_name << endl;
            continue;
          }
            
          already_exists = false;
          for( size_t i = 0; !already_exists && (i < working_answer.size()); ++i )
          {
            // Important: we need to compare the input text from the `associated_ref_info`, and not `associated_name`,
            //            because the text may have been changed.
            already_exists = (working_answer[i].second.second.m_input.m_input_txt == associated_ref_info->m_input.m_input_txt);
            if( already_exists )
            {
              working_answer[i].second.first = std::max(working_answer[i].second.first, associated_weight);
              if( static_cast<int>(RefLineSrc::UserPeakAssociatedNucLines) < static_cast<int>(working_answer[i].first) )
                working_answer[i].first = RefLineSrc::UserPeakAssociatedNucLines;
            }
          }//for( auto& existing : ref_lines )
            
          if( already_exists )
            continue;
            
          assert( !std::count_if(begin(working_answer), end(working_answer), [&associated_input](const auto &v ){
            return v.second.second.m_input.m_input_txt == associated_input.m_input_txt;
          }) );
              
          working_answer.emplace_back( RefLineSrc::UserPeakAssociatedNucLines,
                                        pair<double,ReferenceLineInfo>{associated_weight, std::move(*associated_ref_info)} );
        }//for( const string &associated_name : nuc_info->m_associated )
      }//for( ref_line_pair in current_ref_lines )
    }//if( more_nuc_info )
    
#ifdef DEBUG_DYNAMIC_REF_LINES_TIMING
    cerr << "DEBUG: " << get_elapsed_milliseconds() << " ms - Added associated nuclides" << endl;
#endif
    
    if( calc_num->load() != starting_calc_num )
    {
      cerr << "Calc of DynamicRefLines is stale, stopping this thread." << endl;
      return;
    }
    
    // For peaks above ~1460 keV, either user or auto-fit, add in escape peak lines
    // Add in escape peak lines, for peaks above a practical pair-production threshold
    const double pair_prod_thresh = highres ? 1255.0 : 2585; //The single_escape_sf and double_escape_sf give negative values below 1255; the value used for low-res is arbitrary
    //The efficiency of S.E. and D.E. peaks, relative to F.E. peak, for the 20% Generic GADRAS DRF
    //  included in InterSpec, is given pretty well by the following (energy in keV):
    const auto single_escape_sf = []( const double x ) -> double {
      return std::max( 0.0, (1.8768E-11 *x*x*x) - (9.1467E-08 *x*x) + (2.1565E-04 *x) - 0.16367 );
    };
    
    const auto double_escape_sf = []( const double x ) -> double {
      return std::max( 0.0, (1.8575E-11 *x*x*x) - (9.0329E-08 *x*x) + (2.1302E-04 *x) - 0.16176 );
    };
    
    if( calc_num->load() != starting_calc_num )
    {
      cerr << "Calc of DynamicRefLines is stale, stopping this thread." << endl;
      return;
    }
    
    vector<ReferenceLineInfo::RefLine> escape_lines;
    for( const shared_ptr<const PeakDef> &peak : unique_foreground_peaks )
    {
      if( !peak || peak->mean() < pair_prod_thresh )
        continue;
      
      const double peak_energy = peak->mean();
      const double peak_amplitude = peak->amplitude();
      
      // Single escape peak at energy - 511 keV
      const double se_energy = peak_energy - 510.9989;
      const double se_amplitude = peak_amplitude * single_escape_sf( peak_energy );
      const double se_peak_amp_threshold = 3.0; //TODO: base this more intelligently off of the spectrum itself
      if( se_amplitude >= se_peak_amp_threshold )
      {
        ReferenceLineInfo::RefLine se_line;
        se_line.m_energy = se_energy;
        se_line.m_normalized_intensity = se_amplitude;
        snprintf( buffer, sizeof(buffer), "S.E. of %.1f keV", peak_energy );
        se_line.m_decaystr = buffer;
        se_line.m_parent_nuclide = peak->parentNuclide();
        se_line.m_transition = peak->nuclearTransition();
        se_line.m_reaction = peak->reaction();
        se_line.m_source_type = ReferenceLineInfo::RefLine::RefGammaType::SingleEscape;
        escape_lines.push_back( se_line );
      }
      
      // Double escape peak at energy - 1022 keV
      const double de_energy = peak_energy - 2.0 * 510.9989;
      const double de_amplitude = peak_amplitude * double_escape_sf( peak_energy );
      const double de_peak_amp_threshold = 3.0; //TODO: base this more intelligently off of the spectrum itself
      if( de_amplitude >= de_peak_amp_threshold )
      {
        ReferenceLineInfo::RefLine de_line;
        de_line.m_energy = de_energy;
        de_line.m_normalized_intensity = de_amplitude;
        snprintf( buffer, sizeof(buffer), "D.E. of %.1f keV", peak_energy );
        de_line.m_decaystr = buffer;
        de_line.m_parent_nuclide = peak->parentNuclide();
        de_line.m_transition = peak->nuclearTransition();
        de_line.m_reaction = peak->reaction();
        de_line.m_source_type = ReferenceLineInfo::RefLine::RefGammaType::DoubleEscape;
        escape_lines.push_back( de_line );
      }
    }//for( const auto& peak : unique_foreground_peaks )
    
    //cout << "Before escape peaks working_answer={";
    //for( pair<RefLineSrc,pair<double,ReferenceLineInfo>> &ref_lines : working_answer )
    //  cout << "'" << ref_lines.second.second.m_input.m_input_txt << "', ";
    //cout << "}" << endl;
    
    // Normalize escape lines so highest intensity is 1.0 and add to ref_lines
    if( !escape_lines.empty() )
    {
      double max_intensity = 0.0;
      for( const auto& line : escape_lines )
        max_intensity = std::max( max_intensity, line.m_normalized_intensity );
      
      if( max_intensity > 0.0 )
      {
        for( auto& line : escape_lines )
          line.m_normalized_intensity /= max_intensity;
        
        ReferenceLineInfo escape_info;
        escape_info.m_ref_lines = std::move( escape_lines );
        escape_info.m_input.m_input_txt = "Escape Peaks";
        //escape_info.m_input.m_color = ...;
        escape_info.m_validity = ReferenceLineInfo::InputValidity::Valid;
        
        working_answer.emplace_back( RefLineSrc::EscapeLines,
                                    pair<double,ReferenceLineInfo>{1.0, std::move(escape_info)} );
      }
    }
    
#ifdef DEBUG_DYNAMIC_REF_LINES_TIMING
    cerr << "DEBUG: " << get_elapsed_milliseconds() << " ms - Generated escape peak lines" << endl;
#endif
    
    if( calc_num->load() != starting_calc_num )
    {
      cerr << "Calc of DynamicRefLines is stale, stopping this thread." << endl;
      return;
    }
    
    // Check if user or auto-fit peaks cooresponds to a cascade sum energy... maybe require the parent nuclide to not have a gamma at that energy, but how often does this happen?
    
    // We'll get the peaks that dont have a source assigned to them, and dont have a background peak, and then
    //  use those to find suggested characteristic - but we arent currently adding these lines;
    deque<shared_ptr<const PeakDef>> peaks_for_characteristics;
    for( const shared_ptr<const PeakDef> &peak : unique_foreground_peaks )
    {
      if( !peak || peak->parentNuclide() || peak->reaction() || peak->xrayElement() )
        continue;
      
      bool should_skip = false;
      for( size_t i = 0; !should_skip && (i < unique_background_peaks.size()); ++i )
        should_skip = peaks_overlap(peak, unique_background_peaks[i]);
      
      if( !should_skip )
        peaks_for_characteristics.push_back(peak);
    }//for( const shared_ptr<const PeakDef> &peak : unique_foreground_peaks )
    std::sort( begin(peaks_for_characteristics), end(peaks_for_characteristics), &PeakDef::lessThanByMeanShrdPtr );
    
    
    // Process automated search peaks to find characteristic nuclides
    // If we want to be heavy-handed, we could use (some of the) suggestions from populateCandidateNuclides
    if( !peaks_for_characteristics.empty() )
    {
      // This next section is experimental - it tries to match peaks to characteristic lines,
      // however, there is a concern that we might end up with just too many ref_lines and it
      // will be detrimental to the experience
      std::mutex candidate_mutex;
      set<string> candidate_source_names;
      map<string,vector<shared_ptr<const PeakDef>>> candidate_to_peaks;
      
      //Before paralizing, in debug, took 7 seconds for a specific test case; after niave paralization was 1.4 seconds.
      
      cout << "Finding characteristics for " << peaks_for_characteristics.size() << " remaining automated search peaks:" << endl;
      for( const shared_ptr<const PeakDef> &peak : peaks_for_characteristics )
      {
        pool.post( [peak,&nonbackground_peaks,&foreground,&detector,&candidate_to_peaks,&candidate_source_names,&candidate_mutex](){
          vector<string> characteristicnucs;
          
          // TODO: `IsotopeId::suggestNuclides(...)` only suggests nuclide - should also call `IsotopeId::findCharacteristics(...)` to get reactions and x-rays.
          //IsotopeId::findCharacteristics( characteristicnucs, peak );
          //IsotopeId::findCandidates( characteristicnucs, peak, nonbackground_peaks, detector, foreground );
          
          IsotopeId::PeakToNuclideMatch suggestedNucs;
          IsotopeId::suggestNuclides( suggestedNucs, peak, nonbackground_peaks, foreground, detector );
          
          const vector<IsotopeId::NuclideStatWeightPair> &sugestions = suggestedNucs.nuclideWeightPairs;
          for( size_t i = 0; i < 10 && i < sugestions.size(); ++i )
          {
            if( sugestions[i].nuclide )
            {
              if( sugestions[i].weight > 0.1*sugestions[0].weight ) //10% is arbitrary, but just looking through a few examples seems reasonable
              {
                characteristicnucs.push_back(sugestions[i].nuclide->symbol );
                
                std::lock_guard<std::mutex> lock( candidate_mutex );
                candidate_to_peaks[sugestions[i].nuclide->symbol].push_back(peak);
              }
              //cout << "suggestNuclides(" << peak->mean() << ", " << i << ") gave " << sugestions[i].nuclide->symbol << ", with weight " << sugestions[i].weight << endl;
            }
          }
          
          cout << "Peak at " << peak->mean() << " keV: ";
          //cout << "Found " << characteristicnucs.size() << " candidates: ";
          // Collect top 5 characteristics
          for( size_t i = 0; i < characteristicnucs.size() && i < 5; ++i )
          {
            //cout << characteristicnucs[i] << ", ";
            std::lock_guard<std::mutex> lock( candidate_mutex );
            candidate_source_names.insert( characteristicnucs[i] );
          }
        } );
      }//for( const shared_ptr<const PeakDef> &peak : peaks_for_characteristics )
      
      pool.join();
      
      if( calc_num->load() != starting_calc_num )
      {
        cerr << "Calc of DynamicRefLines is stale, stopping this thread." << endl;
        return;
      }
      
      cout << "Starting candidate_source_names={";
      for( auto name : candidate_source_names )
        cout << name << ", ";
      cout << "}" << endl;
      
      // Now filter the collected source names once
      set<string> characteristic_sources;
      
      for( const string &source_name : candidate_source_names )
      {
        // Check if already in ref_lines
        bool already_in_ref_lines = false;
        for( size_t index = 0; !already_in_ref_lines && (index < working_answer.size()); ++index )
          already_in_ref_lines = SpecUtils::iequals_ascii(working_answer[index].second.second.m_input.m_input_txt, source_name);
        
        if( already_in_ref_lines || categories.empty() )
        {
          cout << "Skipping cadndiate source '" << source_name << "' since its already in ref_lines" << endl;
          continue;
        }
        
        bool is_in_any_category = false;
        
        // Check if it's a nuclide in any category
        const SandiaDecay::Nuclide *nuc = db->nuclide( source_name );
        if( nuc )
        {
          // Filter out any nuclide that is a descendant of any nuclide already in ref_lines
          bool is_descendant = false;
          for( size_t index = 0; !is_descendant && (index < working_answer.size()); ++index )
          {
            const SandiaDecay::Nuclide *existing_nuc = db->nuclide( working_answer[index].second.second.m_input.m_input_txt );
            is_descendant = (existing_nuc && (nuc->branchRatioFromForebear(existing_nuc) > 0.0));
          }
          
          if( !is_descendant )
          {
            is_in_any_category = is_in_a_category(nuc,categories);
            if( !is_in_any_category )
              cout << "Source '" << source_name << "' is not in NuclideSearchCatagories.xml" << endl;
          }else
          {
            cout << "Source '" << source_name << "' is a decendant of an existing ref line" << endl;
          }
        }else
        {
          //Currently, we wont actually get here, because the `candidate_source_names` are currently all nuclides.
          
          // Check if it's an element
          const SandiaDecay::Element *el = db->element( source_name );
          if( el )
          {
            is_in_any_category = is_in_a_category(el,categories);
          }else if( reaction_db )
          {
            // Check if it's a reaction
            vector<ReactionGamma::ReactionPhotopeak> possible_rctns;
            reaction_db->gammas( source_name, possible_rctns );
            
            if( !possible_rctns.empty() )
            {
              const ReactionGamma::Reaction *rctn = possible_rctns[0].reaction;
              
              // Check if at least 25% of reaction abundance has matching peaks
              const vector<ReactionGamma::Reaction::EnergyYield> &gammas = rctn->gammas;
              const double required_percentage = 0.25;  // 25%
              
              // Calculate total abundance and matched abundance
              double total_abundance = 0.0, matched_abundance = 0.0;
              for( const ReactionGamma::Reaction::EnergyYield &gamma : gammas )
              {
                total_abundance += gamma.abundance;
                
                // Check if this gamma has a matching peak
                for( const shared_ptr<const PeakDef> &peak : unique_foreground_peaks )
                {
                  const double peak_energy = peak->mean();
                  const double fwhm = peak->fwhm();
                  const double tolerance = fwhm > 0 ? fwhm : 5.0;  // Use FWHM or 5 keV default
                  
                  if( fabs(peak_energy - gamma.energy) <= tolerance )
                  {
                    matched_abundance += gamma.abundance;
                    break;  // Found a match for this gamma, move to next gamma
                  }//if( matches )
                }//for( loop over unique_foreground_peaks )
              }//for( loop over rctn->gammas )
              
              const double abundance_percentage = (total_abundance > 0.0) ? (matched_abundance / total_abundance) : 0.0;
              is_in_any_category = (abundance_percentage >= required_percentage) && is_in_a_category(rctn,categories);
            }//if( !possible_rctns.empty() )
          }//if( el ) / else if( reaction_db )
        }//if( nuc ) / else
        
        if( is_in_any_category )
          characteristic_sources.insert( source_name );
        else
          cout << "Eliminating '" << source_name << "'" << endl;
      }//for( const string &source_name : candidate_source_names )
      
      if( calc_num->load() != starting_calc_num )
      {
        cerr << "Calc of DynamicRefLines is stale, stopping this thread." << endl;
        return;
      }
      
      //cout << "Before characteristics working_answer={";
      //for( pair<RefLineSrc,pair<double,ReferenceLineInfo>> &ref_lines : working_answer )
      //  cout << "'" << ref_lines.second.second.m_input.m_input_txt << "', ";
      //cout << "}" << endl;
      
      // Print the final set of characteristic sources
      cout << "Filtered characteristic sources for potential reference lines (" << characteristic_sources.size() << "): ";
      for( const string &source : characteristic_sources )
      {
        cout << source << ", ";
        
        pool.post( [&source, &candidate_to_peaks, &candidate_mutex, db, reaction_db,
                     &detector, &foreground, &unique_foreground_peaks, &base_input, &working_answer](){
          const double atomic_nums[]   = { 1.0, 26.0, 74.0 };
          const double areal_density[] = { 0.0*PhysicalUnits::g_per_cm2, 10.0*PhysicalUnits::g_per_cm2, 25.0*PhysicalUnits::g_per_cm2 };
          
          double prof_weight = -999.9;
          
          vector<shared_ptr<const PeakDef>> peaks_for_candidate;
          
          {
            std::lock_guard<std::mutex> lock( candidate_mutex );
            peaks_for_candidate = candidate_to_peaks[source];
          }
          
          // Remove any non-Gaussian peaks (we cant easily call `amplitude()` for them, so we'll ignore them for the moment.
          peaks_for_candidate.erase( std::remove_if( begin(peaks_for_candidate), end(peaks_for_candidate),
                                                    [](const shared_ptr<const PeakDef> &p ){
            return !p || !p->gausPeak();
          }), end(peaks_for_candidate) );
          
          // Make sure all the peaks in `peaks_for_candidate` are unique (they should be)
          std::sort( begin(peaks_for_candidate), end(peaks_for_candidate),
                    []( const shared_ptr<const PeakDef> &lhs, const shared_ptr<const PeakDef> &rhs ){
            return lhs.get() < rhs.get();
          } );
          peaks_for_candidate.erase( std::unique(begin(peaks_for_candidate), end(peaks_for_candidate)), end(peaks_for_candidate) );
          //Sort `peaks_for_candidate` by amplitude
          std::sort( begin(peaks_for_candidate), end(peaks_for_candidate),
                    []( const shared_ptr<const PeakDef> &lhs, const shared_ptr<const PeakDef> &rhs ){
            return lhs->amplitude() > rhs->amplitude();
          } );
          
          vector<double> energies, windows;
          const size_t max_peaks_per_source = 3;
          for( size_t i = 0; (i < max_peaks_per_source) && (i < peaks_for_candidate.size()); ++i )
          {
            energies.push_back( peaks_for_candidate[i]->mean() );
            windows.push_back( 2.5*peaks_for_candidate[i]->sigma() );
          }
          
          vector<SandiaDecay::EnergyRatePair> srcgammas;
          if( const SandiaDecay::Nuclide * const nuc = db->nuclide(source) )
          {
            SandiaDecay::NuclideMixture mix;
            mix.addNuclideByActivity( nuc, 0.001*PhysicalUnits::curie );
            srcgammas = mix.photons( PeakDef::defaultDecayTime(nuc) );
          }else if( const SandiaDecay::Element *el = db->element(source) )
          {
            for( const SandiaDecay::EnergyIntensityPair &p : el->xrays )
              srcgammas.emplace_back( p.intensity, p.energy );
          }else if( reaction_db )
          {
            try
            {
              vector<ReactionGamma::ReactionPhotopeak> rctn_lines;
              reaction_db->gammas(source, rctn_lines );
              for( const ReactionGamma::ReactionPhotopeak &line : rctn_lines )
                srcgammas.emplace_back( line.abundance, line.energy );
            }catch( std::exception &e )
            {
            }
          }//if(nuc) / else if( el ) / else if( rctn )
          
          // We dont need to normalize the intensities, I dont think
          //double max_rate = -9999.9;
          //for( const SandiaDecay::EnergyRatePair &erp : srcgammas )
          //  max_rate = std::max( max_rate, erp.numPerSecond );
          //if( max_rate <= 0.0 )
          //  srcgammas.clear();
          //for( SandiaDecay::EnergyRatePair &erp : srcgammas )
          //  erp.numPerSecond /= max_rate;
          
          for( size_t i = 0; !srcgammas.empty() && (i < 3); ++i )
          {
            const double weight = IsotopeId::profile_weight( detector, foreground, unique_foreground_peaks, {}, srcgammas,
                                                            energies, windows, atomic_nums[i], areal_density[i], WString() );
            prof_weight = std::max( prof_weight, weight );
          }
          
          // A min allowed profile weight of 0.25 is arbitrary, but if anything, we could move it higher, to like 0.5
          const double min_allowed_profile_weight = 0.25;
          if( prof_weight < min_allowed_profile_weight )
          {
            //cout << "Eliminating '" << source << "' from profile weight only " << prof_weight << endl;
            return;
          }
          
          //cout << "For source " << source << " the profile weight is " << prof_weight << endl;
          
          // Create reference lines for associated nuclide
          RefLineInput candidate_input = base_input;
          candidate_input.m_input_txt = source;
          const double candidate_weight = 0.1 + 2.4 * (2.0 * std::max(0.0, prof_weight - 0.5)); //0.1 to 2.5 weight
          
          shared_ptr<ReferenceLineInfo> candidate_ref_info = ReferenceLineInfo::generateRefLineInfo( candidate_input );
          if( candidate_ref_info && (candidate_ref_info->m_validity == ReferenceLineInfo::InputValidity::Valid) )
          {
            std::lock_guard<std::mutex> lock( candidate_mutex );
            
            //Check if we already have this line
            bool have_source = false;
            for( size_t i = 0; !have_source && (i < working_answer.size()); ++i )
            {
              auto &lines = working_answer[i];
              have_source = (lines.second.second.m_input.m_input_txt == candidate_input.m_input_txt);
              if( have_source )
              {
                lines.second.first = std::max( lines.second.first, candidate_weight);
                if( static_cast<int>(RefLineSrc::CharacteristicLine) < static_cast<int>(lines.first) )
                  lines.first = RefLineSrc::CharacteristicLine;
              }
            }//for (size_t i = 0; !have_source && (i < working_answer.size()); ++i )
            
            if( !have_source )
            {
              assert( !std::count_if(begin(working_answer), end(working_answer), [&candidate_input](const auto &v ){
                return v.second.second.m_input.m_input_txt == candidate_input.m_input_txt;
              }) );
              
              working_answer.emplace_back( RefLineSrc::CharacteristicLine,
                                          pair<double,ReferenceLineInfo>{candidate_weight, std::move(*candidate_ref_info)} );
            }
          }else
          {
            cerr << "RefLineDynamic::updateLines(): Failed to generate valid reference line info for candidate nuclide: " << source << endl;
          }
        } );
      }//for( const auto& source : characteristic_sources )
      
      pool.join();
      
      cout << endl;
    }//if( !peaks_for_characteristics.empty() )
    
#ifdef DEBUG_DYNAMIC_REF_LINES_TIMING
    cerr << "DEBUG: " << get_elapsed_milliseconds() << " ms - Found characteristic nuclides" << endl;
#endif
    
    if( calc_num->load() != starting_calc_num )
    {
      cerr << "Calc of DynamicRefLines is stale, stopping this thread." << endl;
      return;
    }
    
    // If the deadtime is over 15% (low resolution) or 25% (HPGe), add in lines for random sum peaks of largest peaks
    const double max_live_time_frac = highres ? 0.75 : 0.85;
    const double rt = foreground ? foreground->real_time() : 0.0;
    const double lt = foreground ? foreground->live_time() : 0.0;
    if( (lt > 0.0) && (rt > 0.0) && (lt < max_live_time_frac*rt) )
    {
      const size_t max_summing_peaks = 8;
      const double rel_sum_prob_min = 0.01;
      
      // Get the highest amplitude peaks from unique_foreground_peaks, only considering Gaussian peaks
      vector<shared_ptr<const PeakDef>> summing_candidates;
      for( const shared_ptr<const PeakDef> &peak : unique_foreground_peaks )
      {
        if( peak && peak->gausPeak() && peak->amplitude() > 0.0 )
          summing_candidates.push_back( peak );
      }
      
      // Sort by amplitude (highest first)
      std::sort( begin(summing_candidates), end(summing_candidates),
                []( const shared_ptr<const PeakDef> &lhs, const shared_ptr<const PeakDef> &rhs ){
        return lhs->amplitude() > rhs->amplitude();
      });
      
      if( summing_candidates.size() > max_summing_peaks )
        summing_candidates.resize( max_summing_peaks );
      
      if( !summing_candidates.empty() )
      {
        // Calculate random-summing probabilities for all pairs
        vector<tuple<double,double,shared_ptr<const PeakDef>,shared_ptr<const PeakDef>>> sum_peaks; // energy, rel probability, peak_i, peak_j
        
        // Calculate maximum possible probability (highest peak with itself)
        const double max_sum_prob = summing_candidates[0]->amplitude() * summing_candidates[0]->amplitude();
        
        // Generate all unique pairs (including peak with itself)
        for( size_t i = 0; i < summing_candidates.size(); ++i )
        {
          for( size_t j = i; j < summing_candidates.size(); ++j )
          {
            const shared_ptr<const PeakDef> &peak_i = summing_candidates[i];
            const shared_ptr<const PeakDef> &peak_j = summing_candidates[j];
            const double sum_energy = peak_i->mean() + peak_j->mean();
            const double sum_prob = peak_i->amplitude() * peak_j->amplitude();
            const double rel_intensity = (sum_prob / max_sum_prob);
            if( rel_intensity >= rel_sum_prob_min )
              sum_peaks.emplace_back( sum_energy, rel_intensity, peak_i, peak_j );
          }//for( size_t j = i; j < summing_candidates.size(); ++j )
        }//for( size_t i = 0; i < summing_candidates.size(); ++i )
        
        // Create reference lines for significant sum peaks
        if( !sum_peaks.empty() )
        {
          ReferenceLineInfo sum_ref_info;
          sum_ref_info.m_input.m_input_txt = "Random Sum Peaks";
          //sum_ref_info.m_input.m_color = ...
          sum_ref_info.m_validity = ReferenceLineInfo::InputValidity::Valid;
          sum_ref_info.m_source_type = ReferenceLineInfo::SourceType::CustomEnergy;
          
          for( const auto &sum_peak : sum_peaks )
          {
            const double energy = std::get<0>( sum_peak );
            const double rel_intensity = std::get<1>( sum_peak );
            const shared_ptr<const PeakDef> &peak_i = std::get<2>( sum_peak );
            const shared_ptr<const PeakDef> &peak_j = std::get<3>( sum_peak );
            const double peak_i_energy = peak_i->mean();
            const double peak_j_energy = peak_j->mean();
            
            ReferenceLineInfo::RefLine ref_line;
            ref_line.m_energy = energy;
            ref_line.m_normalized_intensity = rel_intensity;
            ref_line.m_decay_intensity = rel_intensity;
            ref_line.m_particle_type = ReferenceLineInfo::RefLine::Particle::Gamma;
            ref_line.m_source_type = ReferenceLineInfo::RefLine::RefGammaType::SumGammaPeak;
            ref_line.m_attenuation_applies = false;
            snprintf( buffer, sizeof(buffer), "Random sum %.1f + %.1f keV", peak_i_energy, peak_j_energy );
            ref_line.m_decaystr = buffer;
            
            if( peak_i->hasSourceGammaAssigned() || peak_j->hasSourceGammaAssigned() )
            {
              const string name_i = peak_i->sourceName();
              const string name_j = peak_j->sourceName();
              if( name_i == name_j )
              {
                ref_line.m_decaystr += " (" + name_i + ")";
              }else
              {
                ref_line.m_decaystr += " (" + (name_i.empty() ? string("?") : name_i)
                                       + " + " + (name_j.empty() ? string("?") : name_j) + ")";
              }//
            }//if( peak_i->hasSourceGammaAssigned() || peak_j->hasSourceGammaAssigned() )
            
            sum_ref_info.m_ref_lines.push_back( ref_line );
          }//for( const auto &sum_peak : sum_peaks )
          
          const double randum_sum_lines_weight = 1.0; //totally arbitrary
          working_answer.emplace_back( RefLineSrc::RandomSumLines,
                                      pair<double,ReferenceLineInfo>{randum_sum_lines_weight, std::move(sum_ref_info)} );
        }//if( !sum_peaks.empty() )
      }//if( summing_candidates.size() >= 2 )
    }//if( (lt > 0.0) && (rt > 0.0) && (lt < max_live_time_frac*rt) )
    
#ifdef DEBUG_DYNAMIC_REF_LINES_TIMING
    cerr << "DEBUG: " << get_elapsed_milliseconds() << " ms - Generated random sum peaks" << endl;
#endif
    
    if( calc_num->load() != starting_calc_num )
    {
      cerr << "Calc of DynamicRefLines is stale, stopping this thread." << endl;
      return;
    }
    
    cout << "Starting to filter ref-lines" << endl;
    ref_lines_answer->reserve( working_answer.size() );
    
    //cout << "working_answer={";
    //for( pair<RefLineSrc,pair<double,ReferenceLineInfo>> &ref_lines : working_answer )
    //  cout << "'" << ref_lines.second.second.m_input.m_input_txt << "', ";
    //cout << "}" << endl;
    
    set<string> added_lines;
    for( pair<RefLineSrc,pair<double,ReferenceLineInfo>> &ref_lines : working_answer )
    {
      string ref_line_name = ref_lines.second.second.m_input.m_input_txt;
      
      if( !added_lines.count(ref_line_name) && !ref_lines.second.second.m_ref_lines.empty() )
      {
        added_lines.insert(ref_line_name);
        pool.post( [&ref_lines,&foreground,detector](){
          filterLines( ref_lines.second.second, ref_lines.first, foreground, detector );
        } );
      }else
      {
        ref_lines.second.second.reset();
        const size_t num_copies = std::count_if(begin(working_answer), end(working_answer), [&ref_line_name](const auto &v ){
          return v.second.second.m_input.m_input_txt == ref_line_name;
        });
        cerr << "Duplicate ref lines '" << ref_line_name << "' - have " << num_copies << " copies." << endl;
      }
    }//for( pair<RefLineSrc,pair<double,ReferenceLineInfo>> &ref_lines : working_answer )
    pool.join();
    cout << "Done to filter ref-lines" << endl;
    
    
    added_lines.clear();
    for( pair<RefLineSrc,pair<double,ReferenceLineInfo>> &ref_lines : working_answer )
    {
      string ref_line_name = ref_lines.second.second.m_input.m_input_txt;
      if( !ref_line_name.empty() && !added_lines.count(ref_line_name) )
      {
        added_lines.insert( std::move(ref_line_name) );
        assert( !ref_lines.second.second.m_ref_lines.empty() );
        ref_lines_answer->emplace_back( ref_lines.second.first, std::move(ref_lines.second.second) );
      }else
      {
        assert( ref_line_name.empty() );
        assert( ref_lines.second.second.m_ref_lines.empty() );
      }
    }
    
    // Get the FWHM JavaScript function from the foreground detector
    if( detector && detector->hasResolutionInfo() )
      try{ *js_fwhm_fcn = detector->javaScriptFwhmFunction(); }catch(...){ assert(0); } //dont expect it to ever throw
    
    if( js_fwhm_fcn->empty() )//We'll put in a generic fcnt
    {
      const vector<float> coefs = highres ? vector<float>{ 1.54f, 0.264f, 0.33f } : vector<float>{ -6.5f, 7.5f, 0.55f };
      *js_fwhm_fcn = DetectorPeakResponse::javaScriptFwhmFunction( coefs, DetectorPeakResponse::kGadrasResolutionFcn );
    }//if( js_fwhm_fcn.empty() )
    
    
    if( calc_num->load() != starting_calc_num )
    {
      cerr << "Calc of DynamicRefLines is stale, stopping this thread (at last possible minute)." << endl;
      return;
    }
    
    cout << "Will post update of DynamicRefLines" << endl;
    WServer::instance()->post(sessionId, updaterfcn );
    
#ifdef DEBUG_DYNAMIC_REF_LINES_TIMING
    cerr << "DEBUG: " << get_elapsed_milliseconds() << " ms - Final processing and JS function setup completed" << endl;
#endif
  };//do_work_lambda

  WServer::instance()->ioService().boost::asio::io_service::post( std::move(do_work) );
}//void startUpdateLines()<|MERGE_RESOLUTION|>--- conflicted
+++ resolved
@@ -220,11 +220,7 @@
     // TODO: move this to being done in a background thread
     m_has_inited = true;
     
-<<<<<<< HEAD
 #if( BUILD_AS_ELECTRON_APP || IOS || ANDROID || BUILD_AS_OSX_APP || BUILD_AS_LOCAL_SERVER || BUILD_AS_WX_WIDGETS_APP || BUILD_AS_UNIT_TEST_SUITE )
-    string always_defs_file = SpecUtils::append_path(InterSpec::writableDataDirectory(), "dynamic_ref_lines.xml");
-    if( !SpecUtils::is_file(always_defs_file) )
-=======
     string always_defs_file;
     
     try
@@ -236,7 +232,6 @@
     }
     
     if( always_defs_file.empty() || !SpecUtils::is_file(always_defs_file) )
->>>>>>> 35e486b5
       always_defs_file = SpecUtils::append_path(InterSpec::staticDataDirectory(), "dynamic_ref_lines.xml");
 #else
     const string always_defs_file = SpecUtils::append_path(InterSpec::staticDataDirectory(), "dynamic_ref_lines.xml");
