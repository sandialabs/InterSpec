--- conflicted
+++ resolved
@@ -397,12 +397,8 @@
       {
         const string datadir = InterSpec::staticDataDirectory();
         string drf_dir = SpecUtils::append_path(datadir, "GenericGadrasDetectors/HPGe 40%" );
-<<<<<<< HEAD
-        if( nbin <= HIGH_RES_NUM_CHANNELS )
-=======
         
         if( !PeakFitUtils::is_high_res(meas) )
->>>>>>> 08ebd06d
           drf_dir = SpecUtils::append_path(datadir, "GenericGadrasDetectors/NaI 1x1" );
         
         drf = make_shared<DetectorPeakResponse>();
@@ -411,11 +407,7 @@
         return std::min( maxfwhm, std::max(minfwhm,drf->peakResolutionFWHM(energy)) );
       }catch(...)
       {
-<<<<<<< HEAD
-        if( nbin <= HIGH_RES_NUM_CHANNELS )
-=======
         if( !PeakFitUtils::is_high_res(meas) )
->>>>>>> 08ebd06d
           return std::min( maxfwhm, std::max(minfwhm,2.634f*17.5f*sqrt(energy/661.0f)) );
         return std::min( maxfwhm, std::max(minfwhm,2.634f*0.67f*sqrt(energy/661.0f)) );
       }
