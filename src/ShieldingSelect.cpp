--- conflicted
+++ resolved
@@ -3588,13 +3588,8 @@
 
 void ShieldingSelect::isotopeUnCheckedCallback( const SandiaDecay::Nuclide *iso )
 {
-<<<<<<< HEAD
-  updateIfMassFractionCanFit();
+  checkAndUpdateMassFractionCanFit();
   setTraceSourceBtnStatus();
-=======
-  checkAndUpdateMassFractionCanFit();
-  setTraceSourceMenuItemStatus();
->>>>>>> 6303961b
   m_removingIsotopeAsSource.emit( iso, ShieldingSourceFitCalc::ModelSourceType::Intrinsic );
 }//void isotopeUnCheckedCallback( const std::string symbol )
 
@@ -3642,13 +3637,8 @@
     }//if( cb->isChecked() )
   }//for( WWidget *child : children )
   
-<<<<<<< HEAD
-  updateIfMassFractionCanFit();
+  checkAndUpdateMassFractionCanFit();
   setTraceSourceBtnStatus();
-=======
-  checkAndUpdateMassFractionCanFit();
-  setTraceSourceMenuItemStatus();
->>>>>>> 6303961b
 }//void uncheckSourceIsotopeCheckBox( const std::string &symol )
 
 
@@ -3722,16 +3712,10 @@
 
   if( m_sourceIsotopes.empty() )
     m_asSourceCBs->hide();
-  
-<<<<<<< HEAD
-  updateIfMassFractionCanFit();
+
+  checkAndUpdateMassFractionCanFit();
   setTraceSourceBtnStatus();
-  updateSelfAttenOtherNucFractionTxt();
-=======
-  checkAndUpdateMassFractionCanFit();
-  setTraceSourceMenuItemStatus();
   updateSelfAttenOtherNucFraction();
->>>>>>> 6303961b
 }//void sourceRemovedFromModel( const std::string &symbol )
 
 
@@ -4058,20 +4042,14 @@
   {
     return;
   }
-<<<<<<< HEAD
-  
-  if( m_sourceIsotopes.find(element) == m_sourceIsotopes.end() )
-    m_sourceIsotopes[element] = new WContainerWidget( m_asSourceCBs );
-=======
 
   // We may need to add "other" non-src checkbox, and we also want to add all other nuclides
   //  before this one (e.g., keep it on the bottom)
   SourceCheckbox *other_src_cb = nullptr;
   
   if( m_sourceIsotopes.find(element) == m_sourceIsotopes.end() )
-    m_sourceIsotopes[element] = new WContainerWidget( this );
-  
->>>>>>> 6303961b
+    m_sourceIsotopes[element] = new WContainerWidget( m_asSourceCBs );
+  
   WContainerWidget *isotopeDiv = m_sourceIsotopes[element];
   
   double accounted_for_frac = 0.0;
