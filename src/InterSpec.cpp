--- conflicted
+++ resolved
@@ -143,12 +143,9 @@
 #include "InterSpec/DetectorPeakResponse.h"
 #include "InterSpec/IsotopeSearchByEnergy.h"
 #include "InterSpec/ShieldingSourceDisplay.h"
-<<<<<<< HEAD
 #include "InterSpec/DetectionConfidenceTool.h"
-=======
 #include "InterSpec/ShowRiidInstrumentsAna.h"
 #include "InterSpec/EnergyCalPreserveWindow.h"
->>>>>>> 60e4ad5d
 #include "InterSpec/ReferencePhotopeakDisplay.h"
 #include "InterSpec/LicenseAndDisclaimersWindow.h"
 
@@ -8814,17 +8811,9 @@
         m_downloadMenu->setItemHidden( item, true );
 #endif
       
-<<<<<<< HEAD
-      m_backgroundMeasurement = std::shared_ptr<SpecMeas>();
-      m_spectrum->setBackground( nullptr );
-      m_displayedSpectrumChangedSignal.emit( SpecUtils::SpectrumType::Background,
-                                            m_backgroundMeasurement,
-                                            std::set<int>() );
-=======
       m_backgroundMeasurement = nullptr;
       m_spectrum->setBackground( nullptr, -1.0, -1.0, -1.0 );
       m_displayedSpectrumChangedSignal.emit( SpecUtils::SpectrumType::Background, nullptr, {}, {} );
->>>>>>> 60e4ad5d
     }//if( nSecondBins )
   }//if( spec_type == SpecUtils::SpectrumType::Foreground )
   
