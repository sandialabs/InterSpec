/* InterSpec: an application to analyze spectral gamma radiation data.
 
 Copyright 2018 National Technology & Engineering Solutions of Sandia, LLC
 (NTESS). Under the terms of Contract DE-NA0003525 with NTESS, the U.S.
 Government retains certain rights in this software.
 For questions contact William Johnson via email at wcjohns@sandia.gov, or
 alternative emails of interspec@sandia.gov.
 
 This library is free software; you can redistribute it and/or
 modify it under the terms of the GNU Lesser General Public
 License as published by the Free Software Foundation; either
 version 2.1 of the License, or (at your option) any later version.
 
 This library is distributed in the hope that it will be useful,
 but WITHOUT ANY WARRANTY; without even the implied warranty of
 MERCHANTABILITY or FITNESS FOR A PARTICULAR PURPOSE.  See the GNU
 Lesser General Public License for more details.
 
 You should have received a copy of the GNU Lesser General Public
 License along with this library; if not, write to the Free Software
 Foundation, Inc., 51 Franklin Street, Fifth Floor, Boston, MA  02110-1301  USA
 */

#include "InterSpec_config.h"

// Get rid of some issues lurking in the boost libraries.
#pragma warning(disable:4244)
#pragma warning(disable:4800)
// Block out some UUID warnings
#pragma warning(disable:4996)

#include <ctime>
#include <tuple>
#include <mutex>
#include <locale>
#include <vector>
#include <string>
#include <limits>
#include <sstream>
#include <fstream>
#include <iostream>
#include <stdexcept>
#include <sys/stat.h>

#include <boost/ref.hpp>
#include <boost/date_time/posix_time/posix_time.hpp>
#include <boost/uuid/uuid.hpp>
#include <boost/uuid/uuid_generators.hpp>
#include <boost/uuid/uuid_io.hpp>

#include <Wt/WText>
#include <Wt/Utils>
#include <Wt/WLabel>
#include <Wt/WImage>
#include <Wt/WBreak>
#include <Wt/WPoint>
#include <Wt/WServer>
#include <Wt/Dbo/Dbo>
#include <Wt/WSpinBox>
#include <Wt/WTextArea>
#include <Wt/WCheckBox>
#include <Wt/WTemplate>
#include <Wt/WIOService>
#include <Wt/WAnimation>
#include <Wt/WTabWidget>
#include <Wt/WPopupMenu>
#include <Wt/WPushButton>
#include <Wt/WGridLayout>
#include <Wt/WJavaScript>
#include <Wt/WApplication>
#include <Wt/WEnvironment>
#include <Wt/WSplitButton>
#include <Wt/WBorderLayout>
#include <Wt/WSelectionBox>
#include <Wt/WCssStyleSheet>
#include <Wt/WSuggestionPopup>
#include <Wt/WContainerWidget>
#include <Wt/WDefaultLoadingIndicator>

#if( USE_CSS_FLEX_LAYOUT )
#include <Wt/WStackedWidget>
#endif

#if( USE_DB_TO_STORE_SPECTRA )
#include <Wt/Json/Array>
#include <Wt/Json/Value>
#include <Wt/Json/Object>
#include <Wt/Json/Parser>
#include <Wt/Json/Serializer>
#endif

#include "rapidxml/rapidxml.hpp"
#include "rapidxml/rapidxml_print.hpp"
#include "rapidxml/rapidxml_utils.hpp"

#include "InterSpec/MakeDrf.h"
#include "InterSpec/PeakFit.h"
#include "SpecUtils/SpecFile.h"
#include "SpecUtils/DateTime.h"
#include "InterSpec/PopupDiv.h"
#include "InterSpec/FluxTool.h"
#include "InterSpec/PeakEdit.h"
#include "InterSpec/SpecMeas.h"
#include "InterSpec/InterSpec.h"
#include "InterSpec/IsotopeId.h"
#include "InterSpec/AuxWindow.h"
#include "InterSpec/PeakModel.h"
#include "InterSpec/ColorTheme.h"
#include "InterSpec/MaterialDB.h"
#include "InterSpec/GammaXsGui.h"
#include "InterSpec/HelpSystem.h"
#include "SpecUtils/Filesystem.h"
#include "SpecUtils/StringAlgo.h"
#include "InterSpec/DecayWindow.h"
#include "InterSpec/ColorSelect.h"
#include "InterSpec/SimpleDialog.h"
#include "InterSpec/InterSpecApp.h"
#include "InterSpec/PeakFitUtils.h"
#include "InterSpec/DetectorEdit.h"
#include "InterSpec/EnergyCalTool.h"
#include "InterSpec/DataBaseUtils.h"
#include "InterSpec/UseInfoWindow.h"
#include "InterSpec/OneOverR2Calc.h"
#include "InterSpec/WarningWidget.h"
#include "InterSpec/SpectrumChart.h"
#include "InterSpec/PhysicalUnits.h"
#include "InterSpec/InterSpecUser.h"
#include "InterSpec/DoseCalcWidget.h"
#include "SpecUtils/SpecUtilsAsync.h"
#include "InterSpec/PeakFitChi2Fcn.h"
#include "InterSpec/SpecMeasManager.h"
#include "InterSpec/PeakInfoDisplay.h"
#include "InterSpec/SpecFileSummary.h"
#include "InterSpec/ColorThemeWindow.h"
#include "InterSpec/GammaCountDialog.h"
#include "InterSpec/SpectraFileModel.h"
#include "InterSpec/LocalTimeDelegate.h"
#include "InterSpec/CanvasForDragging.h"
#include "InterSpec/PeakSearchGuiUtils.h"
#include "InterSpec/CompactFileManager.h"
#include "InterSpec/SpectrumDisplayDiv.h"
#include "InterSpec/UnitsConverterTool.h"
#include "InterSpec/DecayDataBaseServer.h"
#if( USE_SIMPLE_NUCLIDE_ASSIST )
#include "InterSpec/FeatureMarkerWidget.h"
#endif
#include "InterSpec/MassAttenuationTool.h"
#include "InterSpec/DetectorPeakResponse.h"
#include "InterSpec/IsotopeSearchByEnergy.h"
#include "InterSpec/ShieldingSourceDisplay.h"
#include "InterSpec/ShowRiidInstrumentsAna.h"
#include "InterSpec/EnergyCalPreserveWindow.h"
#include "InterSpec/ReferencePhotopeakDisplay.h"
#include "InterSpec/LicenseAndDisclaimersWindow.h"

#if( USE_SPECTRUM_CHART_D3 )
#include "InterSpec/D3TimeChart.h"
#include "InterSpec/D3SpectrumDisplayDiv.h"
#endif

#if( USE_DB_TO_STORE_SPECTRA )
#include "InterSpec/DbStateBrowser.h"
#endif

#if( !ANDROID && !IOS )
#include "InterSpec/FileDragUploadResource.h"
#endif

#if( IOS )
#include "target/ios/InterSpec/FileHandling.h"
#endif 

#if( ALLOW_URL_TO_FILESYSTEM_MAP )
#include "InterSpec/DbToFilesystemLink.h"
#endif

#if( INCLUDE_ANALYSIS_TEST_SUITE )
#include "InterSpec/SpectrumViewerTester.h"
#endif

#if( USE_GOOGLE_MAP )
#include "InterSpec/GoogleMap.h"
#endif

#if( USE_SEARCH_MODE_3D_CHART )
#include "InterSpec/SearchMode3DChart.h"
#endif

#if( USE_TERMINAL_WIDGET )
#include "InterSpec/TerminalWidget.h"
#endif

#if( USE_SIMPLE_NUCLIDE_ASSIST )
#include "InterSpec/SimpleNuclideAssist.h"
#endif

#if( USE_SPECRUM_FILE_QUERY_WIDGET )
#include "InterSpec/SpecFileQueryWidget.h"
#endif

#if( SpecUtils_ENABLE_D3_CHART )
#include "SpecUtils/D3SpectrumExport.h"
#endif

#if( USE_FEATURE_MARKER_WIDGET )
#include "InterSpec/FeatureMarkerWidget.h"
#endif

#include "js/InterSpec.js"
#include "js/AppHtmlMenu.js"

#define INLINE_JAVASCRIPT(...) #__VA_ARGS__

using namespace Wt;
using namespace std;

std::mutex InterSpec::sm_staticDataDirectoryMutex;
std::string InterSpec::sm_staticDataDirectory = "data";

#if( BUILD_AS_ELECTRON_APP || IOS || ANDROID || BUILD_AS_OSX_APP || (BUILD_AS_LOCAL_SERVER && (defined(WIN32) || defined(__APPLE__)) ) )
std::mutex InterSpec::sm_writableDataDirectoryMutex;
std::string InterSpec::sm_writableDataDirectory = "";
#endif  //if( not a webapp )



void log_error_message( const std::string &message, const std::string &source, const int priority )
{
  InterSpecApp *app = dynamic_cast<InterSpecApp*>( Wt::WApplication::instance() );
  if( app )
    app->svlog(message,source,priority);
  else
    std::cerr << source << ": " << message << std::endl;
}

namespace
{
  static const char * const PeakInfoTabTitle      = "Peak Manager";
  static const char * const GammaLinesTabTitle    = "Reference Photopeaks";
  static const char * const CalibrationTabTitle   = "Energy Calibration";
  static const char * const NuclideSearchTabTitle = "Nuclide Search";
  static const char * const FileTabTitle          = "Spectrum Files";
  
//#if( !BUILD_FOR_WEB_DEPLOYMENT )
//  const WTabWidget::LoadPolicy TabLoadPolicy = WTabWidget::LazyLoading;
//#else
  const WTabWidget::LoadPolicy TabLoadPolicy = WTabWidget::PreLoading;
//#endif

  void postSvlogHelper( const WString &msg, const int priority )
  {
    InterSpecApp *app = dynamic_cast<InterSpecApp *>(wApp);
    if( app )
      app->svlog( msg, WString(), priority );
  }
  
  //adapted from: http://stackoverflow.com/questions/1894886/parsing-a-comma-delimited-stdstring
  struct csv_reader: std::ctype<char>
  {
    csv_reader(): std::ctype<char>(get_table()) {}
    static std::ctype_base::mask const* get_table()
    {
      static std::vector<std::ctype_base::mask> rc(table_size, std::ctype_base::mask());
      rc[','] = std::ctype_base::space;
    	rc[' '] = std::ctype_base::space;
      rc['\n'] = std::ctype_base::space;
      return &rc[0];
    }
  };//struct csv_reader
  
  
#if( !USE_SPECTRUM_CHART_D3 )
  //DeleteOnClosePopupMenu is a PopupDivMenu that deletes itself on close.
  //  Necassary because (with Wt 3.3.4 at least) using the aboutToHide() signal
  //  to delete the menu causes a crash.
  class DeleteOnClosePopupMenu : public PopupDivMenu
  {
    bool m_deleteWhenHidden;
  public:
    DeleteOnClosePopupMenu( WPushButton *p, const PopupDivMenu::MenuType t )
    : PopupDivMenu( p, t ), m_deleteWhenHidden( false ) {}
    virtual ~DeleteOnClosePopupMenu(){}
    void markForDelete(){ m_deleteWhenHidden = true; }
    virtual void setHidden( bool hidden, const WAnimation &a = WAnimation() )
    {
      PopupDivMenu::setHidden( hidden, a );
      if( hidden && m_deleteWhenHidden )
        delete this;
    }
  };//class PeakRangePopupMenu
#endif
  
  //Returns -1 if you shouldnt add the peak to the hint peaks
  int add_hint_peak_pos( const std::shared_ptr<const PeakDef> &peak,
                        const std::deque< std::shared_ptr<const PeakDef> > &existing )
  {
    if( !peak )
      return -1;
    
    if( existing.empty() )
      return 0;
  
    const double sigma_frac = 0.7;
    const double mean = peak->mean();
    const double sigma = peak->sigma();
    
    deque< std::shared_ptr<const PeakDef> >::const_iterator pos;
    pos = lower_bound( existing.begin(), existing.end(),
                       peak, &PeakDef::lessThanByMeanShrdPtr );
    
    bool nearother = false;
    if( pos != existing.begin() )
      nearother |= ((fabs(((*(pos-1))->mean() - mean)/sigma) < sigma_frac));
    if( pos != existing.end() )
      nearother |= ( fabs(((*pos)->mean() - mean)/sigma) < sigma_frac );
    
    return (nearother ? -1 : static_cast<int>(pos - existing.begin()));
  }//int add_hint_peak_pos(...)
  
  
  bool try_update_hint_peak( const std::shared_ptr<const PeakDef> &newpeak,
                             std::shared_ptr<SpecMeas> &meas,
                             const set<int> &samples )
  {
    if( !meas || !newpeak )
      return false;
    
    std::shared_ptr< const SpecMeas::PeakDeque > hintPeaks
                                        = meas->automatedSearchPeaks( samples );
    
    if( !hintPeaks )
      return false;
    
    const int pos = add_hint_peak_pos( newpeak, *hintPeaks );
    if( pos >= 0 )
    {
      std::shared_ptr< SpecMeas::PeakDeque > newHintPeaks
        = std::make_shared<SpecMeas::PeakDeque>( hintPeaks->begin(), hintPeaks->end() );
      newHintPeaks->insert( newHintPeaks->begin() + pos, newpeak );
      meas->setAutomatedSearchPeaks( samples, newHintPeaks );
      return true;
    }//if( pos >= 0 )
    
    return false;
  }//try_update_hint_peak(...)
}//namespace


InterSpec::InterSpec( WContainerWidget *parent )
  : WContainerWidget( parent ),
    m_peakModel( 0 ),
    m_spectrum( 0 ),
    m_timeSeries( 0 ),
    m_detectorToShowMenu( 0 ),
    m_mobileMenuButton(0),
    m_mobileBackButton(0),
    m_mobileForwardButton(0),
    m_notificationDiv(0),
    m_warnings( 0 ),
    m_warningsWindow( 0 ),
    m_fileManager( 0 ),
#if( USE_CSS_FLEX_LAYOUT )
    m_chartResizer( nullptr ),
    m_toolsResizer( nullptr ),
#else
    m_layout( 0 ),
    m_charts( nullptr ),
    m_chartResizer( nullptr ),
    m_toolsLayout( 0 ),
#endif
    m_menuDiv( 0 ),
    m_peakInfoDisplay( 0 ),
    m_peakInfoWindow( 0 ),
    m_peakEditWindow( 0 ),
    m_currentToolsTab( 0 ),
    m_toolsTabs( 0 ),
    m_energyCalTool( 0 ),
    m_energyCalWindow( 0 ),
    m_gammaCountDialog( 0 ),
    m_specFileQueryDialog( 0 ),
    m_shieldingSuggestion( 0 ),
    m_shieldingSourceFit( 0 ),
    m_shieldingSourceFitWindow( 0 ),
    m_materialDB( nullptr ),
    m_nuclideSearchWindow( 0 ),
    m_nuclideSearchContainer(0),
    m_nuclideSearch( 0 ),
    m_fileMenuPopup( 0 ),
    m_toolsMenuPopup( 0 ),
    m_helpMenuPopup( 0 ),
    m_displayOptionsPopupDiv( 0 ),
#if( USE_DB_TO_STORE_SPECTRA )
    m_saveState( 0 ),
    m_saveStateAs( 0 ),
    m_createTag( 0 ),
    m_currentStateID( -1 ),
#endif
    m_rightClickMenu( 0 ),
    m_rightClickEnergy( -DBL_MAX ),
    m_rightClickNuclideSuggestMenu( nullptr ),
    m_rightClickChangeContinuumMenu( nullptr ),
#if( USE_SIMPLE_NUCLIDE_ASSIST )
    m_leftClickMenu( 0 ),
#endif
#if( USE_SAVEAS_FROM_MENU )
    m_downloadMenu( 0 ),
  m_downloadMenus{0},
#endif
  m_logYItems{0},
  m_toolTabsVisibleItems{0},
  m_backgroundSubItems{0},
  m_hardBackgroundSub( nullptr ),
  m_verticalLinesItems{0},
  m_horizantalLinesItems{0},
#if( USE_SPECTRUM_CHART_D3 )
  m_showXAxisSliderItems{ nullptr },
  m_showYAxisScalerItems{ nullptr },
  m_compactXAxisItems{ nullptr },
#endif
  m_tabToolsMenuItems{0},
  m_featureMarkersShown{false},
#if( USE_FEATURE_MARKER_WIDGET )
  m_featureMarkers( nullptr ),
  m_featureMarkerMenuItem( nullptr ),
#endif
#if( USE_GOOGLE_MAP )
    m_mapMenuItem( 0 ),
#endif
#if( USE_SEARCH_MODE_3D_CHART )
    m_searchMode3DChart( 0 ),
#endif
    m_showRiidResults( nullptr ),
#if( USE_TERMINAL_WIDGET )
    m_terminalMenuItem( 0 ),
    m_terminal( 0 ),
    m_terminalWindow( 0 ),
#endif
    m_clientDeviceType( 0x0 ),
    m_referencePhotopeakLines( 0 ),
    m_referencePhotopeakLinesWindow( 0 ),
    m_licenseWindow( nullptr ),
    m_useInfoWindow( 0 ),
    m_decayInfoWindow( nullptr ),
    m_preserveCalibWindow( 0 ),
    m_renderedWidth( 0 ),
    m_renderedHeight( 0 ),
    m_colorPeaksBasedOnReferenceLines( true ),
    m_findingHintPeaks( false )
{
  //Initialization of the app (this function) takes about 11ms on my 2.6 GHz
  //  Intel Core i7, as of (20150316).
  
  addStyleClass( "InterSpec" );
  
  //Setting setLayoutSizeAware doesnt seem to add any appreciable network
  //  overhead, at least according to the chrome inspectrion panel when running
  //  locally
  setLayoutSizeAware( true );

  auto app = dynamic_cast<InterSpecApp *>( WApplication::instance() );
  assert( app );
  //make it so InterSpec::instance() wont return nullptr for calls from within this constructor
  app->m_viewer = this;
  
  //for notification div
  m_notificationDiv = new WContainerWidget();
  m_notificationDiv->setStyleClass("qtipDiv");
  m_notificationDiv->setId("qtip-growl-container");
  
#if( BUILD_AS_ELECTRON_APP && !USE_ELECTRON_NATIVE_MENU )
  m_notificationDiv->addStyleClass( "belowMenu" );
#endif
  
  app->domRoot()->addWidget( m_notificationDiv );
  
  if( !isMobile() )
    initHotkeySignal();
  
  // Try to grab the username.
  string username = app->getUserNameFromEnvironment();

#if( !BUILD_FOR_WEB_DEPLOYMENT )
  if( username == "" )
    username = InterSpecApp::userNameFromOS();
#endif
  
  //If they don't have a username, grab their stored UUID.
  if( username == "" )
  {
    try
    {
      username = wApp->environment().getCookie( "SpectrumViewerUUID" );
    }catch(...)
    {
      stringstream usernamestrm;
      usernamestrm << boost::uuids::random_generator()();
      username = usernamestrm.str();
      wApp->setCookie( "SpectrumViewerUUID", username, 3600*24*365 );
    }//try / catch
  }//if( no username )
  
  detectClientDeviceType();

  
  if( isPhone() )
    username += "_phone";
  else if( isTablet() )
    username += "_tablet";

// Set up the session; open the database.
  m_sql.reset( new DataBaseUtils::DbSession() );
  
  
  // Try to find the user in the database, if not, make a new entry
  {//begin interacting with DB
    DataBaseUtils::DbTransaction transaction( *m_sql );
    m_user = m_sql->session()->find< InterSpecUser >().where( "userName = ?" )
                         .bind( username ).limit(1).resultValue();
    
    if( m_user )
    {
      InterSpecUser::initFromDbValues( m_user, m_sql );
    }else
    {
      InterSpecUser::DeviceType type = InterSpecUser::Desktop;
      if( isPhone() )
        type = InterSpecUser::PhoneDevice;
      else if( isTablet() )
        type = InterSpecUser::TabletDevice;
    
      InterSpecUser *newuser = new InterSpecUser( username, type );
      m_user = m_sql->session()->add( newuser );
    
      InterSpecUser::initFromDefaultValues( m_user, m_sql );
    }//if( m_user ) / else
  
    m_user.modify()->startingNewSession();
    
    transaction.commit();
  }//end interacting with DB
  

  m_peakModel = new PeakModel( this );
#if( USE_SPECTRUM_CHART_D3 )
  m_spectrum   = new D3SpectrumDisplayDiv();
  m_timeSeries = new D3TimeChart();
  
  m_peakModel->dataChanged().connect( m_spectrum, &D3SpectrumDisplayDiv::scheduleForegroundPeakRedraw );
  m_peakModel->rowsRemoved().connect( m_spectrum, &D3SpectrumDisplayDiv::scheduleForegroundPeakRedraw );
  m_peakModel->rowsInserted().connect( m_spectrum, &D3SpectrumDisplayDiv::scheduleForegroundPeakRedraw );
  m_peakModel->layoutChanged().connect( m_spectrum, &D3SpectrumDisplayDiv::scheduleForegroundPeakRedraw );
  m_peakModel->modelReset().connect( m_spectrum, &D3SpectrumDisplayDiv::scheduleForegroundPeakRedraw );
#else
  m_spectrum   = new SpectrumDisplayDiv();
  m_spectrum->setPlotAreaPadding( 80, 2, 10, 44 );
  
  m_timeSeries = new SpectrumDisplayDiv();
  m_timeSeries->setPlotAreaPadding( 80, 0, 10, 44 );
#endif
  
  
  if( isPhone() )
  {
    //TODO: layoutSizeChanged(...) will trigger the compact axis anyway, but
    //      I should check if doing it here saves a roundtrip
    m_spectrum->setCompactAxis( true );
    m_timeSeries->setCompactAxis( true );
    
    //For iPhoneX we need to:
    //  X - adjust padding for safe area
    //  X - Add padding to mobile menu to cover the notch area.
    //  X - Change position of hamburger menu
    //  - set .Wt-domRoot background color to match the charts
    //  X - Detect orientation changes, and respond appropriately
    //  X - Get the Wt area to fill the entire width (and height)
    //  -Initial AuxWindow width/height correct
    
    LOAD_JAVASCRIPT(wApp, "js/InterSpec.js", "InterSpec", wtjsDoOrientationChange);
    
    const char *js = INLINE_JAVASCRIPT(
      window.addEventListener("orientationchange", Wt.WT.DoOrientationChange );
      setTimeout( Wt.WT.DoOrientationChange, 0 );
      setTimeout( Wt.WT.DoOrientationChange, 250 );  //JIC - doesnt look necassary
      setTimeout( Wt.WT.DoOrientationChange, 1000 );
    );
    
    doJavaScript( js );
  }//if( isPhone() )
  
  m_spectrum->setPeakModel( m_peakModel );
  
  m_nuclideSearch = new IsotopeSearchByEnergy( this, m_spectrum );
  m_nuclideSearch->setLoadLaterWhenInvisible(true);

  m_warnings = new WarningWidget( this );

  // Set up the energy calibration tool
  m_energyCalTool = new EnergyCalTool( this, m_peakModel );
  m_spectrum->rightMouseDragg().connect( m_energyCalTool, &EnergyCalTool::handleGraphicalRecalRequest );
  displayedSpectrumChanged().connect( m_energyCalTool, &EnergyCalTool::displayedSpecChangedCallback );

#if( !USE_SPECTRUM_CHART_D3 )
  const WEnvironment &env = wApp->environment();
  const bool isOldIE = (env.agentIsIE() && env.agent()<WEnvironment::IE9);

  if( isOldIE )
  {
    m_spectrum->connectWtMouseConnections();
    m_timeSeries->connectWtMouseConnections();
  }else
  {
    m_spectrum->enableOverlayCanvas( true, false, true );
    m_timeSeries->enableOverlayCanvas( false, true, false );

    m_spectrum->setIsEnergyDisplay();
    m_timeSeries->setIsTimeDisplay();

    if( m_spectrum->overlayCanvasJsException() )
      m_spectrum->overlayCanvasJsException()->connect( boost::bind( &InterSpec::overlayCanvasJsExceptionCallback, this, _1 ) );
  }//if( isOldIE ) / else
#endif  //#if( !USE_SPECTRUM_CHART_D3 )
  
#if( BUILD_FOR_WEB_DEPLOYMENT && !USE_SPECTRUM_CHART_D3 )
  m_spectrum->setControlDragDebouncePeriod( 500 );
#endif 

#if( !USE_SPECTRUM_CHART_D3 )
  m_spectrum->controlMouseMoved().connect( boost::bind( &SpectrumDisplayDiv::setControlDragContinuumPreview,
                                                      m_spectrum, _1, _2 ) );
#endif

  m_fileManager = new SpecMeasManager( this );
  
  m_peakInfoDisplay = new PeakInfoDisplay( this, m_spectrum, m_peakModel );

  initMaterialDbAndSuggestions();
  
#if( BUILD_AS_ELECTRON_APP )
#if( USE_ELECTRON_NATIVE_MENU )
  const bool isAppTitlebar = false;
#else
  const bool isAppTitlebar = InterSpecApp::isPrimaryWindowInstance();
#endif
#else
  const bool isAppTitlebar = false; // !isMobile()
#endif
  
  
  WWidget *menuWidget = NULL;
  if( isMobile() )
  {
    m_mobileMenuButton = new WPushButton( "", wApp->domRoot() );

    m_mobileMenuButton->addStyleClass( "MobileMenuButton btn" );
    //Need to set z-index inline rather than in css so AuxWindows loaded before
    //  the CSS can be forced above the button
    m_mobileMenuButton->setZIndex( 8388635 );
   
    //hamburger
    PopupDivMenu *popup = new PopupDivMenu( m_mobileMenuButton, PopupDivMenu::AppLevelMenu );
    popup->addPhoneBackItem( nullptr );
    
    m_mobileMenuButton->removeStyleClass( "Wt-btn" );
    menuWidget = popup;
    
#if( !SpecUtils_ENABLE_D3_CHART )
    m_spectrum->setAvoidMobileMenu( true );
#endif
    
    //Add this transparent overlay when mobile left menu slides in, so that
    // we can capture the click to hide the menu.  If this is not there, the
    // canvas will take over and not propagate the event to close the menu down.
    doJavaScript( "$('body').append('<div class=\"mobilePopupMenuOverlay\" style=\"display: none;\"></div>');" );
    
    m_mobileBackButton = new WContainerWidget( wApp->domRoot() );
    m_mobileBackButton->addStyleClass( "MobilePrevSample btn" );
    m_mobileBackButton->setZIndex( 8388635 );
    m_mobileBackButton->clicked().connect( boost::bind(&InterSpec::handleUserIncrementSampleNum, this, SpecUtils::SpectrumType::Foreground, false) );
    m_mobileBackButton->setHidden(true);
      
    m_mobileForwardButton = new WContainerWidget( wApp->domRoot() );
    m_mobileForwardButton->addStyleClass( "MobileNextSample btn" );
    m_mobileForwardButton->setZIndex( 8388635 );
    m_mobileForwardButton->clicked().connect( boost::bind(&InterSpec::handleUserIncrementSampleNum, this, SpecUtils::SpectrumType::Foreground, true) );
    m_mobileForwardButton->setHidden(true);
  }else  //if( isMobile() )
  {
    m_menuDiv = new WContainerWidget();
    m_menuDiv->addStyleClass( "MenuBar" );
    
    if( !isAppTitlebar )
    {
      menuWidget = m_menuDiv;
      m_menuDiv->addStyleClass( "WebMenuBar" );
      
      WImage *snlLogo = new WImage( "InterSpec_resources/images/SNL_Stacked_Black_Blue_tiny.png", m_menuDiv );
      snlLogo->addStyleClass("SnlWebMenuBarLogo");
    }else
    {
      // TODO: If we're here, BUILD_AS_ELECTRON_APP is true, but not putting all this stuff behind compile switch for development purposes - should do this and the including of AppHtmlMenu.js to be behind compile switch.
      app->useStyleSheet( "InterSpec_resources/AppHtmlMenu.css" );
      m_menuDiv->addStyleClass( "app-titlebar" );
      m_menuDiv->setHeight( 30 );
      
      WContainerWidget *dragRegion = new WContainerWidget( m_menuDiv );
      dragRegion->addStyleClass( "app-titlebar-drag-region" );
      
      //Add InterSpec icon to left side of menubar
      WContainerWidget *appIcon = new WContainerWidget( m_menuDiv );
      appIcon->addStyleClass( "window-appicon" );
      
      menuWidget = new WContainerWidget( m_menuDiv );
      menuWidget->addStyleClass( "AppMenuBtns" );
      menuWidget->setAttributeValue( "role", "menubar" );
      
      WText *menuTitle = new WText( "InterSpec", m_menuDiv );
      menuTitle->setInline( false );
      menuTitle->addStyleClass( "window-title" );
      
      WContainerWidget *titleStretcher = new WContainerWidget( m_menuDiv );
      titleStretcher->addStyleClass( "titlebar-stretcher" );
      
      WContainerWidget *windowControls = new WContainerWidget( m_menuDiv );
      windowControls->addStyleClass( "window-controls-container" );
      
      WContainerWidget *iconDiv = new WContainerWidget( windowControls );
      iconDiv->addStyleClass( "window-icon-bg" );
      WContainerWidget *minimizeIcon = new WContainerWidget( iconDiv );
      minimizeIcon->addStyleClass( "window-icon window-minimize InvertInDark" );
      
      iconDiv = new WContainerWidget( windowControls );
      iconDiv->addStyleClass( "window-icon-bg" );
      WContainerWidget *maximizeIcon = new WContainerWidget( iconDiv );
      maximizeIcon->addStyleClass( "window-icon window-max-restore window-maximize InvertInDark" );
      
      iconDiv = new WContainerWidget( windowControls );
      iconDiv->addStyleClass( "window-icon-bg" );
      WContainerWidget *closeIcon = new WContainerWidget( iconDiv );
      closeIcon->addStyleClass( "window-icon window-close InvertInDark" );
  
      WContainerWidget *resizer = new WContainerWidget( m_menuDiv );
      resizer->addStyleClass( "resizer top" );
      
      resizer = new WContainerWidget( m_menuDiv );
      resizer->addStyleClass( "resizer left" );
      
      LOAD_JAVASCRIPT(wApp, "js/AppHtmlMenu.js", "AppHtmlMenu", wtjsSetupAppTitleBar);
      LOAD_JAVASCRIPT(wApp, "js/AppHtmlMenu.js", "AppHtmlMenu", wtjsTitleBarChangeMaximized);
      LOAD_JAVASCRIPT(wApp, "js/AppHtmlMenu.js", "AppHtmlMenu", wtjsTitleBarHandleMaximizeClick);
      
      doJavaScript( "Wt.WT.SetupAppTitleBar();" );
      
      const string maximizeJS = "function(){ Wt.WT.TitleBarHandleMaximizeClick(); }";
      maximizeIcon->clicked().connect( maximizeJS );
      appIcon->doubleClicked().connect( maximizeJS );
      dragRegion->doubleClicked().connect( maximizeJS );
      menuTitle->doubleClicked().connect( maximizeJS );
      
#if( BUILD_AS_ELECTRON_APP )
      minimizeIcon->clicked().connect( "function(){ $(window).data('ElectronWindow').minimize(); }" );
      
      // Note that this does not work if developer console is open.  Could use
      //  app.exit(0), or maybe set a timeout for it or something...
      closeIcon->clicked().connect( "function(){ "
                                   "  console.log('Will close electron window');"
                                   "  let w = $(window).data('ElectronWindow');"
                                   "  if( !w ) w = remote.getCurrentWindow();"
                                   "  w.close();"
                                   "  console.log('Electron window should have closed');"
                                   "}" );
#endif //BUILD_AS_ELECTRON_APP
    }//if( !isAppTitlebar ) / else
  }//if( isMobile() ) / else

  addFileMenu( menuWidget, isAppTitlebar );
  addDisplayMenu( menuWidget );
  
  addToolsMenu( menuWidget );
  addAboutMenu( menuWidget );

  
  /* Set the loading indicator so that it's the highest z-index, so always visible  */
  WDefaultLoadingIndicator *indicator = new Wt::WDefaultLoadingIndicator();
  indicator->addStyleClass( "LoadingIndicator" );
  app->setLoadingIndicator( indicator );
   
#if( USE_CSS_FLEX_LAYOUT )
  addStyleClass( "InterSpecFlex" );
  
  if( m_menuDiv )
    addWidget( m_menuDiv );
  
  addWidget( m_spectrum );
  
  m_chartResizer = new WContainerWidget( this );
  m_chartResizer->addStyleClass( "Wt-vsh2" );
  m_chartResizer->setHeight( 5 );
  
  addWidget( m_timeSeries );
  
  m_toolsResizer = new WContainerWidget( this );
  m_toolsResizer->addStyleClass( "Wt-vsh2" );
  m_toolsResizer->setHeight( 5 );
  
  {//begin make tool tabs
    m_nuclideSearchWindow = nullptr;
    m_referencePhotopeakLinesWindow = NULL;
    
    
    m_toolsTabs = new WTabWidget( this );
    
    CompactFileManager *compact = new CompactFileManager( m_fileManager, this, CompactFileManager::LeftToRight );
    m_toolsTabs->addTab( compact, FileTabTitle, TabLoadPolicy );
    
#if( USE_SPECTRUM_CHART_D3 )
    m_spectrum->yAxisScaled().connect( boost::bind( &CompactFileManager::handleSpectrumScale, compact, _1, _2 ) );
#endif
    
    m_toolsTabs->addTab( m_peakInfoDisplay, PeakInfoTabTitle, TabLoadPolicy );
    
    m_referencePhotopeakLines = new ReferencePhotopeakDisplay( m_spectrum,
                                                              m_materialDB.get(),
                                                              m_shieldingSuggestion,
                                                              this );
    setReferenceLineColors( nullptr );
    
    //PreLoading is necessary on the m_referencePhotopeakLines widget, so that the
    //  "Isotope Search" widget will work properly when a nuclide is clicked
    //  on to display its photpeaks
    //XXX In Wt 3.3.4 at least, the contents of m_referencePhotopeakLines
    //  are not actually loaded to the client until the tab is clicked, and I
    //  cant seem to get this to actually happen.
    //WMenuItem *refPhotoTab =
    m_toolsTabs->addTab( m_referencePhotopeakLines, GammaLinesTabTitle, TabLoadPolicy );
    
    m_toolsTabs->currentChanged().connect( this, &InterSpec::handleToolTabChanged );
    
    m_energyCalTool->setWideLayout();
    m_toolsTabs->addTab( m_energyCalTool, CalibrationTabTitle, TabLoadPolicy );
    
    m_toolsTabs->setHeight( 245 );
    
    assert( !m_nuclideSearchContainer );
    
    m_nuclideSearchContainer = new WContainerWidget();
    WGridLayout *isoSearchLayout = new WGridLayout();
    m_nuclideSearchContainer->setLayout( isoSearchLayout );
    isoSearchLayout->setContentsMargins( 0, 0, 0, 0 );
    isoSearchLayout->addWidget( m_nuclideSearch, 0, 0 );
    m_nuclideSearchContainer->setMargin( 0 );
    m_nuclideSearchContainer->setPadding( 0 );
    isoSearchLayout->setRowStretch( 0, 1 );
    isoSearchLayout->setColumnStretch( 0, 1 );
    
    //WMenuItem *nuclideTab =
    m_toolsTabs->addTab( m_nuclideSearchContainer, NuclideSearchTabTitle, TabLoadPolicy );
    //    const char *tooltip = "Search for nuclides with constraints on energy, "
    //                          "branching ratio, and half life.";
    //    HelpSystem::attachToolTipOn( nuclideTab, tooltip, showToolTips, HelpSystem::ToolTipPosition::Top );
    
    //Make sure the current tab is the peak info display
    m_toolsTabs->setCurrentWidget( m_peakInfoDisplay );
    
    m_toolsTabs->setJavaScriptMember( "wtResize", "function(self,w,h,layout){ console.log( 'wtResize called for tools tab:', w, h, layout ); }" );
    
     // An attempt to call into wtResize from ResizeObserver - not working yet - tool tab contents dont expand...
    const string stackJsRef = m_toolsTabs->contentsStack()->jsRef();
    m_toolsTabs->setJavaScriptMember( "resizeObserver",
      "new ResizeObserver(entries => {"
        "for (let entry of entries) {"
          "if( entry.target && entry.target.wtResize ) {"
            "const w = entry.contentRect.width;"
            "const h = entry.contentRect.height;"
            "console.log( 'Got resize', entry.target.id, 'for {' + w + ',' + h + '}'  );"
            "entry.target.wtResize(entry.target, Math.round(w), Math.round(h), true);"
            "if( (h > 27) && (entry.target.id === '" + m_toolsTabs->id() + "') ){"
              "$('#" + m_toolsTabs->id() + " > .Wt-stack').each( function(i,el){ "
                  "$(el).height( Math.round(h - 27) );"
              "} );"
                                     
            "}"
            "if( (h > 35) && (entry.target.id === '" + m_toolsTabs->id() + "') ){"
              "$('#" + m_toolsTabs->id() + " > .Wt-stack > div').each( function(i,el){ "
                "console.log( 'Setting height to ' + (h - 35) ); "
                "$(el).height( Math.round(h - 35) );"
              "} );"
            "}"
            //"if(" + stackJsRef + " && " + stackJsRef + ".wtResize) {"
            //  + stackJsRef + ".wtResize(" + stackJsRef + ", Math.round(w), Math.round(h-27), true);"
            //  "console.log( 'Will call resize for', " + stackJsRef + " );"
            //"}"
          "}else console.log( 'no wtResize' );"
        "}"
           // "console.log( 'stack=', " + m_toolsTabs->contentsStack()->jsRef() + " );"
           // "console.log( 'stack wtResize=', " + m_toolsTabs->contentsStack()->jsRef() + ".wtResize );"
      "});"
    );
    
    m_toolsTabs->callJavaScriptMember( "resizeObserver.observe", m_toolsTabs->jsRef() );
    //for( int i = 0; i < m_toolsTabs->count(); ++i )
    //  m_toolsTabs->callJavaScriptMember( "resizeObserver.observe", m_toolsTabs->widget(i)->jsRef() );
    
  }//end make tool tabs
  
  // TODO: need to call wtResize of m_toolsTabs so they will get resized correctly
  // TODO: 

  
#else
  

  m_charts = new WContainerWidget();
  m_charts->addWidget( m_spectrum );
  m_charts->addStyleClass( "charts" );
  m_chartResizer = new WContainerWidget( m_charts );
  m_chartResizer->addStyleClass( "Wt-hrh2" );
  m_chartResizer->setHeight( isMobile() ? 10 : 5 );
  m_charts->addWidget( m_timeSeries );
  
  m_chartResizer->setHidden( m_timeSeries->isHidden() );
  
  LOAD_JAVASCRIPT(wApp, "js/InterSpec.js", "InterSpec", wtjsInitFlexResizer);
  m_charts->doJavaScript( "Wt.WT.InitFlexResizer('" + m_chartResizer->id() + "','" + m_timeSeries->id() + "');" );
  
  
  m_layout = new WGridLayout();
  m_layout->setContentsMargins( 0, 0, 0, 0 );
  m_layout->setHorizontalSpacing( 0 );
  m_layout->setVerticalSpacing( 0 );
  
  setLayout( m_layout );

  if( m_menuDiv )
    m_layout->addWidget( m_menuDiv, m_layout->rowCount(), 0 );
  m_layout->addWidget( m_charts, m_layout->rowCount(), 0 );
  m_layout->setRowStretch( m_layout->rowCount() - 1, 1 );
#endif
  
#if( USE_SPECTRUM_CHART_D3 )
  // No need to updated the default axis titles
  //m_timeSeries->setY1AxisTitle( "Gamma CPS" );
  //m_timeSeries->setY2AxisTitle( "Neutron CPS" );
  //m_timeSeries->setXAxisTitle( "Time of Measurement (seconds)", "Time (seconds)" );
  
  m_timeSeries->chartDragged().connect( this, &InterSpec::timeChartDragged );
  m_timeSeries->chartClicked().connect( this, &InterSpec::timeChartClicked );
#else
  
  m_timeSeries->enableLegend( false );
  m_timeSeries->showHistogramIntegralsInLegend( false );
  m_timeSeries->setMouseDragHighlights( true, true );

  if( m_timeSeries->overlayCanvasEnabled() )
    m_timeSeries->allowArrowToMoveSingleClickRegion( true );

  m_timeSeries->xRangeChanged().connect( boost::bind(
      &InterSpec::changeTimeRange, this, _1, _2, SpecUtils::SpectrumType::Foreground ) );
  
  m_timeSeries->shiftKeyDragged().connect(
      boost::bind( &InterSpec::sampleNumbersToDisplayAddded, this, _1, _2,
                 SpecUtils::SpectrumType::Foreground ) );
  
  m_timeSeries->altKeyDragged().connect( boost::bind(
      &InterSpec::changeTimeRange, this, _1, _2, SpecUtils::SpectrumType::Background ) );
  
  m_timeSeries->shiftAltKeyDragged().connect(
      boost::bind( &InterSpec::sampleNumbersToDisplayAddded, this, _1, _2,
                   SpecUtils::SpectrumType::Background ) );
  m_timeSeries->setYAxisTitle( "Gamma CPS" );
  m_timeSeries->setAutoAdjustDisplayRebinFactor( true );
  
  m_timeSeries->setXAxisTitle( "Time of Measurement (seconds)" );
  m_timeSeries->setXAxisTitle( "Real Time of Measurement (seconds)" );
  m_timeSeries->setY2AxisTitle( "Neutron CPS" );
#endif //USE_SPECTRUM_CHART_D3 / else
  
  m_spectrum->setXAxisTitle( "Energy (keV)" );
  m_spectrum->setYAxisTitle( "Counts" );

#if( USE_SPECTRUM_CHART_D3 )
  m_spectrum->enableLegend();
#else
  m_spectrum->enableLegend( false );
#endif
  
  m_spectrum->showHistogramIntegralsInLegend( true );
#if( USE_SPECTRUM_CHART_D3 )
#else
  m_spectrum->setAutoAdjustDisplayRebinFactor( true );
#endif
  m_spectrum->shiftAltKeyDragged().connect( this, &InterSpec::handleShiftAltDrag );

//  m_spectrum->rightClicked().connect( boost::bind( &InterSpec::createPeakEdit, this, _1) );
  m_rightClickMenu = new PopupDivMenu( m_mobileMenuButton, PopupDivMenu::TransientMenu );
  m_rightClickMenu->setPositionScheme( Wt::Absolute );
  m_rightClickMenu->addStyleClass( " Wt-popupmenu Wt-outset" );
  m_rightClickMenu->aboutToHide().connect( this, &InterSpec::rightClickMenuClosed );
  
  if( isMobile() )
  {
    PopupDivMenuItem *item = m_rightClickMenu->addPhoneBackItem( NULL );
    item->triggered().connect( boost::bind(&PopupDivMenu::setHidden, m_rightClickMenu, true, WAnimation()) );
  }//if( isPhone() || isTablet() )
  
  for( RightClickItems i = RightClickItems(0);
       i < kNumRightClickItems; i = RightClickItems(i+1) )
  {
    switch( i )
    {
      case kPeakEdit:
        m_rightClickMenutItems[i] = m_rightClickMenu->addMenuItem( "Peak Editor..." );
        m_rightClickMenutItems[i]->triggered().connect( this, &InterSpec::peakEditFromRightClick );
        break;
      case kRefitPeak:
        m_rightClickMenutItems[i] = m_rightClickMenu->addMenuItem( "Refit Peak" );
        m_rightClickMenutItems[i]->triggered().connect( this, &InterSpec::refitPeakFromRightClick );
        break;
      case kRefitROI:
        m_rightClickMenutItems[i] = m_rightClickMenu->addMenuItem( "Refit ROI" );
        m_rightClickMenutItems[i]->triggered().connect( this, &InterSpec::refitPeakFromRightClick );
        break;
      case kDeletePeak:
        m_rightClickMenutItems[i] = m_rightClickMenu->addMenuItem( "Delete Peak" );
        m_rightClickMenutItems[i]->triggered().connect( this, &InterSpec::deletePeakFromRightClick );
        break;
      case kChangeNuclide:
        m_rightClickNuclideSuggestMenu = m_rightClickMenu->addPopupMenuItem( "Change Nuclide" );
        m_rightClickMenutItems[i] = m_rightClickNuclideSuggestMenu->parentItem();
        break;
      case kChangeContinuum:
      {
        m_rightClickChangeContinuumMenu = m_rightClickMenu->addPopupMenuItem( "Change Continuum" );
        m_rightClickMenutItems[i] = m_rightClickChangeContinuumMenu->parentItem();
        
        for( auto type = PeakContinuum::OffsetType(0);
            type <= PeakContinuum::External; type = PeakContinuum::OffsetType(type+1) )
        {
          WMenuItem *item = m_rightClickChangeContinuumMenu->addItem( PeakContinuum::offset_type_label(type) );
          item->triggered().connect( boost::bind( &InterSpec::handleChangeContinuumTypeFromRightClick, this, type ) );
        }//for( loop over PeakContinuum::OffsetTypes )
        break;
      }//case kChangeContinuum:
        
      case kAddPeak:
        m_rightClickMenutItems[i] = m_rightClickMenu->addMenuItem( "Add Peak" );
        m_rightClickMenutItems[i]->triggered().connect( this, &InterSpec::addPeakFromRightClick );
        break;
      case kShareContinuumWithLeftPeak:
        m_rightClickMenutItems[i] = m_rightClickMenu->addMenuItem( "Combine Cont. Left" );
        m_rightClickMenutItems[i]->triggered().connect( boost::bind( &InterSpec::shareContinuumWithNeighboringPeak, this, true ) );
        break;
      case kShareContinuumWithRightPeak:
        m_rightClickMenutItems[i] = m_rightClickMenu->addMenuItem( "Combine Cont. Right" );
        m_rightClickMenutItems[i]->triggered().connect( boost::bind( &InterSpec::shareContinuumWithNeighboringPeak, this, false ) );
        break;
        
      case kMakeOwnContinuum:
        m_rightClickMenutItems[i] = m_rightClickMenu->addMenuItem( "Own Continuum" );
        m_rightClickMenutItems[i]->triggered().connect( this, &InterSpec::makePeakFromRightClickHaveOwnContinuum );
        break;
        
      case kNumRightClickItems:
        break;
    }//switch( i )
  }//for( loop over right click menu items )
  
  m_spectrum->rightClicked().connect( boost::bind( &InterSpec::handleRightClick, this, _1, _2, _3, _4 ) );
  m_spectrum->chartClicked().connect( boost::bind( &InterSpec::handleLeftClick, this, _1, _2, _3, _4 ) );
  
//  m_spectrum->controlKeyDragged().connect( boost::bind( &InterSpec::findPeakFromUserRange, this, _1, _2 ) );
#if( USE_SPECTRUM_CHART_D3 )
#else
  m_spectrum->controlKeyDragged().connect( boost::bind( &InterSpec::userAskedToFitPeaksInRange, this, _1, _2, _3, _4 ) );
#endif
  
  m_spectrum->shiftKeyDragged().connect( boost::bind( &InterSpec::excludePeaksFromRange, this, _1, _2 ) );
  m_spectrum->doubleLeftClick().connect( boost::bind( &InterSpec::searchForSinglePeak, this, _1 ) );

  m_timeSeries->setHidden( true );
  m_chartResizer->setHidden( m_timeSeries->isHidden() );
  
#if( USE_OSX_NATIVE_MENU || USING_ELECTRON_NATIVE_MENU )
  if( InterSpecApp::isPrimaryWindowInstance() )
    m_menuDiv->hide();
#endif
  
  if( !isPhone() )
  {
    setToolTabsVisible( true );
  }else
  {
    //Disallow showing tool tabs when on a phone
    m_toolTabsVisibleItems[1]->setHidden(true);
    
    //Add Ref photopeaks, etc. to tool menu
    addToolsTabToMenuItems();
  }//If( start with tool tabs showing ) / else
 
#if( !ANDROID && !IOS )
  initDragNDrop();
#endif
  
#if( !USE_SPECTRUM_CHART_D3 )
  initWindowZoomWatcher();
#endif
  
#if( USE_DB_TO_STORE_SPECTRA )
  updateSaveWorkspaceMenu();
#endif
  
#if( APPLY_OS_COLOR_THEME_FROM_JS && !BUILD_AS_OSX_APP && !IOS && !BUILD_AS_ELECTRON_APP )
  initOsColorThemeChangeDetect();
#endif
  
  applyColorTheme( nullptr );
}//InterSpec( constructor )

InterSpec *InterSpec::instance()
{
  auto app = dynamic_cast<InterSpecApp *>( WApplication::instance() );
  if( !app )
    return nullptr;
  return app->viewer();
}//instance()

void InterSpec::setStaticDataDirectory( const std::string &dir )
{
  std::lock_guard<std::mutex> lock( sm_staticDataDirectoryMutex );
  
  if( !SpecUtils::is_directory(dir) )
    throw runtime_error( "InterSpec::setStaticDataDirectory(): " + dir + " is not a directory." );
  
  sm_staticDataDirectory = dir;

#ifdef _WIN32
  MassAttenuation::set_data_directory( SpecUtils::convert_from_utf8_to_utf16(dir) );
#else
  MassAttenuation::set_data_directory( dir );
#endif
  const string rctn_xml_file = SpecUtils::append_path( dir, "sandia.reactiongamma.xml" );
  if( !SpecUtils::is_file(rctn_xml_file) )
    throw runtime_error( "InterSpec::setStaticDataDirectory(): " + dir + " does not contain a sandia.reactiongamma.xml file." );
  ReactionGammaServer::set_xml_file_location( rctn_xml_file );
  
  const string decay_xml_file = SpecUtils::append_path( dir, "sandia.decay.xml" );
  if( !SpecUtils::is_file(decay_xml_file) )
    throw runtime_error( "InterSpec::setStaticDataDirectory(): " + dir + " does not contain a sandia.decay.xml file." );
  DecayDataBaseServer::setDecayXmlFile( decay_xml_file );
}//void setStaticDataDirectory( const std::string &dir )


std::string InterSpec::staticDataDirectory()
{
  std::lock_guard<std::mutex> lock( sm_staticDataDirectoryMutex );
  return sm_staticDataDirectory;
}

#if( BUILD_AS_ELECTRON_APP || IOS || ANDROID || BUILD_AS_OSX_APP || (BUILD_AS_LOCAL_SERVER && (defined(WIN32) || defined(__APPLE__)) ) )
void InterSpec::setWritableDataDirectory( const std::string &dir )
{
  std::lock_guard<std::mutex> lock( sm_writableDataDirectoryMutex );
  
  if( !dir.empty() && !SpecUtils::is_directory(dir) )
    throw runtime_error( "InterSpec::setWritableDataDirectory(): " + dir + " is not a directory." );
  
  //Set the serial to module database file, if the user has one in thier
  //  application data directory.
  //Currently this is being done in the target specific code; it should all be
  //  moved here probably.
  //const vector<string> serial_db = SpecUtils::ls_files_in_directory( dir, "serial_to_model.csv" );
  //if( !serial_db.empty() )
  //  SerialToDetectorModel::set_detector_model_input_csv( serial_db[0] );
  
  sm_writableDataDirectory = dir;
}//setWritableDataDirectory( const std::string &dir )

std::string InterSpec::writableDataDirectory()
{
  std::lock_guard<std::mutex> lock( sm_writableDataDirectoryMutex );
  
  if( sm_writableDataDirectory.empty() )
    throw runtime_error( "writableDataDirectory hasnt been set." );
  
  return sm_writableDataDirectory;
}//string writableDataDirectory()
#endif  //if( not a webapp )



InterSpec::~InterSpec() noexcept(true)
{
  //The deletion of the DOM root node will destroy all the AuxWindows we
  //  have open, but I am manually taking care of them below due to a crash
  //  I have been getting in the WApplication destructor for Wt 3.3.1-rc1

  cerr << "Destructing InterSpec from session '" << (wApp ? wApp->sessionId() : string("")) << "'" << endl;

  if( m_licenseWindow )
  {
    delete m_licenseWindow;
    m_licenseWindow = nullptr;
  }
  
  try
  {
    closeShieldingSourceFitWindow();
  }catch(...)
  {
    cerr << "Caught exception closing shielding source window - shouldnt have happened" << endl;
  }
  
  if( m_peakInfoDisplay )
  {
    if( m_toolsTabs && m_toolsTabs->indexOf(m_peakInfoDisplay)>=0 )
        m_toolsTabs->removeTab( m_peakInfoDisplay );
    if( m_peakInfoWindow )
      m_peakInfoWindow->contents()->removeWidget( m_peakInfoDisplay );
    delete m_peakInfoDisplay;
    m_peakInfoDisplay = nullptr;
  }//if( m_peakInfoDisplay )

  if( m_peakInfoWindow )
  {
    delete m_peakInfoWindow;
    m_peakInfoWindow = nullptr;
  }//if( m_peakInfoWindow )
  
  if( m_energyCalTool )
  {
    if( m_toolsTabs && m_toolsTabs->indexOf(m_energyCalTool)>=0 )
      m_toolsTabs->removeTab( m_energyCalTool );
    
    delete m_energyCalTool;
    m_energyCalTool = nullptr;
  }//if( m_energyCalTool )
  
  if( m_energyCalWindow )
  {
    delete m_energyCalWindow;
    m_energyCalWindow = nullptr;
  }//if( m_energyCalWindow )
    
  if( m_shieldingSourceFitWindow )
  {
    delete m_shieldingSourceFitWindow;
    m_shieldingSourceFitWindow = nullptr;
  }//if( m_shieldingSourceFitWindow )
  
  if( m_nuclideSearch )
  {
    delete m_nuclideSearch;
    m_nuclideSearch = nullptr;
  }//if( m_nuclideSearch )

  if( m_nuclideSearchWindow )
  {
    delete m_nuclideSearchWindow;
    m_nuclideSearchWindow = nullptr;
  }
  
  if( m_referencePhotopeakLines )
  {
    if( m_toolsTabs && m_toolsTabs->indexOf(m_referencePhotopeakLines)>=0 )
      m_toolsTabs->removeTab( m_referencePhotopeakLines );
    
    m_referencePhotopeakLines->clearAllLines();
    delete m_referencePhotopeakLines;
    m_referencePhotopeakLines = nullptr;
  }//if( m_referencePhotopeakLines )
  
  if( m_referencePhotopeakLinesWindow )
  {
    delete m_referencePhotopeakLinesWindow;
    m_referencePhotopeakLinesWindow = nullptr;
  }//if( m_referencePhotopeakLinesWindow )
  
  if( m_warnings )  //WarningWidget isnt necassarily parented, so we do have to manually delete it
  {
    if( m_warningsWindow )
      m_warningsWindow->stretcher()->removeWidget( m_warnings );
    delete m_warnings;
    m_warnings = nullptr;
  }//if( m_warnings )

  if( m_warningsWindow )
  {
    delete m_warningsWindow;
    m_warningsWindow = nullptr;
  }//if( m_warningsWindow )
  
  if( m_peakEditWindow )
  {
    delete m_peakEditWindow;
    m_peakEditWindow = nullptr;
  }//if( m_peakEditWindow )
  
  if( m_mobileMenuButton )
    delete m_mobileMenuButton;

  if (m_mobileBackButton )
    delete m_mobileBackButton;
  
  if (m_mobileForwardButton)
    delete m_mobileForwardButton;
  
  if( m_notificationDiv )
    delete m_notificationDiv;
  
  if( m_fileManager )
    delete m_fileManager;

  if( m_shieldingSuggestion )
    delete m_shieldingSuggestion;
  m_shieldingSuggestion = NULL;

  if( m_menuDiv )
  {
    delete m_menuDiv;
    m_menuDiv = nullptr;
  }//if( m_menuDiv )

  try
  {
    m_user.reset();
  }catch( ... )
  {
    cerr << "Caught unexpected exception doing m_user.reset()" << endl;
  }
  
  try
  {
    m_sql.reset();
  }catch( ... )
  {
    cerr << "Caught unexpected exception doing m_sql.reset()" << endl;
  }
}//InterSpec destructor



#if( SpecUtils_ENABLE_D3_CHART )

string InterSpec::print_d3_reference_gammas() const
{
  string result;
  
  if( m_referencePhotopeakLines )
  {
    result = m_referencePhotopeakLines->jsonReferenceLinesArray();
  }else
  {
    result = "[]";
  }//if( m_referencePhotopeakLines ) / else
  
  return result;
}//string InterSpec::print_d3_reference_gammas() const

//Temporary function (20160224) to aid in development of d3.js spectrum rendering
string InterSpec::print_d3_json() const
{
  std::ostringstream ostr;
  const char *q = "\"";  // for creating valid json format
    
  std::shared_ptr<const SpecUtils::Measurement> foreground = m_spectrum->data();
  std::shared_ptr<const SpecUtils::Measurement> background = m_spectrum->background();
  std::shared_ptr<const SpecUtils::Measurement> secondary  = m_spectrum->secondData();
    
  std::shared_ptr<SpecUtils::Measurement> data = m_spectrum->data();
  std::shared_ptr<SpecUtils::Measurement> back = m_spectrum->background();
  std::shared_ptr<SpecUtils::Measurement> second = m_spectrum->secondData();
    
  typedef deque< PeakModel::PeakShrdPtr > PeakDeque;
  string peakstring;
  
  // Update time
  ostr << "{\n\t" << q << "updateTime" << q << ":" << q << SpecUtils::to_iso_string(boost::posix_time::second_clock::local_time()) << q;
  
  // spectrum values
  ostr << ",\n\t" << q << "spectra" << q << ": [";
  

  if( data )
  {
    string title = Wt::WWebWidget::escapeText(data->title()).toUTF8();
    if( title != data->title() )
      data->set_title( title );  //JIC, proper escaping not implemented in SpecUtils yet.
    
    D3SpectrumExport::D3SpectrumOptions options;
    options.line_color = "black";
    options.display_scale_factor = m_spectrum->displayScaleFactor(SpecUtils::SpectrumType::Foreground);
    
    std::shared_ptr<const PeakDeque > peaks = m_dataMeasurement->peaks(m_displayedSamples);
    if( peaks )
    {
      vector<PeakModel::PeakShrdPtr> inpeaks( peaks->begin(), peaks->end() );
      options.peaks_json = PeakDef::peak_json( inpeaks, foreground );
    }
    
    D3SpectrumExport::write_spectrum_data_js( ostr, *data, options, 0, 1 );
  }

  if( back )
  {
    if( data )
      ostr << ",";
    
    string title = Wt::WWebWidget::escapeText(back->title()).toUTF8();
    if( title != back->title() )
      back->set_title( title );  //JIC, proper escaping not implemented in SpecUtils yet.
    
    D3SpectrumExport::D3SpectrumOptions options;
    options.line_color = "steelblue";
    options.display_scale_factor = m_spectrum->displayScaleFactor(SpecUtils::SpectrumType::Background);
    
    std::shared_ptr<const PeakDeque > peaks = m_backgroundMeasurement->peaks(m_backgroundSampleNumbers);
    if( peaks )
    {
      vector<PeakModel::PeakShrdPtr> inpeaks( peaks->begin(), peaks->end() );
      options.peaks_json = PeakDef::peak_json( inpeaks, foreground );
    }
    
    D3SpectrumExport::write_spectrum_data_js( ostr, *back, options, 1, -1 );
  }
  
  
  if( second )
  {
    if( data || back )
      ostr << ",";
    
    string title = Wt::WWebWidget::escapeText(second->title()).toUTF8();
    if( title != second->title() )
      second->set_title( title );  //JIC, proper escaping not implemented in SpecUtils yet.
    
    D3SpectrumExport::D3SpectrumOptions options;
    options.line_color = "green";
    options.display_scale_factor = m_spectrum->displayScaleFactor(SpecUtils::SpectrumType::SecondForeground);
    
    std::shared_ptr<const PeakDeque > peaks = m_backgroundMeasurement->peaks(m_sectondForgroundSampleNumbers);
    if( peaks )
    {
      vector<PeakModel::PeakShrdPtr> inpeaks( peaks->begin(), peaks->end() );
      options.peaks_json = PeakDef::peak_json( inpeaks, foreground );
    }
    
    D3SpectrumExport::write_spectrum_data_js( ostr, *second, options, 2, 1 );
  }
  
  // end of spectrum json
  ostr << "\n\t]";
  // end of json
  ostr << "\n}\n";
  return ostr.str();
}//std::string InterSpec::print_d3_json() const


D3SpectrumExport::D3SpectrumChartOptions InterSpec::getD3SpectrumOptions() const
{
  double xMin, xMax, yMin, yMax;
  displayedSpectrumRange(xMin, xMax, yMin, yMax);
  
  map<string,string> referc_line_json;
  
  if( m_referencePhotopeakLines )
    referc_line_json = m_referencePhotopeakLines->jsonReferenceLinesMap();
  
  D3SpectrumExport::D3SpectrumChartOptions options(
                                 /* title: */"Interactive Spectrum Development",
                                 /* xAxisTitle: */"Energy", /* yAxisTitle: */"Counts",
                                 /* dataTitle: */(m_spectrum->data() ? m_spectrum->data()->title() :
                                                  m_spectrum->background() ? m_spectrum->background()->title() :
                                                  m_spectrum->secondData() ? m_spectrum->secondData()->title() :
                                                  "Foreground"),
                                 /* useLogYAxis: */m_spectrum->yAxisIsLog(),
                                 /* showVerticalGridLines: */m_spectrum->verticalLinesShowing(),
                                 /* showHorizontalGridLines: */m_spectrum->horizontalLinesShowing(),
                                 /* legendEnabled: */m_spectrum->legendIsEnabled(),
                                 /* compactXAxis: */m_spectrum->isAxisCompacted(),
                                 /* showPeakUserLabels: */m_spectrum->showingPeakLabel( SpectrumChart::kShowPeakUserLabel ),
                                 /* showPeakEnergyLabels: */m_spectrum->showingPeakLabel( SpectrumChart::kShowPeakEnergyLabel ),
                                 /* showPeakNuclideLabels: */m_spectrum->showingPeakLabel( SpectrumChart::kShowPeakNuclideLabel ),
                                 /* showPeakNuclideEnergyLabels: */ m_spectrum->showingPeakLabel( SpectrumChart::kShowPeakNuclideEnergies ),
                                 /* showEscapePeakMarker: */m_featureMarkersShown[static_cast<int>(FeatureMarkerType::EscapePeakMarker)],
                                 /* showComptonPeakMarker: */m_featureMarkersShown[static_cast<int>(FeatureMarkerType::ComptonPeakMarker)],
                                 /* showComptonEdgeMarker: */m_featureMarkersShown[static_cast<int>(FeatureMarkerType::ComptonEdgeMarker)],
                                 /* showSumPeakMarker: */m_featureMarkersShown[static_cast<int>(FeatureMarkerType::SumPeakMarker)],
                                 /* backgroundSubtract: */m_spectrum->backgroundSubtract(),
                                 /* xMin: */xMin, /* xMax: */xMax,
                                 referc_line_json
  );

  return options;
}
#endif //#if( SpecUtils_ENABLE_D3_CHART )

/**
 Calls CompactFileManager's refactored and static method handleUserIncrementSampleNum
 */
void InterSpec::handleUserIncrementSampleNum( SpecUtils::SpectrumType type,
                                                      bool increment)
{
    CompactFileManager::handleUserIncrementSampleNum(type, increment, this, m_fileManager->model(), NULL);
}

std::shared_ptr<DataBaseUtils::DbSession> InterSpec::sql()
{
  return m_sql;
};


void InterSpec::layoutSizeChanged( int w, int h )
{
  m_renderedWidth = w;
  m_renderedHeight = h;
  
  const bool comactX = (h <= 420); //Apple iPhone 6+, 6s+, 7+, 8+
  if( (h > 20) && (comactX != m_spectrum->isAxisCompacted()) )
  {
    //Only set axis compact if it isnt already; dont ever set non-compact
    //  ToDo: For case screen is made small, so axis goes compact, then user
    //        makes screen large, currently wont un-compactify axis, even if
    //        user wants this; should evaluate if its worth checking the user
    //        preference about this.
    //const bool makeCompact = InterSpecUser::preferenceValue<bool>( "CompactXAxis", this );
    
    if( comactX && !m_spectrum->isAxisCompacted() )
      m_spectrum->setCompactAxis( comactX );
    
    if( comactX && !m_timeSeries->isAxisCompacted() )
      m_timeSeries->setCompactAxis( comactX );
  }
  
#if( IOS || ANDROID )
  //When the soft-keyboard disapears (on Android at a minimum), the overlays
  //  dont resize properly (until you change tab below the chart, or something)
  //  so we will force it.
#if( !USE_SPECTRUM_CHART_D3 )
  m_spectrum->forceOverlayAlign();
  if( !m_timeSeries->isHidden() )
    m_timeSeries->forceOverlayAlign();
#endif
#endif  //#if( IOS || ANDROID )
}//void layoutSizeChanged( int w, int h )

//isSupportFile(): If the platform supports file transfer.  Use this method
//instead of #if(IOS) or isMobile() because those hold no context.
bool InterSpec::isSupportFile() const
{
#if( IOS )
    //return false;
  return true; //20180602: it looks like web version of InterSpec allows you to browse for files (from google drive, etc) - not tried from app yet though.
#else
    return true;
#endif
}


bool InterSpec::isMobile() const
{
  return (m_clientDeviceType & MobileClient);
}

bool InterSpec::isPhone() const
{
  return (m_clientDeviceType & PhoneClient);
}

bool InterSpec::isTablet() const
{
  return (m_clientDeviceType & TabletClient);
}

bool InterSpec::isDesktop() const
{
  return (m_clientDeviceType & DesktopBrowserClient);
}

bool InterSpec::isDedicatedApp() const
{
  return (m_clientDeviceType & DedicatedAppClient);
}

void InterSpec::detectClientDeviceType()
{
  m_clientDeviceType= 0x0;

  InterSpecApp *app= dynamic_cast<InterSpecApp *>( wApp );
  if( !app )
    return;


  const bool phone= app->isPhone();
  const bool tablet= app->isTablet();
  const bool mobile= app->isMobile();

  for( ClientDeviceType type= ClientDeviceType( 0x1 );
       type < NumClientDeviceType; type= ClientDeviceType( type << 1 ) )
  {
    switch( type )
    {
      case DesktopBrowserClient:
        if( !phone && !tablet && !mobile )
          m_clientDeviceType |= type;
        break;

      case PhoneClient:
        if( phone )
          m_clientDeviceType |= type;
        break;

      case TabletClient:
        if( tablet )
          m_clientDeviceType |= type;
        break;

      case MobileClient:
        if( mobile )
          m_clientDeviceType |= type;
        break;

      case HighBandwithClient:
#if( !BUILD_FOR_WEB_DEPLOYMENT )
        m_clientDeviceType|= type;
#else
        if( app->environment().clientAddress().find( "127.0.0" ) != string::npos )
          m_clientDeviceType|= type;
// should probably do some other testing here....
#endif
        //        std::cerr << "env.clientAddress()=" << env.clientAddress() <<
        //        std::endl;
        //        env.clientAddress() //134.252.17.78 (from anothother
        //        computer), 127.0.0.1 from same computer
        break;

      case DedicatedAppClient:
#if( !BUILD_FOR_WEB_DEPLOYMENT )
        m_clientDeviceType|= type;
#endif
        break;

      case NumClientDeviceType:
        break;
    } // switch( type )
  } // for( loop over ClientDeviceType enums )
} // void detectClientDeviceType()


#if( !ANDROID && !IOS )
void InterSpec::initDragNDrop()
{
  LOAD_JAVASCRIPT(wApp, "js/InterSpec.js", "InterSpec", wtjsFileUploadFcn);
  
  doJavaScript( "$('.Wt-domRoot').data('ForegroundUpUrl','" +
               m_fileManager->foregroundDragNDrop()->url() + "');" );
  
  doJavaScript( "$('.Wt-domRoot').data('BackgroundUpUrl','" +
               m_fileManager->backgroundDragNDrop()->url() + "');" );
  
  doJavaScript( "$('.Wt-domRoot').data('SecondUpUrl','" +
               m_fileManager->secondForegroundDragNDrop()->url() + "');" );
  
  doJavaScript( "Wt.WT.FileUploadFcn();" );
}//void InterSpec::initDragNDrop()
#endif //#if( !ANDROID && !IOS )

#if( !USE_SPECTRUM_CHART_D3 )
void InterSpec::initWindowZoomWatcher()
{
  //Look for window.onresize events, and force the JS canvases to re-align....
  string command;

  JSlot *specslot = alignSpectrumOverlayCanvas();
  if( specslot )
    command += specslot->execJs();
  
  JSlot *timeslot = alignTimeSeriesOverlayCanvas();
  if( timeslot )
    command += timeslot->execJs();  //Christian [04182018]: Changed "specslot->execJs()" to "timeslot->execJs()", causing issues with D3 charts
  
  if( !command.empty() )
  {
    //command += "console.log('got resize event');";
    //The onresize event gets called before Wt adjusts the layout of all the
    //  widgets, meaning the new height/width of the canvases arent available.
    //  I'm not sure why the JS member function wtResize doesnt get called when
    //  there are zoom changes...
    //Another option would be to call back to the c++ on resize, then have it
    //  execute the JS, which might be alittle more robust than a set delay of
    //  half a second
    wApp->doJavaScript("$(window).on('resize', function(){setTimeout(function(){" + command + "},500);});");
  }//if( !command.empty() )
}//void initWindowZoomWatcher()
#endif

void InterSpec::initHotkeySignal()
{
  //TODO: currently integers are used to represent the shortcuts; this should
  //      be changed to an enum.
  if( !!m_hotkeySignal )
    return;
  
  //We are specifying for the javascript to not be collected since the response
  //  will change if the tools tabs is shown or not.
  m_hotkeySignal.reset( new JSignal<unsigned int>( this, "hotkey", false ) );
  
  //sender.id was undefined in the following js, so had to work around this a bit
  const char *js = INLINE_JAVASCRIPT(
    function(id,e){
      if( !e || !e.ctrlKey || e.metaKey || e.altKey || e.shiftKey || (typeof e.keyCode === 'undefined')  )
        return;
     
      var v = 0;
      switch( e.keyCode ){
        case 83: case 49: v=1;  break; //s
        case 80: case 50: v=2;  break; //p
        case 82: case 51: v=3;  break; //r
        case 69: case 52: v=4;  break; //e
        case 78: case 53: v=5;  break; //n
        case 72:          v=6;  break; //h
        case 73:          v=7;  break; //i
        case 67:          v=67; break; //c
        case 76:          v=76; break; //l
        default:
          return;  //show
      }
      
      if(v){
        e.preventDefault();
        e.stopPropagation();
        Wt.emit(id,{name:'hotkey'},v);
      }
    }
  );
  
  const string jsfcn = string("function(s,e){var f=")+js+";f('"+id()+"',e);}";
  m_hotkeySlot.reset( new JSlot( jsfcn, this ) );

  wApp->domRoot()->keyWentDown().connect( *m_hotkeySlot );
  m_hotkeySignal->connect( boost::bind( &InterSpec::hotkeyPressed, this, _1 ) );
}//void initHotkeySignal()


void InterSpec::hotkeyPressed( const unsigned int value )
{
  if( m_toolsTabs )
  {
    string expectedTxt;
    switch( value )
    {
      case 1: expectedTxt = FileTabTitle;          break;
      case 2: expectedTxt = PeakInfoTabTitle;      break;
      case 3: expectedTxt = GammaLinesTabTitle;    break;
      case 4: expectedTxt = CalibrationTabTitle;   break;
      case 5: expectedTxt = NuclideSearchTabTitle; break;
      
      case 6:
        HelpSystem::createHelpWindow( "getting-started" );
        break;
      
      case 7:
        showWelcomeDialog( true );
        break;
      
      case 67:
        // TODO: decide how to handle this if the current reference lines are from the
        //       "Nuclide Search" tool
        if( m_referencePhotopeakLines )
          m_referencePhotopeakLines->clearAllLines();
        break;
      
      case 76:
        setLogY( !m_spectrum->yAxisIsLog() );
        break;
    }//switch( value )
  
    if( expectedTxt.empty() )
      return;
  
    for( int i = 0; i < m_toolsTabs->count(); ++i )
    {
      if( m_toolsTabs->tabText(i).toUTF8() == expectedTxt )
      {
        m_toolsTabs->setCurrentIndex( i );
        handleToolTabChanged( i );
        break;
      }
    }//for( int i = 0; i < m_toolsTabs->count(); ++i )
  }else
  {
    switch( value )
    {
      case 1: showCompactFileManagerWindow(); break;
      case 2: showPeakInfoWindow();           break;
      case 3: showGammaLinesWindow();         break;
      case 4: showEnergyCalWindow();          break;
      case 5: showNuclideSearchWindow();      break;
      case 76: setLogY( !m_spectrum->yAxisIsLog() );  break;
    }//switch( value )
  }//if( tool tabs visible ) / else
}//void hotkeyPressed( const int value )



void InterSpec::rightClickMenuClosed()
{
  m_rightClickEnergy = -DBL_MAX;
}//void rightClickMenuClosed()

#if( USE_SIMPLE_NUCLIDE_ASSIST )
void InterSpec::leftClickMenuClosed()
{
  if( !m_leftClickMenu )
    return;
}
#endif

void InterSpec::peakEditFromRightClick()
{
  if( m_rightClickEnergy < -99999.9 )
    return;
  createPeakEdit( m_rightClickEnergy );
}//void peakEditFromRightClick()


std::shared_ptr<const PeakDef> InterSpec::nearestPeak( const double energy ) const
{
  // Why not just call m_peakModel->nearestPeak(energy)
  std::shared_ptr<const PeakDef> nearPeak;
  double minDE = std::numeric_limits<double>::infinity();
  
  const int nrow = m_peakModel->rowCount();
  for( int row = 0; row < nrow; ++row )
  {
    WModelIndex index = m_peakModel->index( row, 0 );
    const PeakModel::PeakShrdPtr &peak = m_peakModel->peak( index );
    const double dE = fabs( peak->mean() - energy );
    if( (dE < minDE)
        && ((energy > peak->lowerX()) && (energy < peak->upperX())) )
    {
      minDE = dE;
      nearPeak = peak;
    }//if( dE < minDE )
  }//for( int row = 0; row < nrow; ++row )

  return nearPeak;
}//std::shared_ptr<const PeakDef> nearestPeak() const

void InterSpec::refitPeakFromRightClick()
{
  PeakSearchGuiUtils::refit_peaks_from_right_click( this, m_rightClickEnergy );
}//void refitPeakFromRightClick()


void InterSpec::addPeakFromRightClick()
{
  std::shared_ptr<const SpecUtils::Measurement> dataH = m_spectrum->data();
  std::shared_ptr<const PeakDef> peak = nearestPeak( m_rightClickEnergy );
  if( !peak
      || m_rightClickEnergy < peak->lowerX()
      || m_rightClickEnergy > peak->upperX()
      || !m_dataMeasurement
      || !dataH )
  {
    passMessage( "There was no ROI to add peak to",
                 "", WarningWidget::WarningMsgInfo );
    return;
  }//if( !peak )
  
  //get all the peaks that belong to this ROI
  typedef std::shared_ptr<const PeakContinuum> ContPtr;
  typedef map<ContPtr, std::vector<PeakDef > > ContToPeakMap;
  
  
  const auto origContinumm = peak->continuum();
  const std::shared_ptr<const deque<PeakModel::PeakShrdPtr>> allOrigPeaks = m_peakModel->peaks();
  
  ContToPeakMap contToPeaks;
  for( const PeakModel::PeakShrdPtr &thispeak : *allOrigPeaks )
  {
    if( thispeak )
      contToPeaks[thispeak->continuum()].push_back( *thispeak );
  }
  
  std::vector<PeakDef> origRoiPeaks = contToPeaks[peak->continuum()];
  
  //Make sure we dont try to mix data defined and gaussian defined peaks
  for( const PeakDef &p : origRoiPeaks )
  {
    if( !p.gausPeak() )
    {
      passMessage( "Sorry, cant add peaks to a ROI with a data defined peak.",
                  "", WarningWidget::WarningMsgInfo );
      return;
    }
  }//for( const PeakDef &p : origRoiPeaks )
  
  if( origRoiPeaks.empty() )
    throw runtime_error( "Logic error in InterSpec::addPeakFromRightClick()" );
  
  const double x0 = peak->lowerX();
  const double x1 = peak->upperX();
  const size_t lower_channel = dataH->find_gamma_channel( x0 );
  const size_t upper_channel = dataH->find_gamma_channel( x1 );
  const size_t nbin = ((upper_channel > lower_channel) ? (upper_channel-lower_channel) : size_t(0));
  
  double startingChi2, fitChi2;
  
  {//begin codeblock to evaluate startingChi2
    MultiPeakFitChi2Fcn chi2fcn( origRoiPeaks.size(), dataH,
                                peak->continuum()->type(),
                                lower_channel, upper_channel );
    startingChi2 = chi2fcn.evalRelBinRange( 0, chi2fcn.nbin(), origRoiPeaks );
  }//end codeblock to evaluate startingChi2
  
  
  bool inserted = false;
  vector< std::shared_ptr<PeakDef> > answer;
  for( PeakDef p : origRoiPeaks )
  {
    if( fabs(p.mean() - peak->mean()) < 0.01 )
    {
      inserted = true;
      PeakDef newpeak = p;
      newpeak.setMean( m_rightClickEnergy );
      newpeak.setSigma( newpeak.sigma() / sqrt(2.0) );
      newpeak.setAmplitude( 0.25*p.amplitude() );
      p.setAmplitude( 0.75*p.amplitude() );
      p.setSigma( p.sigma() / sqrt(2.0) );
      
      if( newpeak.mean() < p.mean() )
      {
        answer.push_back( std::make_shared<PeakDef>( newpeak ) );
        answer.push_back( std::make_shared<PeakDef>( p ) );
      }else
      {
        answer.push_back( std::shared_ptr<PeakDef>( new PeakDef(p) ) );
        answer.push_back( std::shared_ptr<PeakDef>( new PeakDef(newpeak) ) );
      }//if( newpeak.mean() < p.mean() ) / else
    }else
    {
//      p.setFitFor(PeakDef::Mean, false);
//      p.setFitFor(PeakDef::Sigma, false);
//      p.setFitFor(PeakDef::GaussAmplitude, false);
      answer.push_back( std::make_shared<PeakDef>( p ) );
    }
  }//for( PeakDef p : origRoiPeaks )
  
  if( !inserted )
    throw runtime_error( "Logic error 2 in InterSpec::addPeakFromRightClick()" );

  
  const MultiPeakInitialGuesMethod methods[] = { FromInputPeaks, UniformInitialGuess, FromDataInitialGuess };
  
  for( auto method : methods )
  {
    vector< std::shared_ptr<PeakDef> > orig_answer;
    for( auto p : answer )
      orig_answer.push_back( make_shared<PeakDef>( *p ) );
    
    findPeaksInUserRange( x0, x1, int(answer.size()), method, dataH,
                        m_dataMeasurement->detector(), answer, fitChi2 );
  
    std::vector<PeakDef> newRoiPeaks;
    for( size_t i = 0; i < answer.size(); ++i )
      newRoiPeaks.push_back( *answer[i] );
    
    MultiPeakFitChi2Fcn chi2fcn( newRoiPeaks.size(), dataH,
                                 peak->continuum()->type(),
                                 lower_channel, upper_channel );
    fitChi2 = chi2fcn.evalRelBinRange( 0, chi2fcn.nbin(), newRoiPeaks );
    
    if( fitChi2 < startingChi2 )
    {
      //cout << "Method " << method << " gave fitChi2=" << fitChi2 << ", which is better than initial startingChi2=" << startingChi2 << endl;
      break;
    }
    
    answer = orig_answer;
  }//for( auto method : methods )
  
//  could try to fix all peaks other than the new one, and the nearest one, do the
//  fit, then replace the other peaks to original fitFor state, and refit all of
//  them.
  
  const double dof = (nbin + 3*origRoiPeaks.size() + peak->continuum()->type());
  const double chi2Dof = fitChi2 / dof;
  
  cerr << "m_rightClickEnergy=" << m_rightClickEnergy << endl;
  cerr << "PreChi2=" << startingChi2 << ", PostChi2=" << fitChi2 << endl;
  cerr << "Got chi2Dof=" << chi2Dof << " when fitting for new peak" << endl;
  
  for( size_t i = 0; i < answer.size(); ++i )
  {
    cerr << "Peak " << i << " at " << answer[i]->mean() << " w/ width="
         << answer[i]->sigma() << ", and amp=" << answer[i]->amplitude() << endl;
  }
  
  //Remove old ROI peaks
  if( fitChi2 > startingChi2 )
  {
    passMessage( "Adding a peak did not improve overall ROI fit - not adding one.",
                "", WarningWidget::WarningMsgInfo );
    return;
  }
  
  
  std::map<std::shared_ptr<PeakDef>,PeakModel::PeakShrdPtr> new_to_orig_peaks;
  for( const PeakModel::PeakShrdPtr &thispeak : *allOrigPeaks )
  {
    if( !thispeak || (thispeak->continuum() != origContinumm) )
      continue;
    
    m_peakModel->removePeak( thispeak );
    
    //Associate new peak 
    double dist = 99999.9;
    std::shared_ptr<PeakDef> nearest_new;
    for( std::shared_ptr<PeakDef> newpeak : answer )
    {
      const double d = fabs( newpeak->mean() - thispeak->mean() );
      if( d < dist && !new_to_orig_peaks.count(newpeak) )
      {
        dist = d;
        nearest_new = newpeak;
      }
    }//
    if( nearest_new )
    {
      nearest_new->inheritUserSelectedOptions( *thispeak, true );
      new_to_orig_peaks[nearest_new] = thispeak;
    }
  }//for( const PeakModel::PeakShrdPtr &thispeak : *allOrigPeaks )
  
  
  for( size_t i = 0; i < answer.size(); ++i )
  {
    const bool isNew = !new_to_orig_peaks.count(answer[i]);
    InterSpec::addPeak( *answer[i], isNew );
  }
}//void addPeakFromRightClick()


void InterSpec::makePeakFromRightClickHaveOwnContinuum()
{
  const std::shared_ptr<const SpecUtils::Measurement> data = m_spectrum->data();
  std::shared_ptr<const PeakDef> peak = nearestPeak( m_rightClickEnergy );
  if( !peak || !data
      || m_rightClickEnergy < peak->lowerX()
      || m_rightClickEnergy > peak->upperX() )
  {
    passMessage( "There was no ROI to add peak to",
                "", WarningWidget::WarningMsgInfo );
    return;
  }//if( !peak )
  
  std::shared_ptr<const PeakContinuum> oldcont = peak->continuum();
  
  PeakDef newpeak(*peak);
  std::shared_ptr<PeakContinuum> cont
                                = std::make_shared<PeakContinuum>( *oldcont );
  newpeak.setContinuum( cont );
  
  cont->setRange( -1.0, -1.0 );
  size_t lowbin = findROILimit( newpeak, data, false );
  size_t upbin  = findROILimit( newpeak, data, true );
  double minx = data->gamma_channel_lower( lowbin );
  double maxx = data->gamma_channel_upper( upbin );
  cont->setRange( minx, maxx );
  
  m_peakModel->removePeak( peak );
  addPeak( newpeak, true );
  
  refitPeakFromRightClick();
  
  //Now we gotta refit the peaks that have the continuum we took this peak from
  std::shared_ptr<const std::deque< PeakModel::PeakShrdPtr > > peaks;
  peaks = m_peakModel->peaks();
  if( !peaks )
    return;
  
  //const cast hack!  (I *think* its okay since the peak is refit anyway)
  std::const_pointer_cast<PeakContinuum>(oldcont)->setRange( -1.0, -1.0 );
  
  minx = std::numeric_limits<double>::infinity();
  maxx = -std::numeric_limits<double>::infinity();
  vector<PeakModel::PeakShrdPtr > oldneighbors;
  for( deque< PeakModel::PeakShrdPtr >::const_iterator iter = peaks->begin();
       iter != peaks->end(); ++iter )
  {
    if( (*iter)->continuum() == oldcont )
    {
      oldneighbors.push_back( *iter );
      lowbin = findROILimit( *(*iter), data, false );
      upbin  = findROILimit( *(*iter), data, true );
      const double a = data->gamma_channel_lower( lowbin );
      const double z = data->gamma_channel_upper( upbin );
      minx = std::min( minx, a );
      maxx = std::max( maxx, z );
    }//if( (*iter)->continuum() == oldcont )
  }//for( iterate over peaks )
  
  if( oldneighbors.empty() )
    return;
  
  //const cast hack!  (I *think* its okay since the peak is refit anyway)
  std::const_pointer_cast<PeakContinuum>(oldcont)->setRange( minx, maxx );
  const double oldenergy = m_rightClickEnergy;
  m_rightClickEnergy = oldneighbors[0]->mean();
  refitPeakFromRightClick();
  m_rightClickEnergy = oldenergy;
}//void makePeakFromRightClickHaveOwnContinuum()


void InterSpec::handleChangeContinuumTypeFromRightClick( const int continuum_type )
{
  PeakSearchGuiUtils::change_continuum_type_from_right_click( this, m_rightClickEnergy,
                                                             continuum_type );
}//InterSpec::handleChangeContinuumTypeFromRightClick(...)


void InterSpec::shareContinuumWithNeighboringPeak( const bool shareWithLeft )
{
  std::shared_ptr<const PeakDef> peak = nearestPeak( m_rightClickEnergy );
  if( !peak || m_rightClickEnergy < peak->lowerX() || m_rightClickEnergy > peak->upperX() )
  {
    passMessage( "There was no ROI to add peak to", "", WarningWidget::WarningMsgInfo );
    return;
  }//if( !peak )
  
  std::shared_ptr<const std::deque< PeakModel::PeakShrdPtr > > peaks;
  peaks = m_peakModel->peaks();
  
  if( !peaks )
    return;
  
  std::shared_ptr<const PeakDef> peaktoshare;
  deque<PeakModel::PeakShrdPtr >::const_iterator iter;
  
//  boost::function<bool(const PeakModel::PeakShrdPtr &, const PeakModel::PeakShrdPtr &)> meansort;
//  meansort = boost::bind( &PeakModel::compare, _1, _2, PeakModel::kMean, Wt::AscendingOrder );
//  iter = lower_bound( peaks->begin(), peaks->end(), peak, meansort );
  iter = std::find( peaks->begin(), peaks->end(), peak );
  
  if( iter==peaks->end() || (*iter)!=peak )
    throw runtime_error( "shareContinuumWithNeighboringPeak: "
                         "error searching for peak I should have found" );
  
  if( shareWithLeft )
  {
    if( iter == peaks->begin() )
      return;
    peaktoshare = *(iter-1);
  }else
  {
    if( (iter+1) == peaks->end() )
      return;
    peaktoshare = *(iter+1);
  }//if( shareWithLeft ) / else
  
  if( peak->continuum() == peaktoshare->continuum() )
    return;
  
  if( !peaktoshare->continuum()->isPolynomial() || !peaktoshare->gausPeak() )
    return;
  
  vector<PeakModel::PeakShrdPtr> leftpeaks, rightpeaks;
  vector<PeakModel::PeakShrdPtr> &pp = (shareWithLeft ? rightpeaks : leftpeaks);
  vector<PeakModel::PeakShrdPtr> &op = (shareWithLeft ? leftpeaks : rightpeaks);
  
  for( auto iter = peaks->begin(); iter != peaks->end(); ++iter )
  {
    if( (*iter)->continuum() == peak->continuum() )
      pp.push_back( *iter );
    else if( (*iter)->continuum() == peaktoshare->continuum() )
      op.push_back( *iter );
  }//for( iterate over peaks )
  
  
  std::shared_ptr<const PeakContinuum> oldcontinuum = peaktoshare->continuum();
  std::shared_ptr<PeakContinuum> continuum = std::make_shared<PeakContinuum>( *oldcontinuum );
  
  const double minx = min( leftpeaks[0]->lowerX(), rightpeaks[0]->lowerX() );
  const double maxx = max( leftpeaks[0]->upperX(), rightpeaks[0]->upperX() );
  continuum->setRange( minx, maxx );
  
  //Make sure the order polynomial is at least the minimum of either side
  if( leftpeaks[0]->continuum()->isPolynomial()
      && continuum->type() < leftpeaks[0]->continuum()->type() )
    continuum->setType( leftpeaks[0]->continuum()->type() );
  
  if( rightpeaks[0]->continuum()->isPolynomial()
     && continuum->type() < rightpeaks[0]->continuum()->type() )
    continuum->setType( rightpeaks[0]->continuum()->type() );
  
  
  for( PeakModel::PeakShrdPtr &p : leftpeaks )
  {
    PeakDef newpeak( *p );
    newpeak.setContinuum( continuum );
    m_peakModel->removePeak( p );
    addPeak( newpeak, false );
  }//for( PeakModel::PeakShrdPtr &p : leftpeaks )
  
  for( PeakModel::PeakShrdPtr &p : rightpeaks )
  {
    PeakDef newpeak( *p );
    newpeak.setContinuum( continuum );
    m_peakModel->removePeak( p );
    addPeak( newpeak, false );
  }//for( PeakModel::PeakShrdPtr &p : leftpeaks )

  
//Instead of the more computationally expensive stuff (lots of signals get
//  emmitted, tables re-rendered, and charts re-drawn - although hopefully
//  mostly lazili) above, you could do the following not very nice const casts
//  std::shared_ptr<PeakContinuum> continuum;
//  continuum = boost::const_pointer_cast<PeakContinuum>( peaktoshare->continuum() );
//  if( shareWithLeft )
//    continuum->setRange( peaktoshare->lowerX(), peak->upperX() );
//  else
//    continuum->setRange( peak->lowerX(), peaktoshare->upperX() );
//  boost::const_pointer_cast<PeakDef>(peak)->setContinuum( continuum );

  refitPeakFromRightClick();
}//void shareContinuumWithNeighboringPeak( const bool shareWithLeft )


void InterSpec::deletePeakFromRightClick()
{
  std::shared_ptr<const PeakDef> peak = nearestPeak( m_rightClickEnergy );
  if( !peak )
  {
    passMessage( "There was no peak to delete", "", WarningWidget::WarningMsgInfo );
    return;
  }

  m_peakModel->removePeak( peak );
}//void deletePeakFromRightClick()




void InterSpec::setPeakNuclide( const std::shared_ptr<const PeakDef> peak,
                                     std::string nuclide )
{
  //TODO: should probably add in some error logging or something
  const SandiaDecay::SandiaDecayDataBase *db = DecayDataBaseServer::database();
  
  if( !peak || nuclide.empty() || !db )
  {
    cerr << "InterSpec::setPeakNuclide(): invalid input" << endl;
    return;
  }//if( !peak || nuclide.empty() || !db )
  
  WModelIndex index = m_peakModel->indexOfPeak( peak );
  if( !index.isValid() )
  {
    cerr << "InterSpec::setPeakNuclide(): couldnt find index for peak"
         << endl;
    return;
  }//if( !index.isValid() )
  
  index = m_peakModel->index( index.row(), PeakModel::kIsotope );
  
  m_peakModel->setData( index, boost::any(WString(nuclide)) );
  
  const PeakModel::PeakShrdPtr &p = m_peakModel->peak(index);
  
  //Reactions not implemented yet.
  if( !p || !p->hasSourceGammaAssigned() || p->reaction() )
    return;
  
  //Check if source is same as showing reference line, if so, set peak color to that.
  //ToDo: implement this if the user types into the Peak Manager.
  vector<ReferenceLineInfo> refLines;
  if( m_referencePhotopeakLines )
    refLines = m_referencePhotopeakLines->showingNuclides();
  for( const auto &lines : refLines )
  {
    if( (lines.nuclide || lines.element )
       && lines.nuclide==p->parentNuclide()
       && lines.element==p->xrayElement() )
    {
      index = m_peakModel->index( index.row(), PeakModel::kPeakLineColor );
      m_peakModel->setData( index, boost::any(WString(lines.lineColor.cssText())) );
    }
  }//for( const auto &lines : refLines )
}//void setPeakNuclide(...)


void InterSpec::updateRightClickNuclidesMenu(
                                  const std::shared_ptr<const PeakDef> peak,
                                  std::shared_ptr< std::vector<std::string> > nuclides )
{
  //TODO: should probably add in some error logging or something
  PopupDivMenu *menu = m_rightClickNuclideSuggestMenu;
  
  if( !peak || !nuclides || m_rightClickEnergy < 0.0 ||!menu )
    return;
  
  for( WMenuItem *item : menu->items() )
  {
    if( !item->hasStyleClass("PhoneMenuBack")
        && !item->hasStyleClass("PhoneMenuClose") )
    delete item;
  }//for( WMenuItem *item : menu->items() )

  
  for( size_t i = 0; i < nuclides->size(); ++i )
  {
    const std::string &nuc = (*nuclides)[i];
    
    if( i==0 && nuc.size()
        && (peak->parentNuclide() || peak->reaction() || peak->xrayElement())  )
    {
      PopupDivMenuItem *item = menu->addMenuItem( nuc, "", true );
      item->setAttributeValue("style", "background: grey; color: white;"
                                       + item->attributeValue("style"));
    }else if( nuc.size() )
    {
      PopupDivMenuItem *item = menu->addMenuItem( nuc, "", true );
      
      if( nuc[0]=='(' && nuc[nuc.size()-1]==')' )
        item->disable();
      else
        item->triggered().connect( boost::bind( &InterSpec::setPeakNuclide, this, peak, nuc ) );
    }else if( i != (nuclides->size()-1) )
    {
      menu->addSeparator();
    }
  }//for( size_t i = 0; i < nuclides->size(); ++i )
  
  //Adjust the menu so its all visible, since it may be larger now, but first
  //  check to make sure the menu is still visible.  We have to do this client
  //  side since the server is unaware whats hidden/visible.
  WMenuItem *parentItem = menu->parentItem();
  WMenu *parentMenu = (parentItem ? parentItem->parentMenu() : (WMenu *)0);
  if( !isMobile() && parentMenu )
  {
    //The positioning margin is copied from WPopupMenu.js and could change in
    //  future versions of Wt (current 3.3.4).  The AdjustTopPos(...) function
    //  is from PopupDiv.cpp, and makes sure Wts positioning is reasonable.
    doJavaScript(  "setTimeout(function(){try{"
                     "var u=" + menu->jsRef() + ", p=" + parentItem->jsRef() + ";"
                     "if(u.style.display==='block'){"
                       "var m=Wt.WT.px(u,'paddingTop')+Wt.WT.px(u,'borderTopWidth');"
                       "Wt.WT.positionAtWidget(u.id,p.id, Wt.WT.Horizontal,-m);"
                       "Wt.WT.AdjustTopPos(u.id);"
                     "}"
                   "}catch(e){console.log('Failed re-positioning menu');}},0);" );
  }//if( !isMobile() && parentMenu )
  
  if( nuclides->empty() )
  {
    PopupDivMenuItem *item = menu->addMenuItem( "No Suggestions", "", true );
    item->setAttributeValue("style", "background: grey; color: white;"
                            + item->attributeValue("style"));
  }
  
  WApplication *app = wApp;
  if( app )
    app->triggerUpdate();
}//updateRightClickNuclidesMenu()


void InterSpec::handleLeftClick( double energy, double counts,
                                      double pageX, double pageY )
{
  // For touch screen non-mobile devices, the right-click menu may be showing
  //  since when it is touch activated (by holding down for >600ms), there is
  //  no mouse-leave signal to cause it to leave.
  //  Note: I dont think m_rightClickMenu is ever null, but we'll check JIC
  if( m_rightClickMenu && !m_rightClickMenu->isHidden() )
    m_rightClickMenu->hide();

  if( (m_toolsTabs && m_currentToolsTab == m_toolsTabs->indexOf(m_nuclideSearchContainer))
      || m_nuclideSearchWindow )
  {
    setIsotopeSearchEnergy( energy );
    return;
  }
  
#if( !USE_SIMPLE_NUCLIDE_ASSIST && USE_TERMINAL_WIDGET )
  if( m_toolsTabs && m_terminal
      && (m_toolsTabs->currentIndex() == m_toolsTabs->indexOf(m_terminal)) )
  {
    m_terminal->chartClicked(energy,counts,pageX,pageY);
  }
#endif

  
#if( USE_SIMPLE_NUCLIDE_ASSIST )
  if( m_leftClickMenu )
    delete m_leftClickMenu;
  
  m_leftClickMenu = new SimpleNuclideAssistPopup( energy, this, pageX, pageY ); //PopupDivMenu( 0, PopupDivMenu::TransientMenu );
  if( m_leftClickMenu->isValid() )
  {
    m_leftClickMenu->aboutToHide().connect( this, &InterSpec::leftClickMenuClosed );
  }else
  {
    delete m_leftClickMenu;
    m_leftClickMenu = 0;
  }
#endif //#if( USE_SIMPLE_NUCLIDE_ASSIST )
  
}//void handleLeftClick(...)




void InterSpec::handleRightClick( double energy, double counts,
                                  double pageX, double pageY )
{
  if( !m_dataMeasurement )
    return;
  
  const std::shared_ptr<const PeakDef> peak = nearestPeak( energy );
  m_rightClickEnergy = energy;
  
  
  typedef std::shared_ptr<const std::deque< PeakModel::PeakShrdPtr > > PeakContainer_t;
  PeakContainer_t peaks = m_peakModel->peaks();
  
  if( !peaks || !peak )
    return;
  
  //We actually need to make a copy of peaks since we will post to outside the
  //  main thread where the deque is expected to remain constant, however, the
  //  PeakModel deque may get changed by like the user deleting a peak.
  peaks = make_shared< std::deque< PeakModel::PeakShrdPtr > >( begin(*peaks), end(*peaks) );
  
  
  //see how many other peaks share ROI
  size_t npeaksInRoi = 0;
  for( const PeakModel::PeakShrdPtr &p : *peaks )
    npeaksInRoi += (p->continuum() == peak->continuum());
  
  std::deque< PeakModel::PeakShrdPtr >::const_iterator iter;
  
  for( RightClickItems i = RightClickItems(0);
      i < kNumRightClickItems; i = RightClickItems(i+1) )
  {
    switch( i )
    {
      case kPeakEdit: case kDeletePeak: case kAddPeak:
//        m_rightClickMenutItems[i]->setHidden( !peak );
      break;
        
      case kChangeContinuum:
      {
        if( !m_rightClickChangeContinuumMenu )
          break;
        
        // Disable current continuum type, enable all others
        const vector<WMenuItem *> items = m_rightClickChangeContinuumMenu->items();
        const char *labelTxt = PeakContinuum::offset_type_label( peak->continuum()->type() );
        for( WMenuItem *item : items )
          item->setDisabled( item->text() == labelTxt );
        
        break;
      }//case kChangeContinuum:
        
      case kChangeNuclide:
      {
        if( m_rightClickNuclideSuggestMenu )
        {
          for( WMenuItem *item : m_rightClickNuclideSuggestMenu->items() )
          {
            if( !item->hasStyleClass("PhoneMenuBack")
                && !item->hasStyleClass("PhoneMenuClose") )
              delete item;
          }//for( WMenuItem *item : m_rightClickNuclideSuggestMenu->items() )
          
          m_rightClickNuclideSuggestMenu->addMenuItem( "...calculating...",
                                                       "", false );
          
          Wt::WServer *server = Wt::WServer::instance();
          if( server )  //this should always be true
          {
            Wt::WIOService &io = server->ioService();
            std::shared_ptr< vector<string> > candidates
                                       = std::make_shared<vector<string> >();
            boost::function<void(void)> updater = wApp->bind(
                       boost::bind(&InterSpec::updateRightClickNuclidesMenu,
                                   this, peak, candidates ) );
            
            std::shared_ptr<const SpecUtils::Measurement> hist = displayedHistogram( SpecUtils::SpectrumType::Foreground );
            std::shared_ptr<const SpecMeas> meas = measurment( SpecUtils::SpectrumType::Foreground );
            std::shared_ptr<const DetectorPeakResponse> detector;
            if( !!meas )
              detector = meas->detector();
        
            PeakContainer_t hintpeaks;
            if( m_dataMeasurement )
              hintpeaks = m_dataMeasurement->automatedSearchPeaks( m_displayedSamples );
//            if( !hintpeaks || (!!peaks && hintpeaks->size() <= peaks->size()) )
//              hintpeaks = peaks;
            
            //Make a copy of hintpeaks deque since we will be posting to outside
            //  the main thread, where the original deque could actually get
            //  modified by another call, but what we're posting to expected it
            //  to remain constant.
            if( hintpeaks )
              hintpeaks = make_shared< std::deque< PeakModel::PeakShrdPtr > >( begin(*hintpeaks), end(*hintpeaks) );
            
            vector<ReferenceLineInfo> refLines;
            if( m_referencePhotopeakLines )
              refLines = m_referencePhotopeakLines->showingNuclides();
            
            const string session_id = wApp->sessionId();
            
            boost::function<void(void)> worker = [=](){
              IsotopeId::populateCandidateNuclides( hist, peak, hintpeaks,
                      peaks, refLines, detector, session_id, candidates, updater );
            };
            
            io.post( worker );
          }//if( server )
        }//if( menu )
        else
          cerr << "Serious error getting WMenu" << endl;
        
        break;
      }//case kChangeNuclide:
        
      case kRefitPeak:
        m_rightClickMenutItems[i]->setHidden( !peak->gausPeak() || npeaksInRoi>1 );
      break;
        
      case kRefitROI:
        m_rightClickMenutItems[i]->setHidden( !peak->gausPeak() || npeaksInRoi<2 );
      break;
        
      case kShareContinuumWithLeftPeak:
      {
        iter = std::find( peaks->begin(), peaks->end(), peak );
        if( iter == peaks->begin() )
        {
          m_rightClickMenutItems[i]->setHidden( true );
          break;
        }//if( iter == peaks.begin() )
        
        if( iter==peaks->end() || (*iter)!=peak )
          throw runtime_error( "InterSpec::handleRightClick: "
                               "error searching for peak I should have found 1" );
        
        PeakModel::PeakShrdPtr leftpeak = *(iter - 1);
        if( leftpeak->continuum() == peak->continuum()
            || !leftpeak->continuum()->isPolynomial() )
        {
          m_rightClickMenutItems[i]->setHidden( true );
          break;
        }//if( it alread shares a continuum with the left peak )
        
        const double leftupper = leftpeak->upperX();
        const double rightlower = peak->lowerX();
        const double rightupper = peak->upperX();
        
        //The below 2.0 is arbitrary
        const bool show = ((rightlower-leftupper) < 2.0*(rightupper-rightlower));
        m_rightClickMenutItems[i]->setHidden( !show );
        break;
      }//case kShareContinuumWithLeftPeak:
        
        
      case kShareContinuumWithRightPeak:
      {
        iter = std::find( peaks->begin(), peaks->end(), peak );
        
        if( iter==peaks->end() || (*iter)!=peak )
          throw runtime_error( "InterSpec::handleRightClick: "
                               "error searching for peak I should have found 2" );

        if( (iter+1) == peaks->end() )
        {
          m_rightClickMenutItems[i]->setHidden( true );
          break;
        }//if( iter == peaks.begin() )
        
        
        PeakModel::PeakShrdPtr rightpeak = *(iter + 1);
        if( rightpeak->continuum() == peak->continuum()
            || !rightpeak->continuum()->isPolynomial() )
        {
          m_rightClickMenutItems[i]->setHidden( true );
          break;
        }//if( it alread shares a continuum with the left peak )
        
        const double rightlower = rightpeak->lowerX();
        const double leftlower = peak->lowerX();
        const double leftupper = peak->upperX();
        
        //The below 2.0 is arbitrary
        const bool show = ((rightlower-leftupper) < 2.0*(leftupper-leftlower));
        m_rightClickMenutItems[i]->setHidden( !show );
        break;
      }//case kShareContinuumWithRightPeak:
      
      
      case kMakeOwnContinuum:
      {
        bool shares = false;
        std::shared_ptr<const PeakContinuum> cont = peak->continuum();
        for( PeakModel::PeakShrdPtr p : *peaks )
          shares = (shares || (p!=peak && p->continuum()==cont) );
        m_rightClickMenutItems[i]->setHidden( !shares );
        break;
      }//kMakeOwnContinuum
        
      case kNumRightClickItems:
      break;
    }//switch( i )
  }//for( loop over right click menu items )
  
  if( isMobile() )
    m_rightClickMenu->showMobile();
  else
    m_rightClickMenu->popup( WPoint(pageX,pageY) );
}//void handleRightClick(...)


void InterSpec::createPeakEdit( double energy )
{
  if( m_peakEditWindow )
  {
    m_peakEditWindow->peakEditor()->changePeak( energy );
  }else
  {
    m_peakEditWindow = new PeakEditWindow( energy, m_peakModel, this );
    m_peakEditWindow->editingDone().connect( this, &InterSpec::deletePeakEdit );
    m_peakEditWindow->finished().connect( this, &InterSpec::deletePeakEdit );
    m_peakEditWindow->resizeToFitOnScreen();
    
    PeakEdit *editor = m_peakEditWindow->peakEditor();
    if( !editor->isEditingValidPeak() )
    {
      delete m_peakEditWindow;
      m_peakEditWindow = 0;
    }//if( !editor->isEditingValidPeak() )
  }//if( m_peakEditWindow ) / else
  

}//void createPeakEdit( Wt::WMouseEvent event )


void InterSpec::deletePeakEdit()
{
  if( m_peakEditWindow )
  {
    delete m_peakEditWindow;
    m_peakEditWindow = NULL;
  }
}//void deletePeakEdit()



void InterSpec::setIsotopeSearchEnergy( double energy )
{
  if( !m_nuclideSearch )
    return;
  
  double sigma = -1.0;

  if( m_toolsTabs )
  {
    if( m_currentToolsTab != m_toolsTabs->indexOf(m_nuclideSearchContainer) )
      return;
  }else if( !m_nuclideSearchWindow )
  {
    return;
  }
  
  //check to see if this is within 3.0 sigma of a peak, and if so, set the
  //  energy to the mean of that peak
  PeakModel::PeakShrdPtr peak = m_peakModel->nearestPeak( energy );
  
  if( !!peak )
  {
    const double width = peak->gausPeak() ? peak->fwhm() : 0.5*peak->roiWidth();
    if( (fabs(peak->mean()-energy) < (3.0/2.634)*width) )
    {
      energy = peak->mean();
      sigma = width;
      
      //For low res spectra make relatively less wide
      const auto spectrum = displayedHistogram(SpecUtils::SpectrumType::Foreground);
      if( m_dataMeasurement && !PeakFitUtils::is_high_res(spectrum) )
        sigma *= 0.35;
    }//if( within 3 sigma of peak )
  }//if( !!peak )
  
  m_nuclideSearch->setNextSearchEnergy( energy, sigma );
}//void setIsotopeSearchEnergy( double energy );



void InterSpec::setFeatureMarkerOption( const FeatureMarkerType option, const bool show )
{
  m_featureMarkersShown[static_cast<int>(option)] = show;
  
#if( USE_SPECTRUM_CHART_D3 )
  m_spectrum->setFeatureMarkerOption( option, show );
#elif( USE_FEATURE_MARKER_WIDGET || USE_OSX_NATIVE_MENU || USING_ELECTRON_NATIVE_MENU )
  CanvasForDragging *overlay = m_spectrum->overlayCanvas();
  if( !overlay )
    return;
  
  const string showstr = (show ? "true" : "false");
  
  string jsoption;
  switch( option )
  {
    case FeatureMarkerType::EscapePeakMarker:  jsoption = "escpeaks";  break;
    case FeatureMarkerType::ComptonEdgeMarker: jsoption = "compedge";  break;
    case FeatureMarkerType::ComptonPeakMarker: jsoption = "comppeak";  break;
    case FeatureMarkerType::SumPeakMarker:     jsoption = "sumpeak";   break;
    case FeatureMarkerType::NumFeatureMarkers:                       break;
  };//switch( option )
  
  if( !jsoption.empty() )
  {
    wApp->doJavaScript( "try{$('#c"+overlay->id()+"').data('" + jsoption + "',"
                       + showstr + ");}catch(err){}", false );
  }
#endif
}//setFeatureMarkerOption(...)


bool InterSpec::showingFeatureMarker( const FeatureMarkerType option )
{
  return m_featureMarkersShown[static_cast<int>(option)];
}


#if( USE_FEATURE_MARKER_WIDGET )
void InterSpec::setComptonPeakAngle( const int angle )
{
#if( USE_SPECTRUM_CHART_D3 )
  m_spectrum->setComptonPeakAngle( angle );
#else
  CanvasForDragging *overlay = m_spectrum->overlayCanvas();
  if( overlay )
    wApp->doJavaScript( "try{$('#c"+overlay->id()+"').data('compangle',"
                       + std::to_string(angle) + ");}catch(err){}", false );
#endif
}//void setComptonPeakAngle( const float angle );

void InterSpec::toggleFeatureMarkerWindow()
{
  if( m_featureMarkers )
  {
    deleteFeatureMarkerWindow();
    return;
  }//if( m_featureMarkers )

  m_featureMarkers = new FeatureMarkerWindow( this );
  m_featureMarkers->finished().connect( this, &InterSpec::deleteFeatureMarkerWindow );
  
  m_featureMarkerMenuItem->setText( "Hide Feature Markers" );
}//void toggleFeatureMarkerWindow()


void InterSpec::deleteFeatureMarkerWindow()
{
  if( !m_featureMarkers )
    return;
  
  AuxWindow::deleteAuxWindow( m_featureMarkers );
  m_featureMarkers = nullptr;
  m_featureMarkerMenuItem->setText( "Feature Markers..." );
  
  for( FeatureMarkerType i = FeatureMarkerType(0);
       i < FeatureMarkerType::NumFeatureMarkers;
       i = FeatureMarkerType(static_cast<int>(i)+1) )
  {
    if( m_featureMarkersShown[static_cast<int>(i)] )
      setFeatureMarkerOption( i, false );
  }
}//void deleteFeatureMarkerWindow()
#endif //USE_FEATURE_MARKER_WIDGET

Wt::Signal<SpecUtils::SpectrumType,std::shared_ptr<SpecMeas>, std::set<int>, vector<string> > &
                                      InterSpec::displayedSpectrumChanged()
{
  return m_displayedSpectrumChangedSignal;
}


Wt::Signal<SpecUtils::SpectrumType,double> &InterSpec::spectrumScaleFactorChanged()
{
  return m_spectrumScaleFactorChanged;
}


WModelIndex InterSpec::addPeak( PeakDef peak,
                                    const bool associateShowingNuclideXrayRctn )
{
  if( fabs(peak.mean())<0.1 && fabs(peak.amplitude())<0.1 )
    return WModelIndex();
  
  if( !m_referencePhotopeakLines || !associateShowingNuclideXrayRctn )
    return m_peakModel->addNewPeak( peak );
  
  if( peak.parentNuclide() || peak.xrayElement() || peak.reaction() )
    return m_peakModel->addNewPeak( peak );
  
  const bool showingEscape = showingFeatureMarker(FeatureMarkerType::EscapePeakMarker);
  auto foreground = displayedHistogram(SpecUtils::SpectrumType::Foreground);
  PeakSearchGuiUtils::assign_nuclide_from_reference_lines( peak, m_peakModel,
                         foreground, m_referencePhotopeakLines,
                         m_colorPeaksBasedOnReferenceLines, showingEscape );
  
  WModelIndex newpeakindex = m_peakModel->addNewPeak( peak );
  
  PeakModel::PeakShrdPtr newpeak = m_peakModel->peak(newpeakindex);
  try_update_hint_peak( newpeak, m_dataMeasurement, m_displayedSamples );
  
  return newpeakindex;
}//WModelIndex addPeak( PeakDef peak )



#if( IOS )
void InterSpec::exportSpecFile()
{
  //Need to:
  //  -Build gui to allow selecting foreground/background/secondary as well
  //   selecting which samples/detectors/etc is wanted; this can be made general
  //   for all operating systems or deployments.
  //  -Enable/disable "Export Spectrum" menu item as a spectrum is avaialble or not

  if( !m_dataMeasurement )
    return;
  
  hand_spectrum_to_other_app( m_dataMeasurement );
}//void exportSpecFile()
#endif



#if( USE_DB_TO_STORE_SPECTRA )
void InterSpec::saveStateToDb( Wt::Dbo::ptr<UserState> entry )
{
  if( !entry || entry->user != m_user || !m_user.session() )
    throw runtime_error( "Invalid input to saveStateToDb()" );
  
  if( entry->isWriteProtected() )
    throw runtime_error( "UserState is write protected; "
                         "please clone state to re-save" );
  
//  if( !m_user->preferenceValue<bool>("SaveSpectraToDb") )
//    throw runtime_error( "You must enable saving spectra to database inorder to"
//                         " save the apps state." );

  try
  {
    saveShieldingSourceModelToForegroundSpecMeas();
    
    DataBaseUtils::DbTransaction transaction( *m_sql );
    entry.modify()->serializeTime = WDateTime::currentDateTime();
  
    if( !entry->creationTime.isValid() )
      entry.modify()->creationTime = entry->serializeTime;
    
    const bool forTesting = (entry->stateType == UserState::kForTest);
    
    std::shared_ptr<const SpecMeas> foreground = measurment( SpecUtils::SpectrumType::Foreground );
    std::shared_ptr<const SpecMeas> second = measurment( SpecUtils::SpectrumType::SecondForeground );
    std::shared_ptr<const SpecMeas> background = measurment( SpecUtils::SpectrumType::Background );
    
    Dbo::ptr<UserFileInDb> dbforeground = measurmentFromDb( SpecUtils::SpectrumType::Foreground, true );
    Dbo::ptr<UserFileInDb> dbsecond     = measurmentFromDb( SpecUtils::SpectrumType::SecondForeground, true );
    Dbo::ptr<UserFileInDb> dbbackground = measurmentFromDb( SpecUtils::SpectrumType::Background, true );
  
    //JIC, make sure indices have all been assigned to everything.
    m_sql->session()->flush();
    
    if( (entry->snapshotTagParent || forTesting)
        || (dbforeground && dbforeground->isWriteProtected()) )
    {
      dbforeground = UserFileInDb::makeDeepWriteProtectedCopyInDatabase( dbforeground, *m_sql, true );
      if( dbforeground && !(entry->snapshotTagParent || forTesting) )
        UserFileInDb::removeWriteProtection( dbforeground );
    }
    
    if( (entry->snapshotTagParent || forTesting)
         && dbsecond
         && !dbsecond->isWriteProtected()
         && (foreground != second) )
    {
      dbsecond = UserFileInDb::makeDeepWriteProtectedCopyInDatabase( dbsecond, *m_sql, true );
      if( dbsecond && !(entry->snapshotTagParent || forTesting) )
        UserFileInDb::removeWriteProtection( dbsecond );
    }else if( foreground == second )
      dbsecond = dbforeground;
    
    if( (entry->snapshotTagParent || forTesting)
        && dbbackground
        && !dbbackground->isWriteProtected()
        && (background != foreground)
        && (background != second))
    {
      dbbackground = UserFileInDb::makeDeepWriteProtectedCopyInDatabase( dbbackground, *m_sql, true );
      if( dbbackground && !(entry->snapshotTagParent || forTesting) )
        UserFileInDb::removeWriteProtection( dbbackground );
    }else if( background == foreground )
      dbbackground = dbforeground;
    else if( background == second )
      dbbackground = dbsecond;
    
    if( !dbforeground && foreground )
      throw runtime_error( "Error saving foreground to the database" );
    if( !dbsecond && second )
      throw runtime_error( "Error saving second foreground to the database" );
    if( !dbbackground && background )
      throw runtime_error( "Error saving background to the database" );
    
    entry.modify()->snapshotTagParent = entry->snapshotTagParent;
    entry.modify()->snapshotTags = entry->snapshotTags;
    
    //We need to make sure dbforeground, dbbackground, dbsecond will have been
    //  written to the database, so there id()'s will be not -1.
    m_sql->session()->flush();
    
    entry.modify()->foregroundId = dbforeground.id();
    entry.modify()->backgroundId = dbbackground.id();
    entry.modify()->secondForegroundId = dbsecond.id();
    
    /*
    entry.modify()->shieldSourceModelId = -1;
    if( m_shieldingSourceFit )
    {
      Wt::Dbo::ptr<ShieldingSourceModel> model = m_shieldingSourceFit->modelInDb();
      
      //make sure model has actually been written to the DB, so index wont be 0
      if( model )
        m_sql->session()->flush();
        
      entry.modify()->shieldSourceModelId = model.id();
    }
     */
    
//    entry.modify()->otherSpectraCsvIds;
    {
      string &str = (entry.modify()->foregroundSampleNumsCsvIds);
      str.clear();
      for( const int i : m_displayedSamples )
        str += (str.empty() ? "" : ",") + std::to_string( i );
    }
    
    {
      string &str = (entry.modify()->backgroundSampleNumsCsvIds);
      str.clear();
      for( const int i : m_backgroundSampleNumbers )
        str += (str.empty() ? "" : ",") + std::to_string( i );
    }
    
    {
      string &str = (entry.modify()->secondForegroundSampleNumsCsvIds);
      str.clear();
      for( const int i : m_sectondForgroundSampleNumbers )
        str += (str.empty() ? "" : ",") + std::to_string( i );
    }
    
    {
      const vector<string> dispDet = detectorsToDisplay(SpecUtils::SpectrumType::Foreground);
      const vector<string> det_names = foreground ? foreground->detector_names() : vector<string>();
      const vector<int>  detNums = foreground ? foreground->detector_numbers() : vector<int>();
      
      string &str = (entry.modify()->showingDetectorNumbersCsv);
      str.clear();
      for( const auto &det : dispDet )
      {
        auto pos = std::find( begin(det_names), end(det_names), det );
        const auto index = pos - begin(det_names);
        if( index < static_cast<int>(detNums.size()) )
          str += (str.empty() ? "" : ",") + to_string(detNums[index]);
      }
    }
    
    entry.modify()->energyAxisMinimum = m_spectrum->xAxisMinimum();
    entry.modify()->energyAxisMaximum = m_spectrum->xAxisMaximum();
    entry.modify()->countsAxisMinimum = m_spectrum->yAxisMinimum();
    entry.modify()->countsAxisMaximum = m_spectrum->yAxisMaximum();
#if( USE_SPECTRUM_CHART_D3 )
    entry.modify()->displayBinFactor = 0;
#else
    entry.modify()->displayBinFactor = m_spectrum->displayRebinFactor();
#endif
    
    
    
    entry.modify()->shownDisplayFeatures = 0x0;
    if( toolTabsVisible() )
      entry.modify()->shownDisplayFeatures |= UserState::kDockedWindows;
    if( m_spectrum->yAxisIsLog() )
      entry.modify()->shownDisplayFeatures |= UserState::kLogSpectrumCounts;
    if( m_user->preferenceValue<bool>( "ShowVerticalGridlines" ) )
      entry.modify()->shownDisplayFeatures |= UserState::kVerticalGridLines;
    if( m_user->preferenceValue<bool>( "ShowHorizontalGridlines" ) )
      entry.modify()->shownDisplayFeatures |= UserState::kHorizontalGridLines;
    if( m_spectrum->legendIsEnabled() )
    {
      cerr << "Legend enabled" << endl;
      entry.modify()->shownDisplayFeatures |= UserState::kSpectrumLegend;
    }else cerr << "Legend NOT enabled" << endl;
    
    if( m_shieldingSourceFit )
      entry.modify()->shownDisplayFeatures |= UserState::kShowingShieldSourceFit;
    
#if( !USE_SPECTRUM_CHART_D3 )
    if( m_timeSeries->legendIsEnabled() )
      entry.modify()->shownDisplayFeatures |= UserState::kTimeSeriesLegend;
#endif
    
    entry.modify()->backgroundSubMode = UserState::kNoSpectrumSubtract;
    if( m_spectrum->backgroundSubtract() )
      entry.modify()->backgroundSubMode = UserState::kBackgorundSubtract;
    
    entry.modify()->currentTab = UserState::kNoTabs;
    if( m_toolsTabs )
    {
      const WString &txt = m_toolsTabs->tabText( m_toolsTabs->currentIndex() );
      if( txt == PeakInfoTabTitle )
        entry.modify()->currentTab = UserState::kPeakInfo;
      else if( txt == GammaLinesTabTitle )
        entry.modify()->currentTab = UserState::kGammaLines;
      else if( txt == CalibrationTabTitle )
        entry.modify()->currentTab = UserState::kCalibration;
      else if( txt == NuclideSearchTabTitle )
        entry.modify()->currentTab = UserState::kIsotopeSearch;
      else if( txt == FileTabTitle )
        entry.modify()->currentTab = UserState::kFileTab;
    }//if( m_toolsTabs )
    
    entry.modify()->showingMarkers = 0x0;
    
    entry.modify()->disabledNotifications = 0x0;

    for( WarningWidget::WarningMsgLevel level = WarningWidget::WarningMsgLevel(0);
        level <= WarningWidget::WarningMsgHigh;
        level = WarningWidget::WarningMsgLevel(level+1) )
    {
      if( !m_warnings->active( level ) )
        entry.modify()->disabledNotifications |= (0x1<<level);
    }
    
    entry.modify()->showingPeakLabels = 0x0;
    for( SpectrumChart::PeakLabels label = SpectrumChart::PeakLabels(0);
         label < SpectrumChart::kNumPeakLabels;
         label = SpectrumChart::PeakLabels(label+1) )
    {
      if( m_spectrum->showingPeakLabel( label ) )
        entry.modify()->showingPeakLabels |= (0x1<<label);
    }

    entry.modify()->showingWindows = 0x0;
    //m_warningsWindow
    //m_peakInfoWindow
    //m_energyCalWindow
    //m_shieldingSourceFitWindow
    //m_referencePhotopeakLinesWindow
//    m_nuclideSearchWindow
//    enum ShowingWindows
//    {
//      kEnergyCalibration = 0x1, DetectorEditSelect = 0x2 //etc..
//    };
  
    entry.modify()->isotopeSearchEnergiesXml.clear();
    if( m_nuclideSearch )
      m_nuclideSearch->serialize( entry.modify()->isotopeSearchEnergiesXml );
    
    if( !toolTabsVisible() && m_nuclideSearchWindow )
    {
      entry.modify()->shownDisplayFeatures |= UserState::kShowingEnergySearch;
      entry.modify()->currentTab = UserState::kIsotopeSearch;
    }
  
   
    entry.modify()->gammaLinesXml.clear();
    if( m_referencePhotopeakLines )
      m_referencePhotopeakLines->serialize( entry.modify()->gammaLinesXml );
    
  /*
   enum FeatureMarkers
   {
   kEscapePeaks = 0x1, kCompPeak = 0x2, kComptonEdge = 0x4, kSumPeak = 0x8
   };
   */

    Json::Array userOptions;
    const Wt::Dbo::collection< Wt::Dbo::ptr<UserOption> > &prefs
                                                     = m_user->m_dbPreferences;
    
    vector< Dbo::ptr<UserOption> > options;
    std::copy( prefs.begin(), prefs.end(), std::back_inserter(options) );
    
    for( vector< Dbo::ptr<UserOption> >::const_iterator iter = options.begin();
        iter != options.end(); ++iter )
    {
      Dbo::ptr<UserOption> option = *iter;
      Json::Value val( Json::ObjectType );
      Json::Object &obj = val;
      obj["type"]  = int(option->m_type);
      obj["name"]  = WString(option->m_name);
      
      switch( option->m_type )
      {
        case UserOption::String:
          obj["value"] = WString( option->m_value );
        break;
        
        case UserOption::Decimal:
          obj["value"] = std::stod( option->m_value );
          
        break;
        
        case UserOption::Integer:
          obj["value"] = std::stoi( option->m_value );
        break;
        
        case UserOption::Boolean:
          obj["value"] = (option->m_value== "true" || option->m_value=="1");
        break;
      }//switch( m_type )
      
      userOptions.push_back( val );
    }//for( loop over DB entries )
  
    entry.modify()->userOptionsJson = Json::serialize( userOptions, 0 );
    
    //The color theme, if anything other than default is being used.
    //  (I guess we could serialize the default, but whateer for now)
    try
    {
      Wt::Dbo::ptr<ColorThemeInfo> theme;
      const int colorThemIndex = m_user->preferenceValue<int>("ColorThemeIndex", this);
      if( colorThemIndex > 0 )
        theme = m_user->m_colorThemes.find().where( "id = ?" ).bind( colorThemIndex ).resultValue();
      if( theme )
        entry.modify()->colorThemeJson = theme->json_data;
    }catch(...)
    {
      //Probably shouldnt ever happen
      cerr << "saveStateToDb(): Caught exception retrieving color theme from database" << endl;
    }//try / catch
    
    if( forTesting || entry->snapshotTagParent )
      UserState::makeWriteProtected( entry, m_sql->session() );
    
    transaction.commit();
  }catch( std::exception &e )
  {
    cerr << "saveStateToDb(...) caught: " << e.what() << endl;
    throw runtime_error( "I'm sorry there was a technical error saving your"
                         " user state to the database." );
    //to do: handle errors
  }//try / catch
}//void saveStateToDb( Wt::Dbo::ptr<UserState> entry )


Dbo::ptr<UserState> InterSpec::serializeStateToDb( const Wt::WString &name,
                                                        const Wt::WString &desc,
                                                        const bool forTesting,
                                                        Dbo::ptr<UserState> parent)
{
  Dbo::ptr<UserState> answer;
  
  UserState *state = new UserState();
  state->user = m_user;
  state->stateType = forTesting ? UserState::kForTest : UserState::kUserSaved;
  state->creationTime = WDateTime::currentDateTime();
  state->name = name;
  state->description = desc;

  
  {//Begin interaction with database
    DataBaseUtils::DbTransaction transaction( *m_sql );
    if( parent )
    {
      //Making sure we get the main parent
      while( parent->snapshotTagParent )
        parent = parent->snapshotTagParent;
      state->snapshotTagParent = parent;
    }//parent
    
    answer = m_user.session()->add( state );
    transaction.commit();
  }//End interaction with database
  
  try
  {
    saveStateToDb( answer );
  }catch( std::exception &e )
  {
    passMessage( e.what(), "", WarningWidget::WarningMsgHigh );
  }
      
  if (parent) {
    WString msg = "Created new tag '";
    msg += name.toUTF8();
    msg += "' under snapshot '";
    msg += parent.get()->name.toUTF8();
    msg += "'.";
    passMessage( msg, "", WarningWidget::WarningMsgInfo );
  }else
  {
    WString msg = "Created new snapshot '";
    msg += name.toUTF8();
    msg += "'";
    passMessage( msg, "", WarningWidget::WarningMsgSave );
  }
    
  return answer;
}//Dbo::ptr<UserState> serializeStateToDb(...)



void InterSpec::loadStateFromDb( Wt::Dbo::ptr<UserState> entry )
{
  //This function takes about 5 ms (to load the previous HPGe state, on new app
  //  construction) on my 2.6 GHz Intel Core i7, as of (20150316).
  if( !entry )
    throw runtime_error( "UserState was invalid" );

  Wt::Dbo::ptr<UserState> parent = entry->snapshotTagParent;
  
  try
  {
    closeShieldingSourceFitWindow();
    
    switch( entry->stateType )
    {
      case UserState::kEndOfSessionTemp:
      case UserState::kUserSaved:
      case UserState::kForTest:
      case UserState::kUndefinedStateType:
      case UserState::kEndOfSessionHEAD:
      break;
    }//switch( entry->stateType )

    DataBaseUtils::DbTransaction transaction( *m_sql );
    
    if( parent )
    {
      while( parent->snapshotTagParent )
        parent = parent->snapshotTagParent;
    }

    
    Dbo::ptr<UserFileInDb> dbforeground, dbsecond, dbbackground;
    if( entry->foregroundId >= 0 )
      dbforeground = m_sql->session()->find<UserFileInDb>().where( "id = ?" )
                                      .bind( entry->foregroundId );
    if( entry->backgroundId >= 0
        && entry->backgroundId != entry->foregroundId )
      dbbackground = m_sql->session()->find<UserFileInDb>().where( "id = ?" )
                                      .bind( entry->backgroundId );
    else if( entry->backgroundId == entry->foregroundId )
      dbbackground = dbforeground;
      
    if( entry->secondForegroundId >= 0
        && entry->secondForegroundId != entry->foregroundId
        && entry->secondForegroundId != entry->backgroundId )
      dbsecond = m_sql->session()->find<UserFileInDb>().where( "id = ?" )
                                  .bind( entry->secondForegroundId );
    else if( entry->secondForegroundId == entry->foregroundId )
      dbsecond = dbforeground;
    else if( entry->secondForegroundId == entry->backgroundId )
      dbsecond = dbbackground;

    if( entry->foregroundId >= 0
        && (!dbforeground || !dbforeground->filedata.size()) )
      throw runtime_error( "Unable to locate foreground in database" );
    if( entry->backgroundId >= 0
        && (!dbbackground || !dbbackground->filedata.size()) )
      throw runtime_error( "Unable to locate background in database" );
    if( entry->secondForegroundId >= 0
        && (!dbsecond || !dbsecond->filedata.size()) )
      throw runtime_error( "Unable to locate second foreground in database" );
    
    //Essentially reset the state of the app
    m_fileManager->removeAllFiles();
    if( m_referencePhotopeakLines )
      m_referencePhotopeakLines->clearAllLines();
    
    deletePeakEdit();
    deleteGammaCountDialog();
    
    if( m_shieldingSourceFitWindow && !m_shieldingSourceFitWindow->isHidden() )
      m_shieldingSourceFitWindow->hide();
    
    bool wasDocked = (entry->shownDisplayFeatures & UserState::kDockedWindows);
    if( toolTabsVisible() != wasDocked )
      setToolTabsVisible( wasDocked );

    //Now start reloading the state
    std::shared_ptr<SpecMeas> foreground, second, background;
    std::shared_ptr<SpecMeas> snapforeground, snapsecond, snapbackground;
    std::shared_ptr<SpectraFileHeader> foregroundheader, backgroundheader,
                                          secondheader;
    
    
    if( parent )
    {
      //If we are loading a snapshot, we actually want to associate the
      //  foreground/second/backgorund entries in the database with the parent
      //  entries, but actually load the snapshots.  This is so when the user
      //  saves changes, the parents saved state recieves the changes, and the
      //  snapshot doesnt get changed.
      //All of this is really ugly and horrible, and should be improved!
      
//      const bool autosave
//        = InterSpecUser::preferenceValue<bool>( "AutoSaveSpectraToDb", this );
//      if( autosave )
//      {
//      Its actually to late, HEAD will be set to the tag version even if the
//      user immediate selects save as.
//        const char *txt = "Auto saving is currently enabled, meaning the most"
//                          " recent version of this snapshot will get"
//                          " over-written with the current state (plus any"
//                          " changes you make) unless you disable auto saving,"
//                          " or do a &quot;Save As&quot; asap.";
//        passMessage( txt, "", WarningWidget::WarningMsgMedium );
//      }
      
      if( dbforeground && dbforeground->filedata.size() )
        snapforeground = (*dbforeground->filedata.begin())->decodeSpectrum();
    
      if( dbsecond && dbsecond->filedata.size() && dbsecond != dbforeground )
        snapsecond = (*dbsecond->filedata.begin())->decodeSpectrum();
      else if( dbsecond == dbforeground )
        snapsecond = snapforeground;
    
      if( dbbackground && dbbackground->filedata.size()
          && dbbackground != dbforeground
          && dbbackground != dbsecond  )
        snapbackground = (*dbbackground->filedata.begin())->decodeSpectrum();
      else if( dbbackground == dbforeground )
        snapbackground = snapforeground;
      else if( dbbackground == dbsecond )
        snapbackground = snapsecond;
      
      
      if( parent->foregroundId >= 0 )
        dbforeground = m_sql->session()->find<UserFileInDb>().where( "id = ?" )
                                        .bind( parent->foregroundId );
      if( parent->backgroundId >= 0
          && parent->backgroundId != parent->foregroundId )
      {
        dbbackground = m_sql->session()->find<UserFileInDb>().where( "id = ?" )
                                        .bind( parent->backgroundId );
      }else if( parent->backgroundId == parent->foregroundId )
      {
        dbbackground = dbforeground;
      }else if( parent->backgroundId < 0 && entry->backgroundId >= 0 )
      {
        parent.modify()->backgroundId = entry->backgroundId;
      }else
      {
        dbbackground.reset();
      }
      
      if( parent->secondForegroundId >= 0
         && parent->secondForegroundId != parent->foregroundId
         && parent->secondForegroundId != parent->backgroundId )
      {
        dbsecond = m_sql->session()->find<UserFileInDb>().where( "id = ?" )
                                    .bind( parent->secondForegroundId );
      }else if( parent->secondForegroundId < 0
                && entry->secondForegroundId >= 0 )
      {
        parent.modify()->secondForegroundId = entry->secondForegroundId;
      }else if( parent->secondForegroundId == parent->foregroundId )
      {
        dbsecond = dbforeground;
      }else if( parent->secondForegroundId == parent->backgroundId )
      {
        dbsecond = dbbackground;
      }else
      {
        dbsecond.reset();
      }
    }//if( parent )
    
    if( dbforeground )
      m_fileManager->setDbEntry( dbforeground, foregroundheader, foreground, 0);
    
    if( !parent || snapbackground )
    {
      if( dbbackground && dbbackground != dbforeground )
        m_fileManager->setDbEntry( dbbackground, backgroundheader, background, 0);
      else if( dbbackground == dbforeground )
        background = foreground;
    }//if( !parent || snapbackground )
    
    if( !parent || snapsecond )
    {
      if( dbsecond && dbsecond != dbforeground && dbsecond != dbbackground )
        m_fileManager->setDbEntry( dbsecond, secondheader, second, 0);
      else if( dbsecond == dbforeground )
        second = foreground;
      else if( dbsecond == dbbackground )
        second = background;
    }//if( !parent || snapsecond )
    
    if( parent )
    {
      if( foregroundheader && snapforeground )
      {
        foregroundheader->setMeasurmentInfo( snapforeground );
        foreground = snapforeground;
      }
      
      if( snapbackground != snapforeground )
      {
        if( backgroundheader && snapbackground )
        {
          backgroundheader->setMeasurmentInfo( snapbackground );
          background = snapbackground;
        }else if( snapbackground && dbbackground )
        {
          dbbackground = UserFileInDb::makeDeepWriteProtectedCopyInDatabase( dbbackground, *m_sql, true );
          if( dbbackground )
            UserFileInDb::removeWriteProtection( dbbackground );
          m_fileManager->setDbEntry( dbbackground, backgroundheader, background, 0);
        }
      }//if( snapbackground != snapforeground )
      
      
      if( (snapsecond != snapforeground) && (snapsecond != snapbackground) )
      {
        if( secondheader && snapsecond )
        {
          secondheader->setMeasurmentInfo( snapsecond );
          second = snapsecond;
        }else if( snapsecond && dbsecond )
        {
          dbsecond = UserFileInDb::makeDeepWriteProtectedCopyInDatabase( dbsecond, *m_sql, true );
          if( dbsecond )
            UserFileInDb::removeWriteProtection( dbsecond );
          m_fileManager->setDbEntry( dbsecond, secondheader, second, 0);
        }
      }
    }//if( parent )
    
    auto csvToInts = []( const string &str ) -> set<int> {
      set<int> samples;
      stringstream strm( str );
      std::copy( istream_iterator<int>( strm ), istream_iterator<int>(),
                std::inserter( samples, end(samples) ) );
      return samples;
    }; //csvToInts lambda
    
    const set<int> foregroundNums = csvToInts( entry->foregroundSampleNumsCsvIds );
    const set<int> secondNums     = csvToInts( entry->secondForegroundSampleNumsCsvIds );
    const set<int> backgroundNums = csvToInts( entry->backgroundSampleNumsCsvIds );
    const set<int> otherSamples   = csvToInts( entry->otherSpectraCsvIds );
    
    
    setSpectrum( foreground, foregroundNums, SpecUtils::SpectrumType::Foreground, 0 );
    if( foreground )
    {
      //If we dont have a foreground, we probably shouldnt be loading the state, but...
      setSpectrum( background, backgroundNums, SpecUtils::SpectrumType::Background, 0 );
      setSpectrum( second, secondNums, SpecUtils::SpectrumType::SecondForeground, 0 );
    }
    
    //Load the other spectra the user had opened.  Note that they were not
    //  write protected so they may have been changed or removed
    //...should check to make sure that they are lazily loaded, so as to not
    //  waste to much CPU.
    for( const int id : otherSamples )
    {
      try
      {
        Dbo::ptr<UserFileInDb> dbfile;
        std::shared_ptr<SpecMeas> meas;
        std::shared_ptr<SpectraFileHeader> header;
        dbfile = m_sql->session()->find<UserFileInDb>().where( "id = ?" ).bind( id );
        if( dbfile )
          m_fileManager->setDbEntry( dbfile, header, meas, 0 );
      }catch(...){}
    }//for( const int id : otherSamples )
    
    //Load the ShieldingSourceModel
    Dbo::ptr<ShieldingSourceModel> fitmodel;
    if( entry->shieldSourceModelId >= 0 )
      fitmodel = m_sql->session()->find<ShieldingSourceModel>()
                         .where( "id = ?" ).bind( entry->shieldSourceModelId );
    if( fitmodel )
    {
      cerr << "When loading state from DB, not loading Shielding/Source Fit"
      << " model, due to lame GUI ish" << endl;
//      if( !m_shieldingSourceFit )
//        showShieldingSourceFitWindow();
      if( m_shieldingSourceFit )
        m_shieldingSourceFit->loadModelFromDb( fitmodel );
    }//if( fitmodel )
    
    if( m_shieldingSourceFitWindow )
      m_shieldingSourceFitWindow->hide();
    
    if( m_nuclideSearchWindow )
    {
      m_nuclideSearchContainer->layout()->removeWidget( m_nuclideSearch );
      delete m_nuclideSearchContainer;
      m_nuclideSearchContainer = nullptr;
    }
    
//  std::string showingDetectorNumbersCsv;
//  see:  std::vector<bool> detectorsToDisplay() const;
    
    float xmin = entry->energyAxisMinimum;
    float xmax = entry->energyAxisMaximum;
    std::shared_ptr<const SpecUtils::Measurement> hist = m_spectrum->data();
    
    if( hist && (xmin != xmax) && (xmax > xmin)
        && !IsInf(xmin) && !IsInf(xmax) && !IsNan(xmin) && !IsNan(xmax) )
    {
      const size_t nbin = hist->num_gamma_channels();
      xmin = std::max( xmin, hist->gamma_channel_lower( 0 ) );
      xmax = std::min( xmax, hist->gamma_channel_upper( nbin - 1 ) );
      m_spectrum->setXAxisRange( xmin, xmax );
#if( !USE_SPECTRUM_CHART_D3 )
      m_spectrum->guessAndUpdateDisplayRebinFactor();
#endif
    }//if( xmin != xmax )
    
#if( !USE_SPECTRUM_CHART_D3 )
    if( (entry->countsAxisMinimum != entry->countsAxisMaximum)
        && (entry->countsAxisMinimum > 0.0 || entry->countsAxisMaximum > 0.0) )
    {
      double newFactor = static_cast<double>( m_spectrum->displayRebinFactor());
      double scale = (entry->displayBinFactor > 0)
                                  ? (newFactor / entry->displayBinFactor) : 1.0;
      
      m_spectrum->setYAxisRange( entry->countsAxisMinimum,
                                 scale * entry->countsAxisMaximum );
    }//if( entry->countsAxisMinimum != entry->countsAxisMaximum )
#endif
    
//    bool logY = (entry->shownDisplayFeatures & UserState::kLogSpectrumCounts);
//    m_spectrum->setYAxisLog( logY );
    
    const bool vertGridLines = (entry->shownDisplayFeatures & UserState::kVerticalGridLines);
    const bool horizontalGridLines = (entry->shownDisplayFeatures & UserState::kVerticalGridLines);
    m_spectrum->showVerticalLines( vertGridLines );
    m_spectrum->showHorizontalLines( horizontalGridLines );
    m_timeSeries->showVerticalLines( vertGridLines );
    m_timeSeries->showHorizontalLines( horizontalGridLines );
    
    if( (entry->shownDisplayFeatures & UserState::kSpectrumLegend) )
    {
#if( USE_SPECTRUM_CHART_D3 )
      m_spectrum->enableLegend();
#else
      m_spectrum->enableLegend( false );
#endif
    }else
    {
      m_spectrum->disableLegend();
    }
    
#if( !USE_SPECTRUM_CHART_D3 )
    if( (entry->shownDisplayFeatures & UserState::kTimeSeriesLegend) )
      m_timeSeries->enableLegend( false );
    else
      m_timeSeries->disableLegend();
#endif
    
    
//  SpectrumSubtractMode backgroundSubMode;
    
    if( wasDocked )
    {
      WString title;
      switch( entry->currentTab )
      {
        case UserState::kPeakInfo:      title = PeakInfoTabTitle;      break;
        case UserState::kGammaLines:    title = GammaLinesTabTitle;    break;
        case UserState::kCalibration:   title = CalibrationTabTitle;   break;
        case UserState::kIsotopeSearch: title = NuclideSearchTabTitle; break;
        case UserState::kFileTab:       title = FileTabTitle;          break;
        case UserState::kNoTabs:                                       break;
      };//switch( entry->currentTab )
      
      for( int tab = 0; tab < m_toolsTabs->count(); ++tab )
      {
        if( m_toolsTabs->tabText( tab ) == title )
        {
          m_toolsTabs->setCurrentIndex( tab );
          m_currentToolsTab = tab;
          break;
        }//if( m_toolsTabs->tabText( tab ) == title )
      }//for( int tab = 0; tab < m_toolsTabs->count(); ++tab )
    }//if( wasDocked )
    
    //    if( entry->displayBinFactor > 0 )
    //      m_spectrum->setDisplayRebinFactor( displayBinFactor );
#if( !USE_SPECTRUM_CHART_D3 )
    m_spectrum->guessAndUpdateDisplayRebinFactor();
#endif
    
    //Should take care of entry->showingWindows here, so we can relie on it below
    if( entry->gammaLinesXml.size() )
    {
      bool toolTabsHidden = false;
      if( !m_referencePhotopeakLines )    //tool tabs must be hidden, so lets show the window
      {
        showGammaLinesWindow();//if entry->showingWindows was implemented
        toolTabsHidden = true;
        assert( m_referencePhotopeakLines );
      }
      
      string data = entry->gammaLinesXml;
      m_referencePhotopeakLines->deSerialize( data );
      
      if( toolTabsHidden )
        closeGammaLinesWindow();
    }//if( entry->gammaLinesXml.size() )
    
    if( m_nuclideSearch && entry->isotopeSearchEnergiesXml.size() )
    {
      string data = entry->isotopeSearchEnergiesXml;
      
      bool display = (entry->currentTab == UserState::kIsotopeSearch);
      
      if( !wasDocked )
      {
        display = (entry->shownDisplayFeatures & UserState::kShowingEnergySearch);
        if( display )
          showNuclideSearchWindow();
      }//if( !wasDocked )
      
      m_nuclideSearch->deSerialize( data, display );
    }//if( m_nuclideSearch && entry->isotopeSearchEnergiesXml.size() )

    for( SpectrumChart::PeakLabels label = SpectrumChart::PeakLabels(0);
        label < SpectrumChart::kNumPeakLabels;
        label = SpectrumChart::PeakLabels(label+1) )
    {
      const bool showing = (entry->showingPeakLabels & (0x1<<label));
      m_spectrum->setShowPeakLabel( label, showing );
    }//for( loop over peak labels )

    
    if( entry->userOptionsJson.size() )
    {
      try
      {
      Json::Value userOptionsVal( Json::ArrayType );
      Json::parse( entry->userOptionsJson, userOptionsVal );
      //cerr << "Parsed User Options, but not doing anything with them" << endl;
        
      const Json::Array &userOptions = userOptionsVal;
      for( size_t i = 0; i < userOptions.size(); ++i )
      {
          const Json::Object &obj = userOptions[i];
          WString name = obj.get("name");
          const int type = obj.get("type");
          const UserOption::DataType datatype = UserOption::DataType( type );
      
          switch( datatype )
          {
            case UserOption::String:
            {
              std::string value = obj.get("value");
              InterSpecUser::pushPreferenceValue( m_user, name.toUTF8(),
                                                 boost::any(value), this, wApp );
              break;
            }//case UserOption::Boolean:
              
            case UserOption::Decimal:
            {
              double value = obj.get("value");
              InterSpecUser::pushPreferenceValue( m_user, name.toUTF8(),
                                                 boost::any(value), this, wApp );
              break;
            }//case UserOption::Boolean:
              
            case UserOption::Integer:
            {
              int value = obj.get("value");
              InterSpecUser::pushPreferenceValue( m_user, name.toUTF8(),
                                                 boost::any(value), this, wApp );
              break;
            }//case UserOption::Boolean:
              
            case UserOption::Boolean:
            {
              bool value = obj.get("value");
              InterSpecUser::pushPreferenceValue( m_user, name.toUTF8(),
                                                  boost::any(value), this, wApp );
            }//case UserOption::Boolean:
          }//switch( datatype )
        }//for( size_t i = 0; i < userOptions.size(); ++i )
      }catch( std::exception &e )
      {
        cerr << "Failed to parse JSON user preference with error: "
             << e.what() << endl;
        //well let this error slide (happens on OSX, Wt::JSON claims boost isnt
        //  new enough)
      }//try / catch
    }//if( entry->userOptionsJson.size() )
    
    if( (entry->shownDisplayFeatures & UserState::kShowingShieldSourceFit) )
      showShieldingSourceFitWindow();
    
    if( entry->colorThemeJson.size() > 32 )  //32 is arbitrary
    {
      try
      {
        auto theme = make_shared<ColorTheme>();
        ColorTheme::fromJson( entry->colorThemeJson, *theme );
        applyColorTheme( theme );
      }catch(...)
      {
        cerr << "loadStateFromDb(): Caught exception to set hte color them" << endl;
      }//try / catch to load ColorTheme.
    }//if( its reasonable we might have color theme information )
    
//  int showingMarkers;        //bitwise or of FeatureMarkers
//  int showingWindows;
    
    m_currentStateID = entry.id();
    if( parent )
      m_currentStateID = parent.id();
    
    transaction.commit();
  }catch( std::exception &e )
  {
    m_currentStateID = -1;
    updateSaveWorkspaceMenu();
    cerr << "\n\n\n\nloadStateFromDb(...) caught: " << e.what() << endl;
    throw runtime_error( e.what() );
  }//try / catch
  
  m_currentStateID = entry.id();
  updateSaveWorkspaceMenu();
}//void loadStateFromDb( Wt::Dbo::ptr<UserState> entry )


//Whenever m_currentStateID changes value, we need to update the menu!
void InterSpec::updateSaveWorkspaceMenu()
{
  m_saveStateAs->setDisabled( !m_dataMeasurement );
  
  //check if Save menu needs to be updated
  if( m_currentStateID >= 0 )
  {
    try
    {
      DataBaseUtils::DbTransaction transaction( *m_sql );
      Dbo::ptr<UserState> state = m_sql->session()
                                       ->find<UserState>( "where id = ?" )
                                       .bind( m_currentStateID );
      transaction.commit();
      
      if( state && (state->stateType==UserState::kEndOfSessionHEAD
                    || state->stateType==UserState::kUserSaved) )
      {
        m_saveState->setDisabled(false);
        m_createTag->setDisabled(false);
      } //UserState exists
      else
      { //no UserState
        m_saveState->setDisabled(true);
        m_createTag->setDisabled(true);
      } //no UserState
      return;
    }catch( std::exception &e )
    {
      cerr << "\nstartStoreStateInDb() caught: " << e.what() << endl;
    }//try / catch
  }

  m_saveState->setDisabled(true);
  m_createTag->setDisabled(true);
}//void updateSaveWorkspaceMenu()


int InterSpec::currentAppStateDbId()
{
  return m_currentStateID;
}//int currentAppStateDbId()


void InterSpec::resetCurrentAppStateDbId()
{
  m_currentStateID = -1;
  updateSaveWorkspaceMenu();
}//void resetCurrentAppStateDbId()
//m_currentStateID

#endif //#if( USE_DB_TO_STORE_SPECTRA )


std::shared_ptr<const ColorTheme> InterSpec::getColorTheme()
{
  if( m_colorTheme )
    return m_colorTheme;
  
  auto theme = make_shared<ColorTheme>();
  
  try
  {
    const int colorThemIndex = m_user->preferenceValue<int>("ColorThemeIndex", this);
    if( colorThemIndex < 0 )
    {
      auto deftheme = ColorTheme::predefinedTheme( ColorTheme::PredefinedColorTheme(-colorThemIndex) );
      if( deftheme )
        theme.reset( deftheme.release() );
    }else
    {
      DataBaseUtils::DbTransaction transaction( *m_sql );
      auto themeFromDb = m_user->m_colorThemes.find().where( "id = ?" ).bind( colorThemIndex ).resultValue();
      transaction.commit();
   
      theme->setFromDataBase( *themeFromDb );
    }
  }catch(...)
  {
    //We'll get the default color theme here.
  }//try / catch
  
  m_colorTheme = theme;
  
  return theme;
}//Wt::Dbo<ColorTheme> getColorTheme()


void InterSpec::setReferenceLineColors( std::shared_ptr<const ColorTheme> theme )
{
  if( !m_referencePhotopeakLines )
    return;
  
  if( !theme )
    theme = getColorTheme();
  
  m_referencePhotopeakLines->setPeaksGetAssignedRefLineColor( theme->peaksTakeOnReferenceLineColor );
  m_referencePhotopeakLines->setColors( theme->referenceLineColor );
  m_referencePhotopeakLines->setColorsForSpecificSources( theme->referenceLineColorForSources );
}//void setReferenceLineColors( Wt::Dbo<ColorTheme> ptr )


void InterSpec::applyColorTheme( shared_ptr<const ColorTheme> theme )
{
  //20190324: This function, called with a nullptr, takes 30us on my 2018 mbp.
  if( !theme )
    theme = getColorTheme();
  m_colorTheme = theme;

  m_colorPeaksBasedOnReferenceLines = theme->peaksTakeOnReferenceLineColor;
  
  m_spectrum->setForegroundSpectrumColor( theme->foregroundLine );
  m_spectrum->setBackgroundSpectrumColor( theme->backgroundLine );
  m_spectrum->setSecondarySpectrumColor( theme->secondaryLine );
  m_spectrum->setDefaultPeakColor( theme->defaultPeakLine );
  
  m_spectrum->setAxisLineColor( theme->spectrumAxisLines );
  m_spectrum->setChartMarginColor( theme->spectrumChartMargins );
  m_spectrum->setChartBackgroundColor( theme->spectrumChartBackground );
  m_spectrum->setTextColor( theme->spectrumChartText );
  
#if( USE_SPECTRUM_CHART_D3 )
  m_timeSeries->applyColorTheme( theme );
#else
  m_timeSeries->setForegroundSpectrumColor( theme->timeChartGammaLine );
  m_timeSeries->setSecondarySpectrumColor( theme->timeChartNeutronLine );
  
  m_timeSeries->setAxisLineColor( theme->timeAxisLines );
  m_timeSeries->setChartMarginColor( theme->timeChartMargins );
  m_timeSeries->setChartBackgroundColor( theme->timeChartBackground );
  m_timeSeries->setTextColor( theme->timeChartText );
  
  m_timeSeries->setForegroundHighlightColor( theme->timeHistoryForegroundHighlight );
  m_timeSeries->setBackgroundHighlightColor( theme->timeHistoryBackgroundHighlight );
  m_timeSeries->setSecondaryHighlightColor( theme->timeHistorySecondaryHighlight );
  
  m_timeSeries->setOccupiedTimeSamplesColor( theme->occupancyIndicatorLines );
#endif //if( USE_SPECTRUM_CHART_D3 ) / else
  
  setReferenceLineColors( theme );

  if( m_decayInfoWindow )
    m_decayInfoWindow->colorThemeChanged();
  
  string cssfile;
  if( !theme->nonChartAreaTheme.empty() )
    cssfile = "InterSpec_resources/themes/" + theme->nonChartAreaTheme + "/" + theme->nonChartAreaTheme + ".css";
  
  
  if( !m_currentColorThemeCssFile.empty() && (m_currentColorThemeCssFile != cssfile) )
  {
    wApp->removeStyleSheet( m_currentColorThemeCssFile );
    m_currentColorThemeCssFile.clear();
  }
  
  if( (m_currentColorThemeCssFile != cssfile)
      && !SpecUtils::iequals_ascii(theme->nonChartAreaTheme, "default") )
  {
    if( SpecUtils::is_file(cssfile) )
    {
      wApp->useStyleSheet( cssfile );
      m_currentColorThemeCssFile = cssfile;
    }else
    {
      passMessage( "Could not load the non-peak-area theme '" + theme->nonChartAreaTheme + "'",
                  "", WarningWidget::WarningMsgLow );
    }
  }//if( should load CSS file )
  
  m_colorThemeChanged.emit( theme );
}//void InterSpec::applyColorTheme()


Wt::Signal< std::shared_ptr<const ColorTheme> > &InterSpec::colorThemeChanged()
{
  return m_colorThemeChanged;
}


#if( BUILD_AS_OSX_APP || APPLY_OS_COLOR_THEME_FROM_JS || IOS || BUILD_AS_ELECTRON_APP )
void InterSpec::osThemeChange( std::string name )
{
  cout << "InterSpec::osThemeChange('" << name << "');" << endl;
  
  SpecUtils::to_lower_ascii(name);
  if( name != "light" && name != "dark" && name != "default" && name != "no-preference" && name != "no-support" )
  {
    cerr << "InterSpec::osThemeChange('" << name << "'): unknown OS theme." << endl;
    return;
  }
  
  try
  {
    const int colorThemIndex = m_user->preferenceValue<int>("ColorThemeIndex", this);
    if( colorThemIndex >= 0 )
      return;
    
    const auto oldTheme = ColorTheme::PredefinedColorTheme(-colorThemIndex);
    
    if( oldTheme != ColorTheme::PredefinedColorTheme::DefaultColorTheme )
      return;
    
    std::unique_ptr<ColorTheme> theme;
    
    if( name == "dark" )
    {
      //Check to see if we already have dark applied
      if( m_colorTheme && SpecUtils::icontains( m_colorTheme->theme_name.toUTF8(), "Dark") )
        return;
     
      cerr << "Will set to dark" << endl;
      theme = ColorTheme::predefinedTheme( ColorTheme::PredefinedColorTheme::DarkColorTheme );
    }else if( name == "light" || name == "default" || name == "no-preference" || name == "no-support" )
    {
      //Check to see if we already have light applied
      if( m_colorTheme && SpecUtils::icontains( m_colorTheme->theme_name.toUTF8(), "Default") )
        return;
      
      cerr << "Will set to default" << endl;
      theme = ColorTheme::predefinedTheme( ColorTheme::PredefinedColorTheme::DefaultColorTheme );
    }
    
    if( theme )
      applyColorTheme( make_shared<ColorTheme>(*theme) );
  }catch(...)
  {
    cerr << "InterSpec::osThemeChange() caught exception - not doing anything" << endl;
  }
  
}//void osThemeChange( std::string name )
#endif


void InterSpec::showColorThemeWindow()
{
  //Takes ~5ms (on the server) to create a ColorThemeWindow.
	new ColorThemeWindow(this);
}//void showColorThemeWindow()


AuxWindow *InterSpec::showIEWarningDialog()
{
  try
  {
    wApp->environment().getCookie( "IEWarningDialog" );
    return NULL;
  }catch(...){}


  AuxWindow *dialog = new AuxWindow( "Not Compatible with Internet Explorer", AuxWindowProperties::IsModal );
  dialog->setAttributeValue( "style", "max-width: 80%;" );

  WContainerWidget *contents = dialog->contents();
  contents->setContentAlignment( Wt::AlignCenter );

  WText *instructions = new WText(
          "This webapp has not been tested with Microsoft Internet Explorer, and<br />"
          " as a result some things will either fail to render or may not even work.<br />"
          "<p>Please consider using a reasonably recent version of Firefox, Chrome, or Safari.</p>"
          , XHTMLUnsafeText, contents );
  instructions->setInline( false );

  WPushButton *ok = new WPushButton( "Close", contents );
  ok->clicked().connect( dialog, &AuxWindow::hide );

  WCheckBox *cb = new WCheckBox( "Do not show again", contents );
  cb->setFloatSide( Right );
  cb->checked().connect( boost::bind( &InterSpec::setShowIEWarningDialogCookie, this, false ) );
  cb->unChecked().connect( boost::bind( &InterSpec::setShowIEWarningDialogCookie, this, true ) );

  dialog->centerWindow();
  dialog->show();
  
  dialog->finished().connect( boost::bind( AuxWindow::deleteAuxWindow, dialog ) );
  
  return dialog;
} // AuxWindow *showIEWarningDialog()


void InterSpec::showLicenseAndDisclaimersWindow( const bool is_awk,
                                      std::function<void()> finished_callback )
{
  if( m_licenseWindow )
  {
    m_licenseWindow->show();
    return;
  }
  
  m_licenseWindow = new LicenseAndDisclaimersWindow( is_awk, renderedWidth(), renderedHeight() );
  
  m_licenseWindow->finished().connect( std::bind([this,finished_callback](){
    deleteLicenseAndDisclaimersWindow();
    
    if( finished_callback )
      finished_callback();
  }) );
}//void showLicenseAndDisclaimersWindow()

void InterSpec::startClearSession()
{
  SimpleDialog *window = new SimpleDialog( "Clear Session?",
                                          "Are you sure you would like to start a clean session?" );
  WPushButton *button = window->addButton( "Yes" );
  button->clicked().connect( std::bind([=](){
    WServer::instance()->post( wApp->sessionId(), std::bind( [](){
      auto app = dynamic_cast<InterSpecApp *>( WApplication::instance() );
      if( app )
      {
        app->clearSession();
        app->triggerUpdate();
      }
    } ) );
  }) );
  
  button = window->addButton( "No" );
  button->setFocus();
}//void startClearSession()


void InterSpec::deleteLicenseAndDisclaimersWindow()
{ 
  if( !m_licenseWindow )
    return;
  
  AuxWindow::deleteAuxWindow( m_licenseWindow );
  m_licenseWindow = nullptr;
}//void deleteLicenseAndDisclaimersWindow()


void InterSpec::showWelcomeDialog( bool force )
{
  if( !force && !m_user->preferenceValue<bool>( "ShowSplashScreen" ) )
    return;
  
  if( m_useInfoWindow )
  {
    m_useInfoWindow->show();
    return;
  }
  
  WServer::instance()->post( wApp->sessionId(), std::bind( [this](){
    /*
     For Android, showing this useInfoWindow at startup causes some exceptions
     in the JavaScript whenever the loading indicator is shown.  I'm pretty
     confused by it.
     I tried setting a new loading indicator in deleteWelcomeCountDialog(), but it didnt work
     
     Havent checked if creating this window via "posting" helps
     */
    if( m_useInfoWindow )
      return;
    
    std::function<void(bool)> dontShowAgainCallback = [this](bool value){
      InterSpecUser::setPreferenceValue<bool>( m_user, "ShowSplashScreen", value, this );
    };
    m_useInfoWindow = new UseInfoWindow( dontShowAgainCallback , this );
  
    m_useInfoWindow->finished().connect( this, &InterSpec::deleteWelcomeCountDialog );
    
    wApp->triggerUpdate();
  } ) );
}//void showWelcomeDialog()


void InterSpec::deleteWelcomeCountDialog()
{
  if( !m_useInfoWindow )
    return;
  
  AuxWindow::deleteAuxWindow( m_useInfoWindow );
  m_useInfoWindow = nullptr;
}//void deleteWelcomeCountDialog()


void InterSpec::deleteEnergyCalPreserveWindow()
{
  if( m_preserveCalibWindow )
  {
    delete m_preserveCalibWindow;
    m_preserveCalibWindow = nullptr;
  }
}//void deleteEnergyCalPreserveWindow()


void InterSpec::setShowIEWarningDialogCookie( bool show )
{
  if( show )
    wApp->setCookie( "IEWarningDialog", "", 0 );
  else
    wApp->setCookie( "IEWarningDialog", "noshow", 3600*24*30 );
} // void InterSpec::setShowIEWarningDialogCookie( bool show )



void InterSpec::showGammaCountDialog()
{
  if( m_gammaCountDialog )
  {
//    m_gammaCountDialog->show();
//    m_gammaCountDialog->expand();
    return;
  }//if( m_gammaCountDialog )

  m_gammaCountDialog = new GammaCountDialog( this );
//  m_gammaCountDialog->rejectWhenEscapePressed();
  m_gammaCountDialog->finished().connect( this, &InterSpec::deleteGammaCountDialog );
//  m_gammaCountDialog->resizeToFitOnScreen();
}//void showGammaCountDialog()


void InterSpec::deleteGammaCountDialog()
{
  if( m_gammaCountDialog )
    delete m_gammaCountDialog;

  m_gammaCountDialog = 0;
}//void deleteGammaCountDialog()




#if( USE_SPECRUM_FILE_QUERY_WIDGET )
void InterSpec::showFileQueryDialog()
{
  if( m_specFileQueryDialog )
    return;
  
  m_specFileQueryDialog = new AuxWindow( "Spectrum File Query Tool", AuxWindowProperties::TabletNotFullScreen );
  m_specFileQueryDialog->setResizable( true );
  //m_specFileQueryDialog->disableCollapse();
  
  SpecFileQueryWidget *qw = new SpecFileQueryWidget( this );
  WGridLayout *stretcher = m_specFileQueryDialog->stretcher();
  stretcher->addWidget( qw, 0, 0 );
  stretcher->setContentsMargins( 0, 0, 0, 0 );
  stretcher->setVerticalSpacing( 0 );
  stretcher->setHorizontalSpacing( 0 );
  
  WPushButton *closeButton = m_specFileQueryDialog->addCloseButtonToFooter( "Close", true );
  closeButton->clicked().connect( boost::bind( &AuxWindow::hide, m_specFileQueryDialog ) );
  
  m_specFileQueryDialog->finished().connect( this, &InterSpec::deleteFileQueryDialog );
  
  if( m_renderedWidth > 100 && m_renderedHeight > 100 && !isPhone() )
  {
    m_specFileQueryDialog->resize( 0.85*m_renderedWidth, 0.85*m_renderedHeight );
    m_specFileQueryDialog->centerWindow();
  }
  
  AuxWindow::addHelpInFooter( m_specFileQueryDialog->footer(), "spectrum-file-query" );
}//void showFileQueryDialog()


void InterSpec::deleteFileQueryDialog()
{
  if( !m_specFileQueryDialog )
    return;
  delete m_specFileQueryDialog;
  m_specFileQueryDialog = 0;
}//void deleteFileQueryDialog()
#endif




PopupDivMenu * InterSpec::displayOptionsPopupDiv()
{
  return m_displayOptionsPopupDiv;
}//WContainerWidget *displayOptionsPopupDiv()


void InterSpec::logMessage( const Wt::WString& message, const Wt::WString& source, int priority )
{
#if( PERFORM_DEVELOPER_CHECKS )
  static std::mutex s_message_mutex;
  
  {//begin codeblock to logg message
    std::lock_guard<std::mutex> file_gaurd( s_message_mutex );
    ofstream output( "interspec_messages_to_users.txt", ios::out | ios::app );
    const boost::posix_time::ptime now = WDateTime::currentDateTime().toPosixTime();
    output << "Message " << SpecUtils::to_iso_string( now ) << " ";
    if( !source.empty() )
      output << "[" << source.toUTF8() << ", " << priority << "]: ";
    else
      output << "[" << priority << "]: ";
    output << message.toUTF8() << endl << endl;
  }//end codeblock to logg message
#endif
  
  if( wApp )
  {
    m_messageLogged.emit( message, source, priority );
//    wApp->triggerUpdate();
  }else
  {
    const boost::posix_time::ptime now = WDateTime::currentDateTime().toPosixTime();
    cerr << "Message " << SpecUtils::to_iso_string( now ) << " ";
    if( !source.empty() )
      cerr << "[" << source.toUTF8() << ", " << priority << "]: ";
    else
      cerr << "[" << priority << "]: ";
    cerr << message.toUTF8() << endl << endl;
  }
}//void InterSpec::logMessage(...)



Wt::Signal< Wt::WString, Wt::WString, int > &InterSpec::messageLogged()
{
  return m_messageLogged;
}


Wt::WContainerWidget *InterSpec::menuDiv()
{
  return m_menuDiv;
}


void InterSpec::showWarningsWindow()
{
  m_warnings->createContent();
  
  if( !m_warningsWindow )
  {
    m_warningsWindow = new AuxWindow( "Notification/Logs",
                  (Wt::WFlags<AuxWindowProperties>(AuxWindowProperties::TabletNotFullScreen) | AuxWindowProperties::IsModal) );
    m_warningsWindow->contents()->setOffsets( WLength(0, WLength::Pixel), Wt::Left | Wt::Top );
    m_warningsWindow->rejectWhenEscapePressed();
    m_warningsWindow->stretcher()->addWidget( m_warnings, 0, 0, 1, 1 );
    m_warningsWindow->stretcher()->setContentsMargins(0,0,0,0);
    m_warningsWindow->setResizable(true);
    m_warningsWindow->resizeScaledWindow(0.75, 0.75);
    m_warningsWindow->centerWindow();
    m_warningsWindow->finished().connect( boost::bind( &InterSpec::handleWarningsWindowClose, this, false ) );
        
      
    WPushButton *clearButton = new WPushButton( "Delete Logs", m_warningsWindow->footer() );
    clearButton->clicked().connect( boost::bind( &WarningWidget::clearMessages, m_warnings ) );
    clearButton->addStyleClass( "BinIcon" );
      if (isMobile())
      {
          clearButton->setFloatSide( Right );
      }
      WPushButton *closeButton = m_warningsWindow->addCloseButtonToFooter();
      closeButton->clicked().connect( boost::bind( &AuxWindow::hide, m_warningsWindow ) );

  }//if( !m_warningsWindow )
  
  m_warningsWindow->show();
}//void showWarningsWindow()


void InterSpec::handleWarningsWindowClose( bool close )
{
    m_warningsWindow->stretcher()->removeWidget( m_warnings );
    AuxWindow::deleteAuxWindow( m_warningsWindow );
    m_warningsWindow = 0;
}//void handleWarningsWindowClose( bool )


void InterSpec::showPeakInfoWindow()
{
  if( m_toolsTabs )
  {
    cerr << "nterSpec::showPeakInfoWindow()\n\tTemporary hack - we dont want to show the"
         << " peak info window when tool tabs are showing since things get funky"
         << endl;
    m_toolsTabs->setCurrentWidget( m_peakInfoDisplay );
    m_currentToolsTab = m_toolsTabs->currentIndex();
    return;
  }//if( m_toolsTabs )
 
  if( m_toolsTabs && m_peakInfoDisplay )
  {
    m_toolsTabs->removeTab( m_peakInfoDisplay );
    m_toolsTabs->setCurrentIndex( 0 );
    m_currentToolsTab = 0;
  }//if( m_toolsTabs && m_peakInfoDisplay )
  
  if( !m_peakInfoWindow )
  {
    m_peakInfoWindow = new AuxWindow( "Peak Manager" );
    m_peakInfoWindow->rejectWhenEscapePressed();
    WBorderLayout *layout = new WBorderLayout();
    layout->setContentsMargins(0, 0, 15, 0);
    m_peakInfoWindow->contents()->setLayout( layout );
    //m_peakInfoWindow->contents()->setPadding(0);
    //m_peakInfoWindow->contents()->setMargin(0);
    
    layout->addWidget( m_peakInfoDisplay, Wt::WBorderLayout::Center );
    WContainerWidget *buttons = new WContainerWidget();
    layout->addWidget( buttons, Wt::WBorderLayout::South );

    WContainerWidget* footer = m_peakInfoWindow->footer();
    
    WPushButton* closeButton = m_peakInfoWindow->addCloseButtonToFooter("Close",true);
    closeButton->clicked().connect( boost::bind( &AuxWindow::hide, m_peakInfoWindow ) );
      
    AuxWindow::addHelpInFooter( m_peakInfoWindow->footer(), "peak-manager" );
    
    WPushButton *b = new WPushButton( CalibrationTabTitle, footer );
    b->clicked().connect( this, &InterSpec::showEnergyCalWindow );
    b->setFloatSide(Wt::Right);
      
    b = new WPushButton( GammaLinesTabTitle, footer );
    b->clicked().connect( this, &InterSpec::showGammaLinesWindow );
    b->setFloatSide(Wt::Right);
      
      
    m_peakInfoWindow->resizeScaledWindow( 0.75, 0.5 );
    m_peakInfoWindow->centerWindow();
    m_peakInfoWindow->setResizable( true );
    m_peakInfoWindow->finished().connect( this, &InterSpec::handlePeakInfoClose );
  }//if( !m_peakInfoWindow )

  m_peakInfoWindow->show();
}//void showPeakInfoWindow()


void InterSpec::handlePeakInfoClose()
{
  if( !m_peakInfoWindow )
    return;

  if( m_toolsTabs )
  {
    m_peakInfoWindow->contents()->removeWidget( m_peakInfoDisplay );
    if( m_toolsTabs->indexOf(m_peakInfoDisplay) < 0 )
    {
      m_toolsTabs->addTab( m_peakInfoDisplay, PeakInfoTabTitle, TabLoadPolicy );
      m_toolsTabs->setCurrentIndex( m_toolsTabs->indexOf(m_peakInfoDisplay) );
    }//if( m_toolsTabs->indexOf(m_peakInfoDisplay) < 0 )
    m_currentToolsTab = m_toolsTabs->currentIndex();
    
    delete m_peakInfoWindow;
    m_peakInfoWindow = NULL;
  }//if( m_toolsTabs )
}//void handlePeakInfoClose()


#if( USE_DB_TO_STORE_SPECTRA )
void InterSpec::finishStoreStateInDb( WLineEdit *nameedit,
                                           WTextArea *descriptionarea,
                                           AuxWindow *window,
                                           const bool forTesting,
                                           Dbo::ptr<UserState> parent )
{
  const WString &name = nameedit->text();
  if( name.empty() )
  {
    passMessage( "You must specify a name", "", WarningWidget::WarningMsgHigh );
    return;
  }//if( name.empty() )
  
  const WString &desc = (!descriptionarea ? "" : descriptionarea->text());
  
  Dbo::ptr<UserState> state = serializeStateToDb( name, desc, forTesting, parent );
  
  if( parent )
    m_currentStateID = parent.id();
  else
    m_currentStateID = state.id();
    
  updateSaveWorkspaceMenu();
  
#if( INCLUDE_ANALYSIS_TEST_SUITE )
  if( forTesting )
  {
    string filepath = SpecUtils::append_path(TEST_SUITE_BASE_DIR, "analysis_tests");
    
    if( !SpecUtils::is_directory( filepath ) )
      throw runtime_error( "CWD didnt contain a 'analysis_tests' folder as expected" );
    
    const boost::posix_time::ptime localtime = boost::posix_time::second_clock::local_time();
    
    string timestr = SpecUtils::to_iso_string( localtime );
    string::size_type period_pos = timestr.find_last_of( '.' );
    timestr.substr( 0, period_pos );
    
    filepath = SpecUtils::append_path( filepath, (name.toUTF8() + "_" + timestr + ".n42") );
    
#ifdef _WIN32
    const std::wstring wfilepath = SpecUtils::convert_from_utf8_to_utf16(filepath);
    ofstream output( wfilepath.c_str(), ios::binary|ios::out );
#else
    ofstream output( filepath.c_str(), ios::binary|ios::out );
#endif
    if( !output.is_open() )
      throw runtime_error( "Couldnt open test file ouput '"
                           + filepath + "'" );
    
    storeTestStateToN42( output, name.toUTF8(), desc.toUTF8() );
  }//if( forTesting )
#endif
  if (window)
      delete window;
}//void finishStoreStateInDb()


#if( INCLUDE_ANALYSIS_TEST_SUITE )
void InterSpec::storeTestStateToN42( std::ostream &output,
                                          const std::string &name,
                                          const std::string &descr )
{
  try
  {
    if( !m_dataMeasurement )
      throw runtime_error( "No valid foreground file" );
    
    SpecMeas meas;
    meas.uniqueCopyContents( *m_dataMeasurement );
    
    
#if( PERFORM_DEVELOPER_CHECKS )
    try
    {
      SpecMeas::equalEnough( meas, *m_dataMeasurement );
    }catch( std::exception &e )
    {
      log_developer_error( __func__, e.what() );
    }
#endif
    
    const set<int> foregroundsamples = displayedSamples( SpecUtils::SpectrumType::Foreground );
    const set<int> backgroundsamples = displayedSamples( SpecUtils::SpectrumType::Background );
    set<int> newbacksamples;
    
    for( const std::shared_ptr<const SpecUtils::Measurement> &p : meas.measurements() )
    {
      const int samplenum = p->sample_number();
      if( foregroundsamples.count(samplenum) )
        meas.set_source_type( SpecUtils::SourceType::Foreground, p );
      else
        meas.remove_measurement( p, false );
    }//for( const std::shared_ptr<const SpecUtils::Measurement> &p : meas.measurements() )
    
    
    std::shared_ptr< std::deque< std::shared_ptr<const PeakDef> > >
    foregroundpeaks, backgroundpeaks;
    foregroundpeaks = meas.peaks( foregroundsamples );
    
    if( !!m_backgroundMeasurement )
    {
      backgroundpeaks = m_backgroundMeasurement->peaks( backgroundsamples );
      
      std::vector< std::shared_ptr<const SpecUtils::Measurement> > backgrounds = m_backgroundMeasurement->measurements();
      for( const std::shared_ptr<const SpecUtils::Measurement> &p : backgrounds )
      {
        if( !backgroundsamples.count( p->sample_number()) )
          continue;
        
        std::shared_ptr<SpecUtils::Measurement> backmeas = std::make_shared<SpecUtils::Measurement>( *p );
        meas.add_measurement( backmeas, false );
        meas.set_source_type( SpecUtils::SourceType::Background, backmeas );
        newbacksamples.insert( backmeas->sample_number() );
      }//for( const std::shared_ptr<const SpecUtils::Measurement> &p : m_backgroundMeasurement->measurements() )
    }//if( !!m_backgroundMeasurement )
 
    //Now remove all peaks not for the currently displayed samples.
    meas.removeAllPeaks();
    
    //But add back in peaks for just the displayed foreground and background
    if( !!foregroundpeaks && foregroundpeaks->size() )
      meas.setPeaks( *foregroundpeaks, foregroundsamples );
    if( !!backgroundpeaks && backgroundpeaks->size() )
      meas.setPeaks( *backgroundpeaks, newbacksamples );
    
    using namespace ::rapidxml;
    std::shared_ptr< xml_document<char> > n42doc;
    n42doc = meas.create_2012_N42_xml();
    
    if( !n42doc )
      throw runtime_error( "Failed to create 2012 N42 XML document" );
    
    xml_node<char> *RadInstrumentData = n42doc->first_node( "RadInstrumentData", 17 );
    
    if( !RadInstrumentData )
      throw runtime_error( "Logic error trying to retrieve RadInstrumentData node" );
    
    xml_node<char> *InterSpecNode = RadInstrumentData->first_node( "DHS:InterSpec", 13 );
    if( !InterSpecNode )
      throw runtime_error( "Logic error trying to retrieve DHS:InterSpec node" );
    
    //Make a note that this contains information for testing as well
    xml_attribute<char> *attr = n42doc->allocate_attribute( "ForTesting", "true" );
    InterSpecNode->append_attribute( attr );
    
    //Add user options into the XML
    m_user->userOptionsToXml( InterSpecNode, this );
    
    if( newbacksamples.size() )
    {
      vector<int> backsamples( newbacksamples.begin(), newbacksamples.end() );
      stringstream backsamplesstrm;
      for( size_t i = 0; i < backsamples.size(); ++i )
        backsamplesstrm << (i?" ":"") << backsamples[i];
      const char *val = n42doc->allocate_string( backsamplesstrm.str().c_str() );
      xml_node<char> *backgroundsamples_node
                    = n42doc->allocate_node( node_element,
                                      "DisplayedBackgroundSampleNumber", val );
      InterSpecNode->append_node( backgroundsamples_node );
    }//if( newbacksamples.size() )
    
    if( m_shieldingSourceFit
        && m_shieldingSourceFit->userChangedDuringCurrentForeground() )
    {
      m_shieldingSourceFit->serialize( InterSpecNode );
      cerr << "\n\nThe shielding/source fit model WAS changed for current foreground" << endl;
    }else
    {
      cerr << "\n\nThe shielding/source fit model was NOT changed for current foreground" << endl;
    }
    
    const boost::posix_time::ptime localtime = boost::posix_time::second_clock::local_time();
    const string timestr = SpecUtils::to_iso_string( localtime );
    
    const char *val = n42doc->allocate_string( timestr.c_str(), timestr.size()+1 );
    xml_node<char> *node = n42doc->allocate_node( node_element, "TestSaveDateTime", val );
    InterSpecNode->append_node( node );
    
    if( name.size() )
    {
      val = n42doc->allocate_string( name.c_str(), name.size()+1 );
      node = n42doc->allocate_node( node_element, "TestName", val );
      InterSpecNode->append_node( node );
    }//if( name.size() )
    
    if( descr.size() )
    {
      val = n42doc->allocate_string( descr.c_str(), descr.size()+1 );
      node = n42doc->allocate_node( node_element, "TestDescription", val );
      InterSpecNode->append_node( node );
    }//if( name.size() )
    
    string xml_data;
    rapidxml::print( std::back_inserter(xml_data), *n42doc, 0 );
    
    if( !output.write( xml_data.c_str(), xml_data.size() ) )
      throw runtime_error( "" );
  }catch( std::exception &e )
  {
    string msg = "Failed to save test state to N42 file: ";
    msg += e.what();
    passMessage( msg, "", WarningWidget::WarningMsgHigh );
  }//try / catch
}//void storeTestStateToN42( const std::string &name )



void InterSpec::loadTestStateFromN42( std::istream &input )
{
  using namespace rapidxml;
  try
  {
    rapidxml::file<char> input_file( input );
    
    xml_document<char> doc;
    doc.parse<rapidxml::parse_trim_whitespace>( input_file.data() );
    xml_node<char> *doc_node = doc.first_node();
    
    std::shared_ptr<SpecMeas> meas = std::make_shared<SpecMeas>();
    const bool loaded = meas->load_from_N42_document( doc_node );
    
    if( !loaded )
      throw runtime_error( "Failed to load SpecMeas from XML document" );
    
    const xml_node<char> *RadInstrumentData = doc.first_node( "RadInstrumentData", 17 );
    
    if( !RadInstrumentData )
      throw runtime_error( "Error trying to retrieve RadInstrumentData node" );
    
    const xml_node<char> *InterSpecNode = RadInstrumentData->first_node( "DHS:InterSpec", 13 );
    if( !InterSpecNode )
      throw runtime_error( "Error trying to retrieve DHS:InterSpec node" );

    meas->decodeSpecMeasStuffFromXml( InterSpecNode );
    
    const xml_attribute<char> *attr = InterSpecNode->first_attribute( "ForTesting" );
    if( !attr || !attr->value()
        || !rapidxml::internal::compare(attr->value(), attr->value_size(), "true", 4, true) )
      throw runtime_error( "Input N42 file doesnt look to be a test state" );
    
    set<int> backgroundsamplenums;
    const xml_node<char> *backsample_node
               = InterSpecNode->first_node( "DisplayedBackgroundSampleNumber" );
    
    if( backsample_node && backsample_node->value_size() )
    {
      std::vector<int> results;
      const bool success = SpecUtils::split_to_ints(
                                      backsample_node->value(),
                                      backsample_node->value_size(), results );
      if( !success )
        throw runtime_error( "Error parsing background sample numbers" );
      backgroundsamplenums.insert( results.begin(), results.end() );
    }//if( backsample_node && backsample_node->value_size() )
    
    
    const xml_node<char> *preferences = InterSpecNode->first_node( "preferences" );
    if( preferences )
      InterSpecUser::restoreUserPrefsFromXml( m_user, preferences, this );
    else
      cerr << "Warning, couldnt find preferences in the XML"
              " when restoring state from XML" << endl;
    
    
//    {
//      std::shared_ptr<const std::deque< std::shared_ptr<const PeakDef> > > peaks;
//      peaks = meas->peaks( meas->displayedSampleNumbers() );
//      if( !!peaks )
//        cerr << "There were NO peaks for displayed sample numbers" << endl;
//      else
//        cerr << "There were " << peaks->size() << " peaks for displayed sample numbers" << endl;
//    
//      cerr << "Displaying sample numbers: ";
//      for( int i : meas->displayedSampleNumbers() )
//        cerr << i << ", ";
//      cerr << endl;
      
//      std::set<std::set<int> > samps = meas->sampleNumsWithPeaks();
//      cerr << "There are samps.size()=" << samps.size() << endl;
//      for( auto a : samps )
//      {
//        cerr << "Set: ";
//        for( auto b : a )
//          cerr << b << " ";
//        cerr << endl;
//      }
//    }
    
    
    
    const xml_node<char> *name = InterSpecNode->first_node( "TestName" );
    const xml_node<char> *descrip = InterSpecNode->first_node( "TestDescription" );
    const xml_node<char> *savedate = InterSpecNode->first_node( "TestSaveDateTime" );
    
    
    std::shared_ptr<SpecMeas> dummy;
    setSpectrum( dummy, {}, SpecUtils::SpectrumType::Background, 0 );
    setSpectrum( dummy, {}, SpecUtils::SpectrumType::SecondForeground, 0 );
    
    string filename = meas->filename();
    if( name && name->value_size() )
      filename = name->value();
    
    std::shared_ptr<SpectraFileHeader> header;
    header = m_fileManager->addFile( filename, meas );
    
    const std::set<int> &dispsamples = meas->displayedSampleNumbers();
    
    
    setSpectrum( meas, meas->displayedSampleNumbers(), SpecUtils::SpectrumType::Foreground, 0 );
    
    if( backgroundsamplenums.size() )
      setSpectrum( meas, backgroundsamplenums, SpecUtils::SpectrumType::Background, 0 );
    
    const xml_node<char> *sourcefit = InterSpecNode->first_node( "ShieldingSourceFit" );
    if( sourcefit )
    {
      showShieldingSourceFitWindow();
      m_shieldingSourceFit->deSerialize( sourcefit );
      closeShieldingSourceFitWindow();
    }//if( sourcefit )
    
    stringstream msg;
    msg << "Loaded test state";
    if( name && name->value_size() )
      msg << " named '" << name->value() << "'";
    if( savedate && savedate->value_size() )
      msg << " saved " << savedate->value();
    if( descrip && descrip->value_size() )
      msg << " with description " << descrip->value();
    
    passMessage( msg.str(), "", WarningWidget::WarningMsgInfo );
  }catch( std::exception &e )
  {
    string msg = "InterSpec::loadTestStateFromN42: ";
    msg += e.what();
    passMessage( msg, "", WarningWidget::WarningMsgHigh );
  }//try / catch
}//void InterSpec::loadTestStateFromN42()

namespace
{
  void doTestStateLoad( WSelectionBox *filesbox, AuxWindow *window, InterSpec *viewer )
  {
    const string path_to_tests = SpecUtils::append_path( TEST_SUITE_BASE_DIR, "analysis_tests" );
    const string filename = SpecUtils::append_path( path_to_tests, filesbox->currentText().toUTF8() );
    viewer->loadN42TestState( filename );
    delete window;
  }
}

void InterSpec::startN42TestStates()
{
  const string path_to_tests = SpecUtils::append_path( TEST_SUITE_BASE_DIR, "analysis_tests" );
  const vector<string> files = SpecUtils::recursive_ls( path_to_tests, ".n42" );
  
  if( files.empty() )
  {
    passMessage( "There are no test files to load in the 'analysis_tests' "
                 "directory", "", WarningWidget::WarningMsgHigh );
    return;
  }//if( files.empty() )
  
  AuxWindow *window = new AuxWindow( "Test State N42 Files" );
  window->resizeWindow( 450, 400 );
  
  WGridLayout *layout = window->stretcher();
  WSelectionBox *filesbox = new WSelectionBox();
  layout->addWidget( filesbox, 0, 0, 1, 2 );
  
  //Lets display files by alphabetical name
  vector<string> dispfiles;
  for( const string &p : files )
    dispfiles.push_back( SpecUtils::fs_relative( path_to_tests, p ) );
    
  std::sort( begin(dispfiles), end(dispfiles) );
  
  for( const string &name : dispfiles )
    filesbox->addItem( name );
  
  WPushButton *button = new WPushButton( "Cancel" );
  layout->addWidget( button, 1, 0, AlignCenter );
  button->clicked().connect( boost::bind(&AuxWindow::deleteAuxWindow, window) );
  
  button = new WPushButton( "Load" );
  button->disable();
  button->clicked().connect( boost::bind( &doTestStateLoad, filesbox, window, this ) );
  
  layout->addWidget( button, 1, 1, AlignCenter );
  filesbox->activated().connect( button, &WPushButton::enable );
  
  layout->setRowStretch( 0, 1 );
  
  window->show();
  window->centerWindow();
}//void startN42TestStates()


void InterSpec::loadN42TestState( const std::string &filename )
{
  if( filename.empty() )
    return;
  
#ifdef _WIN32
  const std::wstring wfilename = SpecUtils::convert_from_utf8_to_utf16(filename);
  ifstream input( wfilename.c_str(), ios::in | ios::binary );
#else
  ifstream input( filename.c_str(), ios::in | ios::binary );
#endif
  if( !input.is_open() )
    throw runtime_error( "Couldnt open test state file: " + filename );
  
  loadTestStateFromN42( input );
}//void loadN42TestState( const std::string &filename )



void InterSpec::startStoreTestStateInDb()
{
  if( m_currentStateID >= 0 )
  {
    AuxWindow *window = new AuxWindow( "Warning",
<<<<<<< HEAD
                                      (Wt::WFlags<AuxWindowProperties>(AuxWindowProperties::PhoneModal)
=======
                                      (Wt::WFlags<AuxWindowProperties>(AuxWindowProperties::PhoneNotFullScreen)
>>>>>>> ccc1f3ac
                                       | AuxWindowProperties::DisableCollapse) );
    WText *t = new WText( "Overwrite current test state?", window->contents() );
    t->setInline( false );
    
    window->setClosable( false );

    WPushButton *button = new WPushButton( "Overwrite", window->footer() );
    button->clicked().connect( boost::bind( &AuxWindow::deleteAuxWindow, window ) );
    button->clicked().connect( boost::bind( &InterSpec::startStoreStateInDb, this, true, false, true, false ) );
    
    button = new WPushButton( "Create New", window->footer() );
    button->clicked().connect( boost::bind( &AuxWindow::deleteAuxWindow, window ) );
    button->clicked().connect( boost::bind( &InterSpec::startStoreStateInDb, this, true, true, false, false ) );
    
    button = new WPushButton( "Cancel", window->footer() );
    button->clicked().connect( boost::bind( &AuxWindow::deleteAuxWindow, window ) );
    window->centerWindow();
    window->show();
    
    window->rejectWhenEscapePressed();
    window->finished().connect( boost::bind( &AuxWindow::deleteAuxWindow, window ) );
  }else
  {
    startStoreStateInDb( true, true, true, false );
  }//if( m_currentStateID >= 0 ) / else
}//void startStoreTestStateInDb()
#endif //#if( INCLUDE_ANALYSIS_TEST_SUITE )


//Save the snapshot and ALSO the spectra.
void InterSpec::stateSave()
{
  if( m_currentStateID > 0 )
  {
    //TODO: Should check if can save?
    saveShieldingSourceModelToForegroundSpecMeas();
    startStoreStateInDb( false, false, false, false ); //save snapshot
  }else
  {
    //No currentStateID, so just save as new snapshot
    stateSaveAs();
  }//if( m_currentStateID > 0 ) / else
} //void stateSave()


//Copied from startStoreStateInDb()
//This is the new combined Save As method (snapshot/spectra)
void InterSpec::stateSaveAs()
{
  const bool forTesting = false;
    
  AuxWindow *window = new AuxWindow( "Store State As", (Wt::WFlags<AuxWindowProperties>(AuxWindowProperties::IsModal) | AuxWindowProperties::TabletNotFullScreen) );
  window->rejectWhenEscapePressed();
  window->finished().connect( boost::bind( &AuxWindow::deleteAuxWindow, window ) );
  window->setClosable( false );
  WGridLayout *layout = window->stretcher();
    
  WLineEdit *edit = new WLineEdit();
  edit->setEmptyText( "(Name to store under)" );
  WText *label = new WText( "Name" );
  layout->addWidget( label, 2, 0 );
  layout->addWidget( edit,  2, 1 );
    
  if( !!m_dataMeasurement && m_dataMeasurement->filename().size() )
      edit->setText( m_dataMeasurement->filename() );
    
  WTextArea *summary = new WTextArea();
  label = new WText( "Desc." );
  summary->setEmptyText( "(Optional description)" );
  layout->addWidget( label, 3, 0 );
  layout->addWidget( summary, 3, 1 );
  
  layout->setColumnStretch( 1, 1 );
  layout->setRowStretch( 3, 1 );
  
  label = new WText( "This will save the current app state to the database - to export<br/> as a separate file, use the &quot;Export File&quot; menu option" );
  label->setInline( false );
  label->setTextAlignment( Wt::AlignCenter );
  layout->addWidget( label, 4, 1 );
  
  WPushButton *closeButton = window->addCloseButtonToFooter("Cancel", false);
  closeButton->clicked().connect( boost::bind( &AuxWindow::deleteAuxWindow, window ) );
    
  WPushButton *save = new WPushButton( "Save" , window->footer() );
  save->setIcon( "InterSpec_resources/images/disk2.png" );
  
  save->clicked().connect( boost::bind( &InterSpec::stateSaveAsAction,
                                        this, edit, summary, window, forTesting ) );
    
  window->setMinimumSize(WLength(450), WLength(250));
    
  window->centerWindow();
  window->show();
}//void stateSaveAs()


//New method to save tag for snapshot
void InterSpec::stateSaveTag()
{
  AuxWindow *window = new AuxWindow( "Tag current state",
                  (Wt::WFlags<AuxWindowProperties>(AuxWindowProperties::IsModal) | AuxWindowProperties::TabletNotFullScreen) );
  window->rejectWhenEscapePressed();
  window->finished().connect( boost::bind( &AuxWindow::deleteAuxWindow, window ) );
  window->setClosable( false );
  window->disableCollapse();
  WGridLayout *layout = window->stretcher();
    
  WLineEdit *edit = new WLineEdit();
  if( !isMobile() )
    edit->setFocus(true);
  WText *label = new WText( "Name" );
  layout->addWidget( label, 2, 0 );
  layout->addWidget( edit,  2, 1 );
    
  layout->setColumnStretch( 1, 1 );
  layout->setRowStretch( 2, 1 );
  
  WPushButton *closeButton = window->addCloseButtonToFooter("Cancel", false);
  closeButton->clicked().connect( boost::bind( &AuxWindow::deleteAuxWindow, window ) );
  
  WPushButton *save = new WPushButton( "Tag" , window->footer() );
  //save->setIcon( "InterSpec_resources/images/disk2.png" );
    
  save->clicked().connect( boost::bind( &InterSpec::stateSaveTagAction,
                                         this, edit, window ) );
    
  window->setMinimumSize(WLength(450), WLength::Auto);
    
  window->centerWindow();
  window->show();
}//void stateSaveTag()


void InterSpec::stateSaveTagAction( WLineEdit *nameedit, AuxWindow *window )
{
  Dbo::ptr<UserState> state;
    
  if( m_currentStateID >= 0 )
  {
    try
    {
      DataBaseUtils::DbTransaction transaction( *m_sql );
      state = m_sql->session()->find<UserState>( "where id = ?" )
                               .bind( m_currentStateID );
      transaction.commit();
    }catch( std::exception &e )
    {
        cerr << "\nstartStoreStateInDb() caught: " << e.what() << endl;
    }//try / catch
  }//if( m_currentStateID >= 0 )
    
  //Save Snapshot/enviornment
  if( state )
    finishStoreStateInDb( nameedit, 0, 0, false, state );
  else
    passMessage( "You must first save a state before creating a snapshot.",
                 "", WarningWidget::WarningMsgHigh );
      
  //close window
  AuxWindow::deleteAuxWindow( window );
}//stateSaveTagAction()


//Action to Save As Snapshot
void InterSpec::stateSaveAsAction( WLineEdit *nameedit,
                                      WTextArea *descriptionarea,
                                      AuxWindow *window,
                                      const bool forTesting )
{
  //Need to remove the current foregorund/background/second from the file
  //  manager, and then re-add back in the SpecMeas so they will be saved to
  //  new database entries.  Otherwise saving the current state as, will create
  //  a new UserState that points to the current database entries for the
  //  SpecMeas
  for( int i = 0; i < 3; i++ )
  {
    std::shared_ptr<SpecMeas> m = measurment( SpecUtils::SpectrumType(i) );
    if( m )
    {
      m_fileManager->removeSpecMeas( m, false );
      m_fileManager->addFile( m->filename(), m );
      m->setModified();
    }
  }//for( int i = 0; i < 3; i++ )
  
  //Save Snapshot/enviornment
  finishStoreStateInDb( nameedit, descriptionarea, NULL, forTesting, Dbo::ptr<UserState>() );
    
  //close window
  AuxWindow::deleteAuxWindow(window);
}//stateSaveAsAction()



//Note: Used indirectly by new combined snapshot method stateSave()
void InterSpec::startStoreStateInDb( const bool forTesting,
                                          const bool asNewState,
                                          const bool allowOverWrite,
                                          const bool endOfSessionNoDelete )
{
  Dbo::ptr<UserState> state;
  
  if( m_currentStateID >= 0 && !asNewState )
  {
      //If saving a tag, make sure to save to the parent.  We never overwrite TAGS
      try
      {
          DataBaseUtils::DbTransaction transaction( *m_sql );
          Dbo::ptr<UserState> childState  = m_sql->session()->find<UserState>( "where id = ? AND SnapshotTagParent_id >= 0" )
          .bind( m_currentStateID );
          
          if (childState)
          {
              state = m_sql->session()->find<UserState>( "where id = ?" )
              .bind( childState.get()->snapshotTagParent.id() );
          }
          
          transaction.commit();
      }catch( std::exception &e )
      {
          cerr << "\nstartStoreStateInDb() caught: " << e.what() << endl;
      }//try / catch

    if (!state)
    {
        try
        {
            DataBaseUtils::DbTransaction transaction( *m_sql );
            state = m_sql->session()->find<UserState>( "where id = ?" )
                           .bind( m_currentStateID );
            transaction.commit();
        }catch( std::exception &e )
        {
            cerr << "\nstartStoreStateInDb() caught: " << e.what() << endl;
        }//try / catch
    } //!state
  }//if( m_currentStateID >= 0 )
  
  if( state )
  { //Save without dialog
      
    const bool writeProtected = state->isWriteProtected();
    
    if( allowOverWrite && writeProtected )
    {
      DataBaseUtils::DbTransaction transaction( *m_sql );
      UserState::removeWriteProtection( state, m_sql->session() );
      transaction.commit();
    }//if( allowOverWrite && writeProtected )
    
      if (endOfSessionNoDelete)
      {
          DataBaseUtils::DbTransaction transaction( *m_sql );
          state.modify()->stateType = UserState::kEndOfSessionHEAD;
          transaction.commit();
      }
      
    try
    {
      saveStateToDb( state );
    }catch( std::exception &e )
    {
      passMessage( e.what(), "", WarningWidget::WarningMsgHigh );
    }//try / catch
    
    if( writeProtected )
    {
      DataBaseUtils::DbTransaction transaction( *m_sql );
      UserState::makeWriteProtected( state, m_sql->session() );
      transaction.commit();
    }//if( writeProtected )
    
    
    passMessage( "Saved state '" + state->name + "'", "",
                 WarningWidget::WarningMsgSave );
    return;
  }//if( state )
  
  AuxWindow *window = new AuxWindow( "Create Snapshot",
<<<<<<< HEAD
                                    (Wt::WFlags<AuxWindowProperties>(AuxWindowProperties::IsAlwaysModal)
                                      | AuxWindowProperties::TabletModal
=======
                                    (Wt::WFlags<AuxWindowProperties>(AuxWindowProperties::IsModal)
                                      | AuxWindowProperties::TabletNotFullScreen
>>>>>>> ccc1f3ac
                                      | AuxWindowProperties::DisableCollapse) );
  window->rejectWhenEscapePressed();
  window->finished().connect( boost::bind( &AuxWindow::deleteAuxWindow, window ) );
  window->setClosable( false );
  WGridLayout *layout = window->stretcher();
  WLineEdit *edit = new WLineEdit();
  edit->setEmptyText( "(Name to store under)" );
  WText *label = new WText( "Name" );
  layout->addWidget( label, 0, 0 );
  layout->addWidget( edit,  0, 1 );
  
  if( !!m_dataMeasurement && m_dataMeasurement->filename().size() )
    edit->setText( m_dataMeasurement->filename() );
  
  WTextArea *summary = new WTextArea();
  label = new WText( "Desc." );
  summary->setEmptyText( "(Optional description)" );
  layout->addWidget( label, 1, 0 );
  layout->addWidget( summary, 1, 1 );
  layout->setColumnStretch( 1, 1 );
  layout->setRowStretch( 1, 1 );
  
  
  WPushButton *closeButton = window->addCloseButtonToFooter("Cancel", false);
  closeButton->clicked().connect( boost::bind( &AuxWindow::deleteAuxWindow, window ) );

  WPushButton *save = new WPushButton( "Create" , window->footer() );
  save->setIcon( "InterSpec_resources/images/disk2.png" );
  
  save->clicked().connect( boost::bind( &InterSpec::finishStoreStateInDb,
                                       this, edit, summary, window, forTesting, Wt::Dbo::ptr<UserState>() ) );

  window->setMinimumSize(WLength(450), WLength(250));
  
  window->centerWindow();
  window->show();
}//void InterSpec::startStoreStateInDb()


//Deprecated - no longer used
void InterSpec::browseDatabaseStates( bool allowTests )
{
  new DbStateBrowser( this, allowTests );
}//void InterSpec::browseDatabaseStates()
#endif //#if( USE_DB_TO_STORE_SPECTRA )


#if( USE_DB_TO_STORE_SPECTRA && INCLUDE_ANALYSIS_TEST_SUITE )
void InterSpec::startStateTester()
{
  new SpectrumViewerTesterWindow( this );
}//void startStateTester()
#endif  //#if( INCLUDE_ANALYSIS_TEST_SUITE )




void InterSpec::addFileMenu( WWidget *parent, const bool isAppTitlebar )
{
  if( m_fileMenuPopup )
    return;

  const bool mobile = isMobile();
  const bool showToolTips = InterSpecUser::preferenceValue<bool>( "ShowTooltips", this );
  
  PopupDivMenu *parentMenu = dynamic_cast<PopupDivMenu *>( parent );
  WContainerWidget *menuDiv = dynamic_cast<WContainerWidget *>( parent );
  if( !parentMenu && !menuDiv )
    throw runtime_error( "InterSpec::addFileMenu(): parent passed in must"
                         " be a PopupDivMenu  or WContainerWidget" );

  string menuname = isAppTitlebar ? "File" : "InterSpec";
#if( !defined(__APPLE__) && USING_ELECTRON_NATIVE_MENU )
  menuname = "File";
#else
  if( mobile )
    menuname = "Spectra";
#endif
  
  if( menuDiv )
  {
    WPushButton *button = new WPushButton( menuname, menuDiv );
    button->addStyleClass( "MenuLabel" );
    m_fileMenuPopup = new PopupDivMenu( button, PopupDivMenu::AppLevelMenu );
    
//    button = new WPushButton( "Spectrum", menuDiv );
//    button->addStyleClass( "MenuLabel" );
//    m_fileMenuPopup = new PopupDivMenu( button, PopupDivMenu::AppLevelMenu );
  }else
  {
    m_fileMenuPopup = parentMenu->addPopupMenuItem( menuname );
//    m_fileMenuPopup = parentMenu->addPopupMenuItem( "Spectrum" );
  }//if( menuDiv ) / else

  PopupDivMenuItem *item = (PopupDivMenuItem *)0;
  
#if( defined(__APPLE__) && USING_ELECTRON_NATIVE_MENU )
  PopupDivMenuItem *aboutitem = m_fileMenuPopup->createAboutThisAppItem();
  
  if( aboutitem )
    aboutitem->triggered().connect( boost::bind( &InterSpec::showLicenseAndDisclaimersWindow, this, false, std::function<void()>{} ) );
  
  m_fileMenuPopup->addSeparator();
  m_fileMenuPopup->addRoleMenuItem( PopupDivMenu::MenuRole::Hide );
  m_fileMenuPopup->addRoleMenuItem( PopupDivMenu::MenuRole::HideOthers );
  m_fileMenuPopup->addRoleMenuItem( PopupDivMenu::MenuRole::UnHide );
  m_fileMenuPopup->addRoleMenuItem( PopupDivMenu::MenuRole::Front );
  m_fileMenuPopup->addSeparator();
#elif( BUILD_AS_OSX_APP )
  if( InterSpecApp::isPrimaryWindowInstance() )
  {
    item = m_fileMenuPopup->addMenuItem( "About InterSpec" );
    item->triggered().connect( boost::bind( &InterSpec::showLicenseAndDisclaimersWindow, this, false, std::function<void()>{} ) );
    m_fileMenuPopup->addSeparator();  //doesnt seem to be showing up for some reason... owe well.
  }//if( InterSpecApp::isPrimaryWindowInstance() )
#endif
  
  
#if( USE_DB_TO_STORE_SPECTRA )
  //  item = m_fileMenuPopup->addMenuItem( "Test Serialization" );
  //  item->triggered().connect( this, &InterSpec::testLoadSaveState );
  
  //----temporary
  //    PopupDivMenu *backupmenu = m_fileMenuPopup->addPopupMenuItem( "Backup", "InterSpec_resources/images/database_go.png" );
  
  //    m_fileMenuPopup->addSeparator();
  
  if( m_fileManager )
  {
    if( mobile )
    {
      item = m_fileMenuPopup->addMenuItem( "Open File..." );
      item->triggered().connect( boost::bind ( &SpecMeasManager::startQuickUpload, m_fileManager ) );
      
      item = m_fileMenuPopup->addMenuItem( "Loaded Spectra..." );
      item->triggered().connect( this, &InterSpec::showCompactFileManagerWindow );
    }//if( mobile )
    
    
    item = m_fileMenuPopup->addMenuItem( "Manager...", "InterSpec_resources/images/file_manager_small.png" );
    HelpSystem::attachToolTipOn(item, "Manage loaded spectra", showToolTips );
    
    item->triggered().connect( m_fileManager, &SpecMeasManager::startSpectrumManager );
    
    m_fileMenuPopup->addSeparator();
    
    const char *save_txt = "Store";           //"Save"
    const char *save_as_txt = "Store As...";  //"Save As..."
    const char *tag_txt = "Tag...";
    
    // --- new save menu ---
    m_saveState = m_fileMenuPopup->addMenuItem( save_txt );
    m_saveState->triggered().connect( boost::bind( &InterSpec::stateSave, this ) );
    HelpSystem::attachToolTipOn(m_saveState, "Saves the current app state to InterSpecs database", showToolTips );
    
    
    // --- new save as menu ---
    m_saveStateAs = m_fileMenuPopup->addMenuItem( save_as_txt );
    m_saveStateAs->triggered().connect( boost::bind( &InterSpec::stateSaveAs, this ) );
    HelpSystem::attachToolTipOn(m_saveStateAs, "Saves the current app state to a new listing in InterSpecs database", showToolTips );
    m_saveStateAs->setDisabled( true );
    
    // --- new save tag menu ---
    m_createTag = m_fileMenuPopup->addMenuItem( tag_txt , "InterSpec_resources/images/stop_time_small.png");
    m_createTag->triggered().connect( boost::bind(&InterSpec::stateSaveTag, this ));
    
    HelpSystem::attachToolTipOn(m_createTag, "Tags the current Interspec state so you "
                                "can revert to at a later time.  When loading an app state, "
                                "you can choose either the most recent save, or select past tagged versions.", showToolTips );
    
    m_fileMenuPopup->addSeparator();
    
    item = m_fileMenuPopup->addMenuItem( "Previous..." , "InterSpec_resources/images/db_small.png");
    item->triggered().connect( boost::bind( &SpecMeasManager::browseDatabaseSpectrumFiles,
                                            m_fileManager,
                                            SpecUtils::SpectrumType::Foreground ) );
    HelpSystem::attachToolTipOn(item, "Opens previously saved states", showToolTips );
    
    m_fileMenuPopup->addSeparator();
  }//if( m_fileManager )
#endif  //USE_DB_TO_STORE_SPECTRA


  item = m_fileMenuPopup->addMenuItem( "Clear Session..." );
  item->triggered().connect( this, &InterSpec::startClearSession );
  HelpSystem::attachToolTipOn(item, "Starts a clean application state with no spectra loaded", showToolTips );
  m_fileMenuPopup->addSeparator();
  
  
  PopupDivMenu *subPopup = 0;

  subPopup = m_fileMenuPopup->addPopupMenuItem( "Samples" );
  
  const string docroot = wApp->docRoot();
  
  item = subPopup->addMenuItem( "Ba-133 (16k channel)" );
  item->triggered().connect( boost::bind( &SpecMeasManager::loadFromFileSystem, m_fileManager,
                                         SpecUtils::append_path(docroot, "example_spectra/ba133_source_640s_20100317.n42"),
                                         SpecUtils::SpectrumType::Foreground, SpecUtils::ParserType::N42_2006 ) );
  if( mobile )
    item = subPopup->addMenuItem( "Passthrough (16k channel)" );
  else
    item = subPopup->addMenuItem( "Passthrough (16k bin ICD1, 8 det., 133 samples)" );
  item->triggered().connect( boost::bind( &SpecMeasManager::loadFromFileSystem, m_fileManager,
                                         SpecUtils::append_path(docroot, "example_spectra/passthrough.n42"),
                                         SpecUtils::SpectrumType::Foreground, SpecUtils::ParserType::N42_2006 ) );
  
  item = subPopup->addMenuItem( "Background (16k bin N42)" );
  item->triggered().connect( boost::bind( &SpecMeasManager::loadFromFileSystem, m_fileManager,
                                         SpecUtils::append_path(docroot, "example_spectra/background_20100317.n42"),
                                         SpecUtils::SpectrumType::Background, SpecUtils::ParserType::N42_2006 ) );
  //If its a mobile device, we'll give a few more spectra to play with
  if( mobile )
  {
    item = subPopup->addMenuItem( "Ba-133 (Low Res, No Calib)" );
    item->triggered().connect( boost::bind( &SpecMeasManager::loadFromFileSystem, m_fileManager,
                                           SpecUtils::append_path(docroot, "example_spectra/Ba133LowResNoCalib.spe"),
                                           SpecUtils::SpectrumType::Foreground, SpecUtils::ParserType::SpeIaea ) );
    
    item = subPopup->addMenuItem( "Co-60 (Low Res, No Calib)" );
    item->triggered().connect( boost::bind( &SpecMeasManager::loadFromFileSystem, m_fileManager,
                                           SpecUtils::append_path(docroot, "example_spectra/Co60LowResNoCalib.spe"),
                                           SpecUtils::SpectrumType::Foreground, SpecUtils::ParserType::SpeIaea ) );
    
    item = subPopup->addMenuItem( "Cs-137 (Low Res, No Calib)" );
    item->triggered().connect( boost::bind( &SpecMeasManager::loadFromFileSystem, m_fileManager,
                                           SpecUtils::append_path(docroot, "example_spectra/Cs137LowResNoCalib.spe"),
                                           SpecUtils::SpectrumType::Foreground, SpecUtils::ParserType::SpeIaea ) );
    item = subPopup->addMenuItem( "Th-232 (Low Res, No Calib)" );
    item->triggered().connect( boost::bind( &SpecMeasManager::loadFromFileSystem, m_fileManager,
                                           SpecUtils::append_path(docroot, "example_spectra/Th232LowResNoCalib.spe"),
                                           SpecUtils::SpectrumType::Foreground, SpecUtils::ParserType::SpeIaea ) );
  }//if( mobile )
  
  
  if( isSupportFile() && !mobile )
  {
    string tip = "Creates a dialog to browse for a spectrum file on your file system.";
    if( !mobile )
      tip += " Drag and drop the file directly into the app window as a quicker alternative.";
    
    item = m_fileMenuPopup->addMenuItem( "Open File..." );
    HelpSystem::attachToolTipOn( item, tip, showToolTips );
    item->triggered().connect( boost::bind ( &SpecMeasManager::startQuickUpload, m_fileManager ) );
  } //!isSupportFile
  

#if( USE_SAVEAS_FROM_MENU )
  if( isSupportFile() )
  {
    //only display when not on desktop.
    m_downloadMenu = m_fileMenuPopup->addPopupMenuItem( "Export File" );
    
    for( SpecUtils::SpectrumType i = SpecUtils::SpectrumType(0);
         i <= SpecUtils::SpectrumType::Background;
         i = SpecUtils::SpectrumType(static_cast<int>(i)+1) )
    {
      m_downloadMenus[static_cast<int>(i)] = m_downloadMenu->addPopupMenuItem( descriptionText( i ) );
      
      for( SpecUtils::SaveSpectrumAsType j = SpecUtils::SaveSpectrumAsType(0);
          j < SpecUtils::SaveSpectrumAsType::NumTypes;
          j = SpecUtils::SaveSpectrumAsType(static_cast<int>(j)+1) )
      {
        const string desc = descriptionText( j );
        item = m_downloadMenus[static_cast<int>(i)]->addMenuItem( desc + " File" );
        DownloadCurrentSpectrumResource *resource
                     = new DownloadCurrentSpectrumResource( i, j, this, item );
        
#if( USE_OSX_NATIVE_MENU || USING_ELECTRON_NATIVE_MENU )
        //If were using OS X native menus, we obviously cant relly on the
        //  browser responding to a click on an anchor; we also cant click the
        //  link of the PopupDivMenuItem itself in javascript, or we get a
        //  cycle of the server telling the browser to click the link again,
        //  each time it tells it to do it in javascript.  So we will introduce
        //  a false menu item that will actually have the URL of the download
        //  associated with its anchor, and not connect any server side
        //  triggered() events to it, thus breaking the infiinite cycle - blarg.
        PopupDivMenuItem *fakeitem = new PopupDivMenuItem( "", "" );
        m_downloadMenus[static_cast<int>(i)]->WPopupMenu::addItem( fakeitem );
        fakeitem->setLink( WLink( resource ) );
        fakeitem->setLinkTarget( TargetNewWindow );

        if( fakeitem->anchor() )
        {
          const string jsclick = "try{document.getElementById('"
                                 + fakeitem->anchor()->id()
                                 + "').click();}catch(e){}";
          item->triggered().connect( boost::bind( &WApplication::doJavaScript, wApp, jsclick, true ) );
        }else
        {
          cerr << "Unexpected error accessing the anchor for file downloading" << endl;
        }
#else
        item->setLink( WLink( resource ) );
        item->setLinkTarget( TargetNewWindow );
#endif
        
        const char *tooltip = nullptr;
        switch( j )
        {
          case SpecUtils::SaveSpectrumAsType::Txt:
            tooltip = "A space delimited file will be created with a header of"
                      " things like live time, followed by three columns"
                      " (channel number, lower channel energy, counts). Each"
                      " record in the file will be sequentially recorded with"
                      " three line breaks between records.";
            break;
            
          case SpecUtils::SaveSpectrumAsType::Csv:
            tooltip = "A comma delimietd file will be created with a channel"
                      " lower energy and a counts column.  All records in the"
                      " current spectrum file will be written sequentially,"
                      " with an extra line break and &quot;<b>Energy, Data</b>"
                      "&quot; header between subsequent records.";
            break;
            
          case SpecUtils::SaveSpectrumAsType::Pcf:
            tooltip = "A binary PCF file will be created which contains all"
                      " records of the current file.";
            break;
            
          case SpecUtils::SaveSpectrumAsType::N42_2006:
            tooltip = "A simple spectromiter style 2006 N42 XML file will be"
                      " produced which contains all records in the current file.";
            break;
            
          case SpecUtils::SaveSpectrumAsType::N42_2012:
            tooltip = "A 2012 N42 XML document will be produced which contains"
                      " all samples of the current spectrum file, as well as"
                      " some additional <code>InterSpec</code> information"
                      " such as the identified peaks and detector response.";
            break;
            
          case SpecUtils::SaveSpectrumAsType::Chn:
            tooltip = "A binary integer CHN file will be produced containing a"
                      " single spectrum matching what is currently shown.";
            break;
            
          case SpecUtils::SaveSpectrumAsType::SpcBinaryInt:
            tooltip = "A binary floating point SPC file will be produced containing a"
                      " single spectrum matching what is currently shown.";
            break;
           
          case SpecUtils::SaveSpectrumAsType::SpcBinaryFloat:
            tooltip = "A binary integer SPC file will be produced containing a"
                      " single spectrum matching what is currently shown.";
            break;
            
          case SpecUtils::SaveSpectrumAsType::SpcAscii:
            tooltip = "A ascii based SPC file will be produced containing a"
                      " single spectrum matching what is currently shown.";
            break;
          
          case SpecUtils::SaveSpectrumAsType::ExploraniumGr130v0:
            tooltip = "A binary Exploranium GR130 file will be produced with"
                      " each record (spectrum) containing 256 channels.";
            break;
            
          case SpecUtils::SaveSpectrumAsType::ExploraniumGr135v2:
            tooltip = "A binary Exploranium GR135v2 file (includes neutron info)"
                      " will be produced with each record (spectrum) containing"
                      " 1024 channels.";
            break;
          
          case SpecUtils::SaveSpectrumAsType::SpeIaea:
            tooltip = "A ASCII based standard file format that will contain a"
                      " single spectrum only.";
            break;
            
          case SpecUtils::SaveSpectrumAsType::Cnf:
            tooltip = "A binary Canberra file format that contains only a single spectrum.";
            break;
            
          case SpecUtils::SaveSpectrumAsType::Tka:
            tooltip = "A text based format that provides real time and channel counts only.";
            break;
            
#if( SpecUtils_ENABLE_D3_CHART )
          case SpecUtils::SaveSpectrumAsType::HtmlD3:
            tooltip = "An HTML file using D3.js to generate a spectrum chart"
                          " that you can optionally interact with and view offline.";
            break;
#endif //#if( SpecUtils_ENABLE_D3_CHART )
           case SpecUtils::SaveSpectrumAsType::NumTypes:
            break;
        }//switch( j )
        
        assert( tooltip );
        
        const bool showInstantly = true;
        if( tooltip )
          HelpSystem::attachToolTipOn( item, tooltip, showInstantly,
                                      HelpSystem::ToolTipPosition::Right );
      }//for( loop over file types )
      
      m_downloadMenus[static_cast<int>(i)]->disable();
      if( m_downloadMenus[static_cast<int>(i)]->parentItem() )
        m_downloadMenu->setItemHidden( m_downloadMenus[static_cast<int>(i)]->parentItem(), true );
    }//for( loop over spectrums )
    
    m_fileMenuPopup->setItemHidden(m_downloadMenu->parentItem(),true); //set as hidden first, will be visible when spectrum is added
  } //!mobile
#elif( IOS )
  PopupDivMenuItem *exportFile = m_fileMenuPopup->addMenuItem( "Export Spectrum..." );
  exportFile->triggered().connect( this, &InterSpec::exportSpecFile );
#else
if (isSupportFile())
{
  item = m_fileMenuPopup->addMenuItem( "Export" );
  item->triggered().connect( m_fileManager, &SpecMeasManager::displayQuickSaveAsDialog );
}//isSupportFile()
    
#endif //#if( USE_SAVEAS_FROM_MENU )
  

  
#if( USE_DB_TO_STORE_SPECTRA )
  assert( !m_fileManager || m_saveStateAs );
  assert( !m_fileManager || m_saveState );
#endif //#if( USE_DB_TO_STORE_SPECTRA )
  
  
#if( INCLUDE_ANALYSIS_TEST_SUITE )
  m_fileMenuPopup->addSeparator();
  PopupDivMenu* testing = m_fileMenuPopup->addPopupMenuItem( "Testing" , "InterSpec_resources/images/testing.png");
  item = testing->addMenuItem( "Store App Test State..." );
  item->triggered().connect( boost::bind( &InterSpec::startStoreTestStateInDb, this ) );
  HelpSystem::attachToolTipOn(item,"Stores app state as part of the automated test suite", showToolTips );
  
  item = testing->addMenuItem( "Restore App Test State..." );
  item->triggered().connect( boost::bind(&InterSpec::browseDatabaseStates, this, true) );
  HelpSystem::attachToolTipOn(item, "Restores InterSpec to a previously stored state.", showToolTips );
  
  item = testing->addMenuItem( "Load N42 Test State..." );
  item->triggered().connect( boost::bind(&InterSpec::startN42TestStates, this) );
  HelpSystem::attachToolTipOn(item, "Loads a InterSpec specific variant of a "
                                    "2012 N42 file that contains Foreground, "
                                    "Background, User Settings, and Shielding/"
                                    "Source model.", showToolTips );
  
  item = testing->addMenuItem( "Show Testing Widget..." );
  item->triggered().connect( boost::bind(&InterSpec::startStateTester, this ) );
#endif //#if( INCLUDE_ANALYSIS_TEST_SUITE )


#if(USE_OSX_NATIVE_MENU )
    //Add a separtor before Quit InterSpec
    m_fileMenuPopup->addSeparator();
#endif

#if( BUILD_AS_ELECTRON_APP )
  if( InterSpecApp::isPrimaryWindowInstance() )
  {
#if( USING_ELECTRON_NATIVE_MENU )
  m_fileMenuPopup->addSeparator();
  m_fileMenuPopup->addRoleMenuItem( PopupDivMenu::MenuRole::Quit );
#elif( BUILD_AS_ELECTRON_APP )
  m_fileMenuPopup->addSeparator();
  PopupDivMenuItem *exitItem = m_fileMenuPopup->addMenuItem( "Exit" );
  //exitItem->triggered().connect( "function(){ $(window).data('ElectronWindow').close(); }" );
  exitItem->triggered().connect( std::bind( []{
    wApp->doJavaScript( "$(window).data('ElectronWindow').close();" );
  }) );
#endif
  }//if( InterSpecApp::isPrimaryWindowInstance() )
#endif // BUILD_AS_ELECTRON_APP
} // void InterSpec::addFileMenu( WContainerWidget *menuDiv, bool show_examples )


bool InterSpec::toolTabsVisible() const
{
  return m_toolsTabs;
}

void InterSpec::addToolsTabToMenuItems()
{
  if( !m_toolsMenuPopup )
    return;
  
  if( m_tabToolsMenuItems[static_cast<int>(ToolTabMenuItems::RefPhotopeaks)] )
    return;
  
  bool showToolTips = false;
  
  try
  {
    showToolTips = InterSpecUser::preferenceValue<bool>( "ShowTooltips", this );
  }catch(...)
  {
  }
  
  const int index_offest = isMobile() ? 1 : 0;
  
  Wt::WMenuItem *item = nullptr;
  const char *tooltip = nullptr, *icon = nullptr;
  
  icon = "InterSpec_resources/images/reflines.svg";
  item = m_toolsMenuPopup->insertMenuItem( index_offest + 0, GammaLinesTabTitle, icon , true );
  item->triggered().connect( boost::bind( &InterSpec::showGammaLinesWindow, this ) );
  tooltip = "Allows user to display x-rays and/or gammas from elements, isotopes, or nuclear reactions."
            " Also provides user with a shortcut to change detector and account for shielding.";
  HelpSystem::attachToolTipOn( item, tooltip, showToolTips );
  m_tabToolsMenuItems[static_cast<int>(ToolTabMenuItems::RefPhotopeaks)] = item;
  
  icon = "InterSpec_resources/images/peakmanager.svg";
  item = m_toolsMenuPopup->insertMenuItem( index_offest + 1, PeakInfoTabTitle, icon, true );
  item->triggered().connect( this, &InterSpec::showPeakInfoWindow );
  tooltip = "Provides shortcuts to search for and identify peaks. Displays parameters of all fit peaks in a sortable table.";
  HelpSystem::attachToolTipOn( item, tooltip, showToolTips );
  m_tabToolsMenuItems[static_cast<int>(ToolTabMenuItems::PeakManager)] = item;
  
  icon = "InterSpec_resources/images/calibrate.svg";
  item = m_toolsMenuPopup->insertMenuItem( index_offest + 2, CalibrationTabTitle, icon, true );
  item->triggered().connect( this, &InterSpec::showEnergyCalWindow );
  tooltip = "Allows user to modify or fit for offset, linear, or quadratic energy calibration terms,"
            " as well as edit non-linear deviation pairs.<br />"
            "Energy calibration can also be done graphically by right-click dragging the spectrum from original to modified energy"
            " (e.g., drag the data peak to the appropriate reference line).";
  HelpSystem::attachToolTipOn( item, tooltip, showToolTips );
  m_tabToolsMenuItems[static_cast<int>(ToolTabMenuItems::EnergyCal)] = item;
  
  icon = "InterSpec_resources/images/magnifier_black.svg";
  item = m_toolsMenuPopup->insertMenuItem( index_offest + 3, NuclideSearchTabTitle, icon, true );
  item->triggered().connect( this, &InterSpec::showNuclideSearchWindow);
  tooltip = "Search for nuclides with constraints on energy, branching ratio, and half life.";
  HelpSystem::attachToolTipOn( item, tooltip, showToolTips );
  m_tabToolsMenuItems[static_cast<int>(ToolTabMenuItems::NuclideSearch)] = item;

  
  icon = "InterSpec_resources/images/auto_peak_search.svg";
  item = m_toolsMenuPopup->insertMenuItem( index_offest + 4, "Auto Peak Search", icon, true );
  item->triggered().connect( boost::bind( &PeakSearchGuiUtils::automated_search_for_peaks, this, true ) );
  m_tabToolsMenuItems[static_cast<int>(ToolTabMenuItems::AutoPeakSearch)] = item;
  
  
  item = m_toolsMenuPopup->addSeparatorAt( index_offest + 5 );
  
  m_tabToolsMenuItems[static_cast<int>(ToolTabMenuItems::Seperator)] = item;
}//void addToolsTabToMenuItems()


void InterSpec::removeToolsTabToMenuItems()
{
  if( !m_toolsMenuPopup )
    return;
  
  for( int i = 0; i < static_cast<int>(ToolTabMenuItems::NumItems); ++i )
  {
    if( !m_tabToolsMenuItems[i] )
      continue;
 
    if( m_tabToolsMenuItems[i]->isSeparator() )
      m_toolsMenuPopup->removeSeperator( m_tabToolsMenuItems[i] );
    
    delete m_tabToolsMenuItems[i];
    m_tabToolsMenuItems[i] = nullptr;
  }
  
}//void removeToolsTabToMenuItems()


void InterSpec::setToolTabsVisible( bool showToolTabs )
{
#if( USE_CSS_FLEX_LAYOUT )
  if( m_toolsTabs->isVisible() == showToolTabs )
    return;
#else
  if( static_cast<bool>(m_toolsTabs) == showToolTabs )
    return;
#endif
  
  m_toolTabsVisibleItems[0]->setHidden( showToolTabs );
  m_toolTabsVisibleItems[1]->setHidden( !showToolTabs );
  
  if( showToolTabs )
    removeToolsTabToMenuItems();
  else
    addToolsTabToMenuItems();

#if( USE_CSS_FLEX_LAYOUT )
  m_toolsTabs->setHidden( !showToolTabs );
  m_toolsResizer->setHidden( !showToolTabs );
#else
  
  const int layoutVertSpacing = isMobile() ? 10 : 5;
  
  if( showToolTabs )
  { //We are showing the tool tabs
    if( m_menuDiv )
      m_layout->removeWidget( m_menuDiv );
  
    m_layout->removeWidget( m_charts );
    m_layout->clear();
    
    //We have to completely replace m_layout or else the vertical spacing
    //  changes wont quite trigger.  Prob a Wt bug, so should investigate again
    //  if we ever upgrade Wt.
    delete m_layout;
    m_layout = new WGridLayout();
    m_layout->setContentsMargins( 0, 0, 0, 0 );
    m_layout->setHorizontalSpacing( 0 );
    setLayout( m_layout );
    
    if( m_peakInfoWindow )
    {
      m_peakInfoWindow->contents()->removeWidget( m_peakInfoDisplay );
      delete m_peakInfoWindow;
      m_peakInfoWindow = NULL;
    }//if( m_peakInfoWindow )
    
    string refNucXmlState;
    if( m_referencePhotopeakLines
        && (!m_referencePhotopeakLines->currentlyShowingNuclide().empty()
             || m_referencePhotopeakLines->persistedNuclides().size()) )
    {
      m_referencePhotopeakLines->serialize( refNucXmlState );
    }
    
    closeGammaLinesWindow();
    
    if( m_energyCalWindow )
    {
      m_energyCalWindow->stretcher()->removeWidget( m_energyCalTool );
      delete m_energyCalWindow;
      m_energyCalWindow = nullptr;
    }//if( m_energyCalWindow )
    
    m_toolsTabs = new WTabWidget();
    //m_toolsTabs->addStyleClass( "ToolsTabs" );
    
    CompactFileManager *compact = new CompactFileManager( m_fileManager, this, CompactFileManager::LeftToRight );
    m_toolsTabs->addTab( compact, FileTabTitle, TabLoadPolicy );
    
#if( USE_SPECTRUM_CHART_D3 )
    m_spectrum->yAxisScaled().connect( boost::bind( &CompactFileManager::handleSpectrumScale, compact, _1, _2 ) );
#endif
    
    //WMenuItem * peakManTab =
    m_toolsTabs->addTab( m_peakInfoDisplay, PeakInfoTabTitle, TabLoadPolicy );
//    const char *tooltip = "Displays parameters of all identified peaks in a sortable table.";
//    HelpSystem::attachToolTipOn( peakManTab, tooltip, showToolTips, HelpSystem::ToolTipPosition::Top );
    
    if( m_referencePhotopeakLines )
    {
      m_referencePhotopeakLines->clearAllLines();
      delete m_referencePhotopeakLines;
    }
      
    if( m_referencePhotopeakLinesWindow )
      delete m_referencePhotopeakLinesWindow;
    m_referencePhotopeakLinesWindow = NULL;
      
    m_referencePhotopeakLines = new ReferencePhotopeakDisplay( m_spectrum,
                                              m_materialDB.get(),
                                              m_shieldingSuggestion,
                                              this );
    setReferenceLineColors( nullptr );
    
    //PreLoading is necessary on the m_referencePhotopeakLines widget, so that the
    //  "Isotope Search" widget will work properly when a nuclide is clicked
    //  on to display its photpeaks
    //XXX In Wt 3.3.4 at least, the contents of m_referencePhotopeakLines
    //  are not actually loaded to the client until the tab is clicked, and I
    //  cant seem to get this to actually happen.
    //WMenuItem *refPhotoTab =
    m_toolsTabs->addTab( m_referencePhotopeakLines, GammaLinesTabTitle, TabLoadPolicy );
      
//      const char *tooltip = "Allows user to display x-rays and/or gammas from "
//                            "elements, isotopes, or nuclear reactions. Also "
//                            "provides user with a shortcut to change detector "
//                            "and account for shielding.";
//      HelpSystem::attachToolTipOn( refPhotoTab, tooltip, showToolTips, HelpSystem::ToolTipPosition::Top );
      
    m_toolsTabs->currentChanged().connect( this, &InterSpec::handleToolTabChanged );
    
    m_energyCalTool->setWideLayout();
    m_toolsTabs->addTab( m_energyCalTool, CalibrationTabTitle, TabLoadPolicy );
    
    m_toolsLayout = new WGridLayout();
    m_toolsLayout->setContentsMargins( 0, 0, 0, 0 );
    m_toolsLayout->setVerticalSpacing( 0 );
    m_toolsLayout->setHorizontalSpacing( 0 );
    m_toolsLayout->addWidget( m_toolsTabs, 0, 0 );
    
    int row = 0;
    if( m_menuDiv )
      m_layout->addWidget( m_menuDiv,  row++, 0 );
    
    m_layout->addWidget( m_charts, row, 0 );
    m_layout->setRowResizable( row, true );
    m_layout->setRowStretch( row, 1 );
    
    m_layout->setVerticalSpacing( layoutVertSpacing );
    if( m_menuDiv && !m_menuDiv->isHidden() )  //get rid of a small amount of space between the menu bar and the chart
      m_charts->setMargin( -layoutVertSpacing, Wt::Top );
    
    //Without using the wrapper below, the tabs widget will change height, even
    //  if it is explicitly set, when different tabs are clicked (unless a
    //  manual resize is performed by the user first)
    //m_layout->addLayout( toolsLayout,   ++row, 0 );
    WContainerWidget *toolsWrapper = new WContainerWidget();
    toolsWrapper->setLayout( m_toolsLayout );
    toolsWrapper->setHeight( 245 );
    m_layout->addWidget( toolsWrapper, ++row, 0 );
    m_layout->setRowStretch( row, 0 );
    
    if( m_nuclideSearchWindow )
    {
      m_nuclideSearch->clearSearchEnergiesOnClient();
      m_nuclideSearchWindow->stretcher()->removeWidget( m_nuclideSearch );
      delete m_nuclideSearchWindow;
      m_nuclideSearchWindow = 0;
    }//if( m_nuclideSearchWindow )
    
    assert( !m_nuclideSearchContainer );
    
    m_nuclideSearchContainer = new WContainerWidget();
    WGridLayout *isoSearchLayout = new WGridLayout();
    m_nuclideSearchContainer->setLayout( isoSearchLayout );
    isoSearchLayout->setContentsMargins( 0, 0, 0, 0 );
    isoSearchLayout->addWidget( m_nuclideSearch, 0, 0 );
    m_nuclideSearchContainer->setMargin( 0 );
    m_nuclideSearchContainer->setPadding( 0 );
    isoSearchLayout->setRowStretch( 0, 1 );
    isoSearchLayout->setColumnStretch( 0, 1 );
    
    //WMenuItem *nuclideTab =
    m_toolsTabs->addTab( m_nuclideSearchContainer, NuclideSearchTabTitle, TabLoadPolicy );
//    const char *tooltip = "Search for nuclides with constraints on energy, "
//                          "branching ratio, and half life.";
//    HelpSystem::attachToolTipOn( nuclideTab, tooltip, showToolTips, HelpSystem::ToolTipPosition::Top );
    
    //nuclideTab->setIcon("InterSpec_resources/images/magnifier.png");
//    if( m_nuclideSearch )
//      m_nuclideSearch->loadSearchEnergiesToClient();
    
    //Make sure the current tab is the peak info display
    m_toolsTabs->setCurrentWidget( m_peakInfoDisplay );
    
    if( m_referencePhotopeakLines && refNucXmlState.size() )
      m_referencePhotopeakLines->deSerialize( refNucXmlState );
  }else
  {
    //We are hiding the tool tabs
    m_layout->removeWidget( m_charts );
    
    if( m_menuDiv )
      m_layout->removeWidget( m_menuDiv );
    m_toolsTabs->removeTab( m_peakInfoDisplay );
    m_toolsTabs->removeTab( m_energyCalTool );
    
    m_nuclideSearch->clearSearchEnergiesOnClient();
    m_nuclideSearchContainer->layout()->removeWidget( m_nuclideSearch );
    m_toolsTabs->removeTab( m_nuclideSearchContainer );
    delete m_nuclideSearchContainer;
    m_nuclideSearchContainer = nullptr;
    
    if( m_referencePhotopeakLines )
      m_referencePhotopeakLines->clearAllLines();
    
    m_toolsTabs = nullptr;
    
    if( !m_referencePhotopeakLinesWindow )
      m_referencePhotopeakLines = nullptr;
    m_toolsLayout = nullptr;
    
    m_layout->clear();
    
    //We have to completely replace m_layout or else the vertical spacing
    //  changes wont quite trigger.  Prob a Wt bug, so should investigate again
    //  if we ever upgrade Wt.
    //delete m_layout;
    m_layout = new WGridLayout();
    m_layout->setContentsMargins( 0, 0, 0, 0 );
    m_layout->setHorizontalSpacing( 0 );
    setLayout( m_layout );
    
    int row = -1;
    if( m_menuDiv )
      m_layout->addWidget( m_menuDiv, ++row, 0 );
    m_layout->addWidget( m_charts, ++row, 0 );
    m_layout->setRowStretch( row, 1 );
  }//if( showToolTabs ) / else
  
  
  // I'm guessing when the charts were temporarily removed from the DOM (or changed or whatever),
  //  the bindings to watch for mousedown and touchstart were removed, so lets re-instate them.
#if( USE_CSS_FLEX_LAYOUT )
#else
  m_charts->doJavaScript( "Wt.WT.InitFlexResizer('" + m_chartResizer->id() + "','" + m_timeSeries->id() + "');" );
#endif
  
  if( m_toolsTabs )
    m_currentToolsTab = m_toolsTabs->currentIndex();
  else
    m_currentToolsTab = -1;
    
    
    if (m_mobileBackButton && m_mobileForwardButton)
    {
        if (!toolTabsVisible() && m_dataMeasurement && !m_dataMeasurement->passthrough()
             && m_dataMeasurement->sample_numbers().size()> 1)
        {
            m_mobileBackButton->setHidden(false);
            m_mobileForwardButton->setHidden(false);
        }
        else
        {
            m_mobileBackButton->setHidden(true);
            m_mobileForwardButton->setHidden(true);
            
        }
    }
  
#if( USE_SPECTRUM_CHART_D3 )
  //Not sure _why_ this next statement is needed, but it is, or else the
  //  spectrum chart shows up with no data
  m_spectrum->scheduleUpdateForeground();
  m_spectrum->scheduleUpdateBackground();
  m_spectrum->scheduleUpdateSecondData();
  
  m_timeSeries->scheduleRenderAll();
#endif
#endif // USE_CSS_FLEX_LAYOUT / else
}//void setToolTabsVisible( bool showToolTabs )


void InterSpec::addDisplayMenu( WWidget *parent )
{
  PopupDivMenu *parentMenu = dynamic_cast<PopupDivMenu *>( parent );
  WContainerWidget *menuDiv = dynamic_cast<WContainerWidget *>( parent );
  if( !parentMenu && !menuDiv )
    throw runtime_error( "InterSpec::addDisplayMenu(): parent passed in"
                        " must be a PopupDivMenu  or WContainerWidget" );
 
  const bool showToolTips = InterSpecUser::preferenceValue<bool>( "ShowTooltips", this );
  
  if( menuDiv )
  {
    WPushButton *button = new WPushButton( "View", menuDiv );
    button->addStyleClass( "MenuLabel" );
    m_displayOptionsPopupDiv = new PopupDivMenu( button, PopupDivMenu::AppLevelMenu );
  }else
  {
    m_displayOptionsPopupDiv = parentMenu->addPopupMenuItem( "View" );
  }//if( menuDiv ) / else
  
  m_toolTabsVisibleItems[0] = m_displayOptionsPopupDiv->addMenuItem( "Show Tool Tabs" , "InterSpec_resources/images/dock_small.png" );
  m_toolTabsVisibleItems[1] = m_displayOptionsPopupDiv->addMenuItem( "Hide Tool Tabs" , "InterSpec_resources/images/undock_small.png" );
  m_toolTabsVisibleItems[0]->triggered().connect( boost::bind( &InterSpec::setToolTabsVisible, this, true ) );
  m_toolTabsVisibleItems[1]->triggered().connect( boost::bind( &InterSpec::setToolTabsVisible, this, false ) );

  
  if( isPhone() )
  {
    //hide Dock mode on small phone screens
    m_toolTabsVisibleItems[0]->setHidden(true);
  } //isPhone
    
  m_toolTabsVisibleItems[1]->setHidden(true);
  
  m_displayOptionsPopupDiv->addSeparator();

  addDetectorMenu( m_displayOptionsPopupDiv );
  
  m_displayOptionsPopupDiv->addSeparator();
  
  PopupDivMenu *chartmenu = m_displayOptionsPopupDiv->addPopupMenuItem( "Chart Options" , "InterSpec_resources/images/spec_settings_small.png");
  
  const bool logypref = m_user->preferenceValue<bool>( "LogY" );
  m_logYItems[0] = chartmenu->addMenuItem( "Log Y Scale" );
  m_logYItems[1] = chartmenu->addMenuItem( "Linear Y Scale" );
  m_logYItems[0]->setHidden( logypref );
  m_logYItems[1]->setHidden( !logypref );
  m_logYItems[0]->triggered().connect( boost::bind( &InterSpec::setLogY, this, true  ) );
  m_logYItems[1]->triggered().connect( boost::bind( &InterSpec::setLogY, this, false ) );
  m_spectrum->setYAxisLog( logypref );
  std::function<void (boost::any)> logy_fcn = [=](boost::any value){
    this->setLogY( boost::any_cast<bool>(value) );
  };
  InterSpecUser::associateFunction( m_user, "LogY", logy_fcn, this );

  
  const bool verticleLines = InterSpecUser::preferenceValue<bool>( "ShowVerticalGridlines", this );
  m_verticalLinesItems[0] = chartmenu->addMenuItem( "Show Vertical Lines" , "InterSpec_resources/images/sc_togglegridvertical.png");
  m_verticalLinesItems[1] = chartmenu->addMenuItem( "Hide Vertical Lines" , "InterSpec_resources/images/sc_togglegridvertical.png");
  m_verticalLinesItems[0]->triggered().connect( boost::bind( &InterSpec::setVerticalLines, this, true ) );
  m_verticalLinesItems[1]->triggered().connect( boost::bind( &InterSpec::setVerticalLines, this, false ) );
  m_verticalLinesItems[0]->setHidden( verticleLines );
  m_verticalLinesItems[1]->setHidden( !verticleLines );
  m_spectrum->showVerticalLines( verticleLines );
  m_timeSeries->showVerticalLines( verticleLines );
  std::function<void (boost::any)> vl_fcn = [=](boost::any value){
    this->setVerticalLines( boost::any_cast<bool>(value) );
  };
  InterSpecUser::associateFunction( m_user, "ShowVerticalGridlines", vl_fcn, this );
  
  const bool horizontalLines = InterSpecUser::preferenceValue<bool>( "ShowHorizontalGridlines", this );
  m_horizantalLinesItems[0] = chartmenu->addMenuItem( "Show Horizontal Lines" , "InterSpec_resources/images/sc_togglegridhorizontal.png");
  m_horizantalLinesItems[1] = chartmenu->addMenuItem( "Hide Horizontal Lines" , "InterSpec_resources/images/sc_togglegridhorizontal.png");
  m_horizantalLinesItems[0]->triggered().connect( boost::bind( &InterSpec::setHorizantalLines, this, true ) );
  m_horizantalLinesItems[1]->triggered().connect( boost::bind( &InterSpec::setHorizantalLines, this, false ) );
  m_horizantalLinesItems[0]->setHidden( horizontalLines );
  m_horizantalLinesItems[1]->setHidden( !horizontalLines );
  m_spectrum->showHorizontalLines( horizontalLines );
  m_timeSeries->showHorizontalLines( horizontalLines );
  std::function<void (boost::any)> hl_fcn = [=](boost::any value){
    this->setHorizantalLines( boost::any_cast<bool>(value) );
  };
  InterSpecUser::associateFunction( m_user, "ShowHorizontalGridlines", hl_fcn, this );
  
  
#if( USE_SPECTRUM_CHART_D3 )
  if( isPhone() )
  {
    m_compactXAxisItems[0] = m_compactXAxisItems[1] = nullptr;
  }else
  {
    const bool makeCompact = InterSpecUser::preferenceValue<bool>( "CompactXAxis", this );
    m_spectrum->setCompactAxis( makeCompact );
    m_compactXAxisItems[0] = chartmenu->addMenuItem( "Compact X-Axis" , "");
    m_compactXAxisItems[1] = chartmenu->addMenuItem( "Normal X-Axis" , "");
    m_compactXAxisItems[0]->triggered().connect( boost::bind( &InterSpec::setXAxisCompact, this, true ) );
    m_compactXAxisItems[1]->triggered().connect( boost::bind( &InterSpec::setXAxisCompact, this, false ) );
    m_compactXAxisItems[0]->setHidden( makeCompact );
    m_compactXAxisItems[1]->setHidden( !makeCompact );
    std::function<void (boost::any)> cxa_fcn = [=](boost::any value){
      this->setXAxisCompact( boost::any_cast<bool>(value) );
    };
    InterSpecUser::associateFunction( m_user, "CompactXAxis", cxa_fcn, this );
  }
#endif
  
  //What we should do here is have a dialog that pops up that lets users  select
  //  colors for foreground, background, secondary, as well as the first number
  //  of reference lines.
  //  Probably also chart background, chart text, chart axis.  Should allow
  //  users to save these as "themes", as well as include a few by default...
  //Probably should also include an option to say whether fitted phtopeaks
  //  should adopt the color of the current refernce photopeak lines
  
  //With the below, it seems the color of the widget never actually gets
  //  changed... also, it wouldnt be supported on native menus.
  //chartmenu->addSeparator();
  //ColorSelect *color = new ColorSelect(ColorSelect::PrefferNative);
  //chartmenu->addWidget( color );
  //color->cssColorChanged().connect(<#const std::string &function#>)
  
  chartmenu->addSeparator();

  PopupDivMenuItem *item = chartmenu->addMenuItem( "Show Spectrum Legend" );
  m_spectrum->legendDisabled().connect( item, &PopupDivMenuItem::show );
  m_spectrum->legendEnabled().connect( item,  &PopupDivMenuItem::hide );
  
#if( USE_SPECTRUM_CHART_D3 )
  item->triggered().connect( boost::bind( &D3SpectrumDisplayDiv::enableLegend, m_spectrum ) );
#else
  item->triggered().connect( boost::bind( &SpectrumDisplayDiv::enableLegend, m_spectrum, false ) );
#endif
  
  item->hide(); //we are already showing the legend

#if( !USE_SPECTRUM_CHART_D3 )
  item = chartmenu->addMenuItem( "Show Time Legend" );
  m_timeSeries->legendDisabled().connect( item, &PopupDivMenuItem::show );
  m_timeSeries->legendEnabled().connect( item,  &PopupDivMenuItem::hide );
  item->triggered().connect( boost::bind( &SpectrumDisplayDiv::enableLegend, m_timeSeries, false ) );
  item->hide();
#endif
  
  addPeakLabelSubMenu( m_displayOptionsPopupDiv ); //add Peak menu
  
#if( USE_SPECTRUM_CHART_D3 )
  const bool showSlider = InterSpecUser::preferenceValue<bool>( "ShowXAxisSlider", this );
  m_spectrum->showXAxisSliderChart( showSlider );
  m_showXAxisSliderItems[0] = m_displayOptionsPopupDiv->addMenuItem( "Show Energy Slider" , "");
  m_showXAxisSliderItems[1] = m_displayOptionsPopupDiv->addMenuItem( "Hide Energy Slider" , "");
  m_showXAxisSliderItems[0]->triggered().connect( boost::bind( &InterSpec::setXAxisSlider, this, true ) );
  m_showXAxisSliderItems[1]->triggered().connect( boost::bind( &InterSpec::setXAxisSlider, this, false ) );
  m_showXAxisSliderItems[0]->setHidden( showSlider );
  m_showXAxisSliderItems[1]->setHidden( !showSlider );
  std::function<void (boost::any)> xas_fcn = [=](boost::any value){
    this->setXAxisSlider( boost::any_cast<bool>(value) );
  };
  InterSpecUser::associateFunction( m_user, "ShowXAxisSlider", xas_fcn, this );
  
  
  const bool showScalers = InterSpecUser::preferenceValue<bool>( "ShowYAxisScalers", this );
  m_spectrum->showYAxisScalers( showScalers );
  
  m_showYAxisScalerItems[0] = m_displayOptionsPopupDiv->addMenuItem( "Show Y-Axis Scalers" , "");
  m_showYAxisScalerItems[1] = m_displayOptionsPopupDiv->addMenuItem( "Hide Y-Axis Scalers" , "");
  m_showYAxisScalerItems[0]->triggered().connect( boost::bind( &InterSpec::setShowYAxisScalers, this, true ) );
  m_showYAxisScalerItems[1]->triggered().connect( boost::bind( &InterSpec::setShowYAxisScalers, this, false ) );
  m_showYAxisScalerItems[0]->setHidden( showScalers );
  m_showYAxisScalerItems[1]->setHidden( !showScalers );
  m_showYAxisScalerItems[(showScalers ? 1 : 0)]->disable();
  
  std::function<void (boost::any)> fcnt = [=](boost::any value){
    this->setShowYAxisScalers( boost::any_cast<bool>(value) );
  };
  
  InterSpecUser::associateFunction( m_user, "ShowYAxisScalers", fcnt, this );
  
  m_displayOptionsPopupDiv->addSeparator();
#endif  //#if( USE_SPECTRUM_CHART_D3 )
  
  m_backgroundSubItems[0] = m_displayOptionsPopupDiv->addMenuItem( "Background Subtract" );
  m_backgroundSubItems[1] = m_displayOptionsPopupDiv->addMenuItem( "Un-Background Subtract" );
  m_backgroundSubItems[0]->triggered().connect( boost::bind( &InterSpec::setBackgroundSub, this, true ) );
  m_backgroundSubItems[1]->triggered().connect( boost::bind( &InterSpec::setBackgroundSub, this, false ) );
  m_backgroundSubItems[0]->disable();
  m_backgroundSubItems[1]->hide();
  
  
  m_hardBackgroundSub = m_displayOptionsPopupDiv->addMenuItem( "Hard Background Sub..." );
  m_hardBackgroundSub->triggered().connect( this, &InterSpec::startHardBackgroundSub );
  m_hardBackgroundSub->disable();
  
#if( USE_GOOGLE_MAP )
  m_mapMenuItem = m_displayOptionsPopupDiv->addMenuItem( "Map","InterSpec_resources/images/map_small.png" );
  m_mapMenuItem->triggered().connect( boost::bind( &InterSpec::createMapWindow, this, SpecUtils::SpectrumType::Foreground ) );
  m_mapMenuItem->disable();
  HelpSystem::attachToolTipOn( m_mapMenuItem,
                    "Show measurement(s) location on a Google Map. Only enabled"
                    " when GPS coordinates are available.", showToolTips );
#endif
  
#if( USE_SEARCH_MODE_3D_CHART )
  m_searchMode3DChart = m_displayOptionsPopupDiv->addMenuItem( "Show 3D View","" );
  m_searchMode3DChart->triggered().connect( boost::bind( &InterSpec::create3DSearchModeChart, this ) );
  m_searchMode3DChart->disable();
  HelpSystem::attachToolTipOn( m_searchMode3DChart,
                        "Shows Time vs. Energy vs. Counts view for search mode or RPM data.", showToolTips );
#endif
  
  m_showRiidResults = m_displayOptionsPopupDiv->addMenuItem( "Show RIID Results","" );
  m_showRiidResults->triggered().connect( boost::bind( &InterSpec::showRiidResults, this, SpecUtils::SpectrumType::Foreground ) );
  HelpSystem::attachToolTipOn( m_showRiidResults,
                              "Shows the detectors RIID analysis results included in the spectrum file.", showToolTips );
  m_showRiidResults->disable();
  
  
#if( !USE_SPECTRUM_CHART_D3 )
  CanvasForDragging *overlay = m_spectrum->overlayCanvas();
  if( overlay )
#endif
  {
#if( USE_FEATURE_MARKER_WIDGET )
    m_featureMarkerMenuItem = m_displayOptionsPopupDiv->addMenuItem( "Feature Markers...", "", true );
    HelpSystem::attachToolTipOn( m_featureMarkerMenuItem,
                    "Tool to show single/double escape peaks, Compton peak, Compton Edge, and sum peaks",
                                showToolTips );
    m_featureMarkerMenuItem->triggered().connect( this, &InterSpec::toggleFeatureMarkerWindow );
#else
    string js;
    PopupDivMenu *submenu = NULL;
    submenu = m_displayOptionsPopupDiv->addPopupMenuItem( "Feature Markers" );
    
    //We have to put all the below checkboxes into a div, inorder to have the
    //  tool-tip work with the mouse anywhere over the item, otherwise only the
    //  check-box itself will have the tool-tip, not the label
    
    WCheckBox* cb = new WCheckBox( "Escape Peaks" );
    cb->setChecked(false);
    PopupDivMenuItem *item = submenu->addWidget( cb );

    HelpSystem::attachToolTipOn(item, "Show energy of single and double escapes at"
                     " E-511 keV and E-1022 keV after a pair creation"
                     " event happened in the detector", showToolTips );
    
    cb->checked().connect( boost::bind( &InterSpec::setFeatureMarkerOption, this, FeatureMarkerType::EscapePeakMarker, true ) );
    cb->unChecked().connect( boost::bind( &InterSpec::setFeatureMarkerOption, this, FeatureMarkerType::EscapePeakMarker, false ) );

#if( !USE_SPECTRUM_CHART_D3 )
    const string can = "$('#c" + overlay->id() + "')";
    js = "function(s,e){try{"+can+".data('escpeaks',s.checked);}catch(err){}}";
    
    std::shared_ptr<JSlot> jsslot = std::make_shared<JSlot>( js, cb );
    m_unNamedJSlots.push_back( jsslot );
    cb->changed().connect( *jsslot );
#endif //if(USE_SPECTRUM_CHART_D3)/else

    
#if( USE_OSX_NATIVE_MENU || USING_ELECTRON_NATIVE_MENU  )
    cerr << "\n\n\nCompton angle not yet implemented for macOS or Electron Native Menus\n\n" << endl;
#else
    cb = new WCheckBox( "Comp. Peak" );
    cb->setChecked(false);
    item = submenu->addWidget( cb );

    HelpSystem::attachToolTipOn(item, "Show energy of photons which compton scattered"
                     " through the given angle before reaching the"
                     " detector", showToolTips );
    WContainerWidget *angleDiv = new WContainerWidget( item );
    angleDiv->clicked().preventPropagation();
    angleDiv->clicked().preventDefaultAction();
    WLabel *label = new WLabel( "Angle", angleDiv );
    label->setMargin( WLength(1.8,WLength::FontEm), Wt::Left );
    WSpinBox *spin = new WSpinBox( angleDiv );
    spin->setTextSize( 3 );
    label->setBuddy( spin );
    spin->setRange( 0, 180 );
    spin->setValue( 180 );
    
    cb->checked().connect( boost::bind( &InterSpec::setFeatureMarkerOption, this, FeatureMarkerType::ComptonPeakMarker, true ) );
    cb->unChecked().connect( boost::bind( &InterSpec::setFeatureMarkerOption, this, FeatureMarkerType::ComptonPeakMarker, false ) );
    
#if( USE_SPECTRUM_CHART_D3 )
    //For some reason the signal through c++ always gives a value of 180 - so as
    //  a hack, we'll just do it in JS.
    //spin->valueChanged().connect( boost::bind( &D3SpectrumDisplayDiv::setComptonPeakAngle, m_spectrum, _1 ) );
    js = "function(s,e){try{" + m_spectrum->jsRef() + ".chart.setComptonPeakAngle(s.value);}catch(err){}}";
    spin->changed().connect( js );
    m_spectrum->setComptonPeakAngle( spin->value() );
#else
    js = "function(s,e){"
      "try{" + can + ".data('comppeak',s.checked);}catch(err){}"
      "try{" + can + ".data('compangle',parseFloat(" + spin->jsRef() + ".value));}catch(err){}"
    "}";
    jsslot = std::make_shared<JSlot>( js, cb );
    m_unNamedJSlots.push_back( jsslot );
    cb->changed().connect( *jsslot );
    
    js = "function(s,e){try{" + can + ".data('compangle', s.value);}catch(err){}}";
    jsslot = std::make_shared<JSlot>( js, spin );
    m_unNamedJSlots.push_back( jsslot );
    spin->changed().connect( *jsslot );
#endif
    
    spin->disable();
    cb->unChecked().connect( spin, &WSpinBox::disable );
    cb->checked().connect( spin, &WSpinBox::enable );
#endif //USE_OSX_NATIVE_MENU / else
    
    cb = new WCheckBox( "Compton Edge" );
    cb->setChecked(false);
    item = submenu->addWidget( cb );

    HelpSystem::attachToolTipOn(item, "Maximum energy detected (&#952; = 180 &#176;) for photon which"
                     " interacted once in the detector via a compton"
                     " interaction", showToolTips );
    
    cb->checked().connect( boost::bind( &InterSpec::setFeatureMarkerOption, this, FeatureMarkerType::ComptonEdgeMarker, true ) );
    cb->unChecked().connect( boost::bind( &InterSpec::setFeatureMarkerOption, this, FeatureMarkerType::ComptonEdgeMarker, false ) );
    
#if( !USE_SPECTRUM_CHART_D3 )
    js = "function(s,e){try{"+can+".data('compedge',s.checked);}catch(err){}}";
    jsslot = std::make_shared<JSlot>( js, cb );
    m_unNamedJSlots.push_back( jsslot );
    cb->changed().connect( *jsslot );
#endif
    
    
    cb = new WCheckBox( "Sum Peak" );
    cb->setChecked(false);
    item = submenu->addWidget( cb );
    
    HelpSystem::attachToolTipOn(item, "Energy of peak due to random summing of coincident"
                     " photopeak gammas.", showToolTips );
    
    cb->checked().connect( boost::bind( &InterSpec::setFeatureMarkerOption, this, FeatureMarkerType::SumPeakMarker, true ) );
    cb->unChecked().connect( boost::bind( &InterSpec::setFeatureMarkerOption, this, FeatureMarkerType::SumPeakMarker, false ) );
#if( !USE_SPECTRUM_CHART_D3 )
    js = "function(s,e){try{"+can+".data('sumpeak',s.checked);"
    +can+".data('sumpeakclick',null);}catch(err){}}";
    jsslot = std::make_shared<JSlot>( js, cb );
    m_unNamedJSlots.push_back( jsslot );
    cb->changed().connect( *jsslot );
#endif
#endif //USE_FEATURE_MARKER_WIDGET
    
    //If didnt want to use JSlot, could do...
    //    js = can + ".data('compangle',null);";
    //    checkbox->checked().connect( boost::bind( &WApplication::doJavaScript, wApp, js, true ) );
    
#if ( USE_SPECTRUM_CHART_D3 )
    m_displayOptionsPopupDiv->addSeparator();
    auto saveitem = m_displayOptionsPopupDiv->addMenuItem( "Save Spectrum as PNG" );
    saveitem->triggered().connect( boost::bind(&InterSpec::saveChartToImg, this, true, true) );
    saveitem = m_displayOptionsPopupDiv->addMenuItem( "Save Spectrum as SVG" );
    saveitem->triggered().connect( boost::bind(&InterSpec::saveChartToImg, this, true, false) );
#elif( !IOS )
    //Add a download link to convert the canvas into a PNG and download it.
    m_displayOptionsPopupDiv->addSeparator();
    auto saveitem = m_displayOptionsPopupDiv->addMenuItem( "Save Spectrum as PNG" );
    saveitem->triggered().connect( boost::bind(&InterSpec::saveChartToImg, this, true ) );
#endif  //USE_SPECTRUM_CHART_D3 / else
  }//if( overlay )
  
#if( BUILD_AS_ELECTRON_APP || BUILD_AS_OSX_APP )
  if( InterSpecApp::isPrimaryWindowInstance() )
  {
    m_displayOptionsPopupDiv->addSeparator();
    auto browserItem = m_displayOptionsPopupDiv->addMenuItem( "Use in external browser" );
#if( BUILD_AS_ELECTRON_APP )
    browserItem->triggered().connect( std::bind( [](){
      wApp->doJavaScript( "if(ipcRenderer) ipcRenderer.send('OpenInExternalBrowser');" );
    } ) );
#endif
    
#if( BUILD_AS_OSX_APP )
    // A brief attempt at using javascript to open a browser window failed (probably because I wasnt
    //  doing it right or something), so I just implemented calling back to obj-c; see the
    //  didReceiveScriptMessage method in AppDelegate.mm.
    //  Alternatively we could have added something into macOsUtils.h and then called into there
    //  where we would have the obj-c open a browser window that way, but I wanted to try this
    //  method of communicating between JS and native code (but I shuld check if it introduces any
    //  notable overhead...).
    // A note for the future: should probably have tried to init the javascript:
    //    "try{document.getElementById('" + browserItem->anchor()->id() + "').click();}catch(e){}";
    //    after calling the following c++
    //      browserItem->setLink( WLink("http://localhost:port?restore=no&primary=no") );
    //      browserItem->setLinkTarget( AnchorTarget::TargetNewWindow );
    browserItem->triggered().connect( std::bind([=](){
      doJavaScript( "console.log('Will try to call back to obj-c');"
                    "try{"
                      "window.webkit.messageHandlers.interOp.postMessage({\"action\": \"ExternalInstance\"});"
                     "}catch(error){"
                       "console.warn('Failed to callback to the obj-c: ' + error );"
                     "}" );
    }) );
#endif //BUILD_AS_OSX_APP
  }//if( useNativeMenu )
#endif //BUILD_AS_ELECTRON_APP || BUILD_AS_OSX_APP
  
  
#if( USING_ELECTRON_NATIVE_MENU )
  m_displayOptionsPopupDiv->addSeparator();
  m_displayOptionsPopupDiv->addRoleMenuItem( PopupDivMenu::MenuRole::ToggleFullscreen );
  m_displayOptionsPopupDiv->addSeparator();
  m_displayOptionsPopupDiv->addRoleMenuItem( PopupDivMenu::MenuRole::ResetZoom );
  m_displayOptionsPopupDiv->addRoleMenuItem( PopupDivMenu::MenuRole::ZoomIn );
  m_displayOptionsPopupDiv->addRoleMenuItem( PopupDivMenu::MenuRole::ZoomOut );
#if( PERFORM_DEVELOPER_CHECKS )
  m_displayOptionsPopupDiv->addSeparator();
  m_displayOptionsPopupDiv->addRoleMenuItem( PopupDivMenu::MenuRole::ToggleDevTools );
#endif
#elif( BUILD_AS_ELECTRON_APP )
  
  LOAD_JAVASCRIPT(wApp, "js/AppHtmlMenu.js", "AppHtmlMenu", wtjsResetPageZoom);
  LOAD_JAVASCRIPT(wApp, "js/AppHtmlMenu.js", "AppHtmlMenu", wtjsIncreasePageZoom);
  LOAD_JAVASCRIPT(wApp, "js/AppHtmlMenu.js", "AppHtmlMenu", wtjsDecreasePageZoom);
  
  
  m_displayOptionsPopupDiv->addSeparator();
  PopupDivMenuItem *fullScreenItem = m_displayOptionsPopupDiv->addMenuItem( "Toggle Full Screen" );  //F11
  m_displayOptionsPopupDiv->addSeparator();
  PopupDivMenuItem *resetZoomItem = m_displayOptionsPopupDiv->addMenuItem( "Actual Size" ); //Ctrl+0
  PopupDivMenuItem *zoomInItem = m_displayOptionsPopupDiv->addMenuItem( "Zoom In" ); //Ctrl+Shift+=
  PopupDivMenuItem *zoomOutItem = m_displayOptionsPopupDiv->addMenuItem( "Zoom Out" ); //Ctrl+-

  // Note: the triggered() signal a Wt::Signal, which is C++ only, so we cant just hook it up to
  //       javascript for it to run - we have to make the round-trip JS -> C++ -> JS
  fullScreenItem->triggered().connect( std::bind( []{
    wApp->doJavaScript( "Wt.WT.TitleBarHandleMaximizeClick();" );
  }) );
  
  resetZoomItem->triggered().connect( std::bind( []{
    wApp->doJavaScript( "Wt.WT.ResetPageZoom();" );
  }) );
  
  zoomInItem->triggered().connect( std::bind( []{
    wApp->doJavaScript( "Wt.WT.IncreasePageZoom();" );
  }) );
  
  zoomOutItem->triggered().connect( std::bind( []{
    wApp->doJavaScript( "Wt.WT.DecreasePageZoom();" );
  }) );

#if( BUILD_AS_ELECTRON_APP )
#if( PERFORM_DEVELOPER_CHECKS )
  if( InterSpecApp::isPrimaryWindowInstance() )
  {
    LOAD_JAVASCRIPT(wApp, "js/AppHtmlMenu.js", "AppHtmlMenu", wtjsToggleDevTools);
    m_displayOptionsPopupDiv->addSeparator();
    PopupDivMenuItem *devToolItem = m_displayOptionsPopupDiv->addMenuItem( "Toggle Dev Tools" );
    devToolItem->triggered().connect( std::bind( []{
      wApp->doJavaScript( "Wt.WT.ToggleDevTools();" );
    }) );
  }//if( InterSpecApp::isPrimaryWindowInstance() )
#endif
#endif
  
#endif
}//void addDisplayMenu( menuParentDiv )


void InterSpec::addDetectorMenu( WWidget *menuWidget )
{
  if( m_detectorToShowMenu )
    return;
  
  PopupDivMenu *parentPopup = dynamic_cast<PopupDivMenu *>( menuWidget );

  //TODO: Change "Detectors" to "Detectors Displayed"
  if( parentPopup )
  {
    m_detectorToShowMenu = parentPopup->addPopupMenuItem( "Detectors" /*, "InterSpec_resources/images/detector_small_white.png"*/ );
  }else
  {
    WContainerWidget *menuDiv = dynamic_cast<WContainerWidget *>(menuWidget);
    if( !menuDiv )
      throw runtime_error( "addDetectorMenu: serious error" );
    
    WPushButton *button = new WPushButton( "Detectors", menuDiv );
    button->addStyleClass( "MenuLabel" );
    m_detectorToShowMenu = new PopupDivMenu( button, PopupDivMenu::AppLevelMenu );
  }//if( parentPopup )
  
  if( m_detectorToShowMenu->parentItem() )
    m_detectorToShowMenu->parentItem()->disable();
//  PopupDivMenuItem *item = m_detectorToShowMenu->addMenuItem( "Energy Calibration" );
//  item->triggered().connect( boost::bind( &WDialog::setHidden, m_energyCalWindow, false, WAnimation() ) );
//  item->triggered().connect( boost::bind( &InterSpec::showEnergyCalWindow, this ) );
}//void addDetectorMenu( WContainerWidget *menuDiv )


void InterSpec::handEnergyCalWindowClose()
{
  if( !m_energyCalWindow || !m_energyCalTool )
    return;
  
  WGridLayout *layout = m_energyCalWindow->stretcher();
  layout->removeWidget( m_energyCalTool );
  
  AuxWindow::deleteAuxWindow( m_energyCalWindow );
  m_energyCalWindow = nullptr;
  
  if( m_toolsTabs )
  {
    m_energyCalTool->setWideLayout();
    if( m_toolsTabs->indexOf(m_energyCalTool) < 0 )
      m_toolsTabs->addTab( m_energyCalTool, CalibrationTabTitle, TabLoadPolicy );
    
    m_currentToolsTab = m_toolsTabs->currentIndex();
  }//if( m_toolsTabs )
}//void handEnergyCalWindowClose()


void InterSpec::showEnergyCalWindow()
{
  if( m_energyCalWindow && !m_toolsTabs )
  {
    m_energyCalWindow->show();
    return;
  }

  const int index = (m_toolsTabs ? m_toolsTabs->indexOf(m_energyCalTool) : -1);
  
  if( index >= 0 )
    m_toolsTabs->removeTab( m_energyCalTool );
  
  if( m_energyCalWindow )
  {
    m_energyCalWindow->stretcher()->removeWidget(m_energyCalTool);
    delete m_energyCalWindow;
  }
    
  m_energyCalWindow = new AuxWindow( "Energy Calibration",
                                WFlags<AuxWindowProperties>(AuxWindowProperties::SetCloseable)
                                    | AuxWindowProperties::TabletNotFullScreen );
  m_energyCalWindow->rejectWhenEscapePressed();
  m_energyCalWindow->stretcher()->addWidget( m_energyCalTool, 0, 0 );
  m_energyCalTool->setTallLayout();
  m_energyCalTool->show();
   
  //m_energyCalWindow->finished().connect(boost::bind( &AuxWindow::deleteAuxWindow, m_energyCalWindow ) );
  m_energyCalWindow->finished().connect( boost::bind( &InterSpec::handEnergyCalWindowClose, this ) );

  if( (m_renderedWidth > 100) && (m_renderedHeight > 100) )
    m_energyCalWindow->setMaximumSize( 0.8*m_renderedWidth, 0.8*m_renderedHeight );
  m_energyCalWindow->setWidth( 380 );
  
  m_energyCalWindow->show();
  m_energyCalWindow->resizeToFitOnScreen();
  m_energyCalWindow->centerWindow();
  
  AuxWindow::addHelpInFooter( m_energyCalWindow->footer(), "energy-calibration" );
  Wt::WPushButton *closeButton = m_energyCalWindow->addCloseButtonToFooter("Close",true);
  closeButton->clicked().connect( boost::bind( &InterSpec::handEnergyCalWindowClose, this ) );
  
  
  if( m_toolsTabs )
    m_currentToolsTab = m_toolsTabs->currentIndex();
}//void showEnergyCalWindow()



void InterSpec::setLogY( bool logy )
{
  InterSpecUser::setPreferenceValue<bool>( m_user, "LogY", logy, this );
  m_logYItems[0]->setHidden( logy );
  m_logYItems[1]->setHidden( !logy );
  m_spectrum->setYAxisLog( logy );
}//void setLogY( bool logy )


void InterSpec::setBackgroundSub( bool subtract )
{
  m_backgroundSubItems[0]->setHidden( subtract );
  m_backgroundSubItems[1]->setHidden( !subtract );
  m_spectrum->setBackgroundSubtract( subtract );
}//void setBackgroundSub( bool sub )


void InterSpec::setVerticalLines( bool show )
{
  InterSpecUser::setPreferenceValue<bool>( m_user, "ShowVerticalGridlines", show, this );
  m_verticalLinesItems[0]->setHidden( show );
  m_verticalLinesItems[1]->setHidden( !show );
  m_spectrum->showVerticalLines( show );
  m_timeSeries->showVerticalLines( show );
}//void setVerticalLines( bool show )


void InterSpec::setHorizantalLines( bool show )
{
  InterSpecUser::setPreferenceValue<bool>( m_user, "ShowHorizontalGridlines", show, this );
  m_horizantalLinesItems[0]->setHidden( show );
  m_horizantalLinesItems[1]->setHidden( !show );
  m_spectrum->showHorizontalLines( show );
  m_timeSeries->showHorizontalLines( show );
}//void setHorizantalLines( bool show )


void InterSpec::startHardBackgroundSub()
{
  const char *msg =
  "<div style=\"text-align: left;\">"
  "<p>The normal background subtraction option only affects display of the data, with operations"
  " like peak-fitting or exporting data are done on the full-statistics original foreground"
  " spectrum.</p>"
  "<p>A &quot;hard background subtraction&quot; creates a modified foreground by doing a bin-by-bin"
  " subtraction of the background from the foreground.</p>"
  "Side effects of doing a hard background subtraction include:"
  "<ul style=\"list-style-type: square; margin-top: 4px;\">"  //list-style-type: none;
    "<li>Variances, i.e. the statistical uncertainty of each channel, will no longer be correct.</li>"
    "<li>Small energy calibration differences between spectra may create artificial features in the data.</li>"
    "<li>If a peak in the foreground overlaps with a peak in the background, the statistical"
         " uncertainty of fit foreground peaks will no longer be correct</li>"
  "</ul>"
  "The primary reasons to choose a hard background subtraction over normal display background subtraction are:"
  "<ul style=\"list-style-type: square; margin-top: 4px;\">"
    "<li>Avoiding artifacts on fit peak continuums.</li>"
    "<li>To simplify background peak subtraction in the <b>Activity/Shielding Fit</b> tool.</li>"
    "<li>You dont care about subtleties this causes (which in practice are minimal).</li>"
  "</ul>"
  "</div>"
  "<br />"
  "<div style=\"text-align: center;\"><b><em>Would you like to proceed?</em></b></div>"
  ;

  
  SimpleDialog *dialog = new SimpleDialog( "Perform Hard Background Subtract?", msg );
  
  // For some reason on Windows Electron version, the dialog does not expand out very wide - so lets
  //  force it
  const int ww = renderedWidth();
  if( ww > 500 )
    dialog->setWidth( std::min(ww/2, 800) );
  
  auto truncate_neg = make_shared<bool>(false);
  auto round_counts = make_shared<bool>(false);
  
  WContainerWidget *optionsDiv = new WContainerWidget( dialog->contents() );
  optionsDiv->setPadding( 40, Wt::Side::Left );
  optionsDiv->setPadding( 20, Wt::Side::Bottom );
  
  WCheckBox *cb = new WCheckBox( "Truncate negative bins at zero", optionsDiv );
  cb->setInline( false );
  cb->checked().connect( std::bind([=](){ *truncate_neg = true; } ) );
  cb->unChecked().connect( std::bind([=](){ *truncate_neg = false; } ) );
  
  cb = new WCheckBox( "Round channel counts to nearest integer", optionsDiv );
  cb->setInline( false );
  cb->checked().connect( std::bind([=](){ *round_counts = true; } ) );
  cb->unChecked().connect( std::bind([=](){ *round_counts = false; } ) );
  
  
  WPushButton *button = dialog->addButton( "Yes" );
  button->setFocus();
  button->clicked().connect( boost::bind( &InterSpec::finishHardBackgroundSub, this, truncate_neg, round_counts ) );
  dialog->addButton( "No" );  //dont need to hook this to anything
}//void startHardBackgroundSub()


void InterSpec::finishHardBackgroundSub( std::shared_ptr<bool> truncate_neg, std::shared_ptr<bool> round_counts )
{
  const auto foreground = m_spectrum->data();
  const auto background = m_spectrum->background();
  const float sf = m_spectrum->displayScaleFactor(SpecUtils::SpectrumType::Background);
  
  const bool no_neg = truncate_neg ? *truncate_neg : false;
  const bool do_round = round_counts ? *round_counts : false;
  
  if( !foreground
     || !background
     || !m_dataMeasurement
     || (foreground->num_gamma_channels() < 7)
     || (background->num_gamma_channels() < 7)
     || IsInf(sf) || IsNan(sf) || (sf <= 0.0)
     || !foreground->channel_energies()  //should be covered by num_gamma_channels(), but whatever
     || !background->channel_energies()
     || !background->energy_calibration() //should always be true, but whatever
     || !foreground->energy_calibration()
     || !background->energy_calibration()->valid()
     || !foreground->energy_calibration()->valid()
     )
  {
    passMessage( "Error doing hard background subtraction."
                 " Foreground or background was not available, or background scale factor invalid.",
                 "", WarningWidget::WarningMsgHigh );
    return;
  }
  
  try
  {
    shared_ptr<const deque<shared_ptr<const PeakDef>>> orig_peaks = m_peakModel->peaks();
    shared_ptr<const vector<float>> fore_counts = foreground->gamma_counts();
    shared_ptr<const vector<float>> back_counts = background->gamma_counts();
    
    // Make sure back_counts has the same energy calibration and fore_counts, so we can subtract
    //  on a bin-by-bin basis
    if( background->energy_calibration() != foreground->energy_calibration()
       && (*background->energy_calibration()) != (*foreground->energy_calibration()) )
    {
      auto new_backchan = make_shared<vector<float>>( fore_counts->size(), 0.0f );
      SpecUtils::rebin_by_lower_edge( *background->channel_energies(), *back_counts,
                                     *foreground->channel_energies(), *new_backchan );
      back_counts = new_backchan;
    }
    
    // Create what will be the background subtracted foreground
    auto back_sub_counts = make_shared<vector<float>>( *fore_counts );
    
    //back_counts and fore_counts should always be the same size, but we'll be a bit verbose anyway
    assert( back_counts->size() == fore_counts->size() );
    const size_t nchann = std::min( back_counts->size(), fore_counts->size() );
    
    // Do the actual background subtraction
    for( size_t i = 0; i < nchann; ++i )
    {
      float &val = (*back_sub_counts)[i];
      val -= sf*(*back_counts)[i];
      
      if( no_neg )
        val = std::max( 0.0f, val );
      
      if( do_round )
        val = std::round( val );
    }//for( size_t i = 0; i < nchann; ++i )
    
    // Create a new Measurement object, based on the old foreground
    auto newspec = make_shared<SpecUtils::Measurement>( *foreground );
    newspec->set_gamma_counts( back_sub_counts, foreground->live_time(), foreground->real_time() );
    vector<string> remarks = foreground->remarks();
    remarks.push_back( "This spectrum has been background subtracted in InterSpec" );
    newspec->set_remarks( remarks );
    newspec->set_sample_number( 1 );
    
    // Create a new spectrum file object, and set new background subtracted Measurement as its only
    //  record
    auto newmeas = make_shared<SpecMeas>();
    
    // Copy just the SpecUtils::SpecFile stuff over to 'newmeas' so we dont copy things like
    //  displayed sample numbers, and uneeded peaks and stuff
    static_cast<SpecUtils::SpecFile &>(*newmeas) = static_cast<SpecUtils::SpecFile &>(*m_dataMeasurement);
    
    newmeas->remove_measurements( newmeas->measurements() );
    
    // Need to make sure UUID will get updated.
    newmeas->set_uuid( "" );
    
    // Update filename
    newmeas->set_filename( "bkgsub_" + newmeas->filename() );
    
    // Actually add the measurement
    newmeas->add_measurement( newspec, true );
    
    // Reset all displayed sample numbers and peaks and stuff
    //newmeas->clearInterSpecDisplayStuff();
    
    // Re-fit peaks and set them
    std::vector<PeakDef> refit_peaks;
    if( orig_peaks && orig_peaks->size() )
    {
      try
      {
        vector<PeakDef> input_peaks;
        for( const auto &i : *orig_peaks )
          input_peaks.push_back( *i );
        
        const double lowE = newspec->gamma_energy_min();
        const double upE = newspec->gamma_energy_max();
      
        refit_peaks = fitPeaksInRange( lowE, upE, 0.0, 0.0, 0.0, input_peaks, newspec, {}, true );
        
        std::deque<std::shared_ptr<const PeakDef> > peakdeque;
        for( const auto &p : refit_peaks )
          peakdeque.push_back( std::make_shared<const PeakDef>(p) );
        
        newmeas->setPeaks( peakdeque, {newspec->sample_number()} );
      }catch( std::exception &e )
      {
        cerr << "Unexpected exception re-fitting peaks doing hard background subtract: "
             << e.what() << endl;
      }//try / catch to fit peaks
    }//if( we need to refit peaks )
    
    // Get rid of the previously displayed background if there was one
    setSpectrum( nullptr, {}, SpecUtils::SpectrumType::Background, 0 );
    
    
    auto header = m_fileManager->addFile( newmeas->filename(), newmeas );
    SpectraFileModel *filemodel = m_fileManager->model();
    auto index = filemodel->index( header );
    m_fileManager->displayFile( index.row(), newmeas,
                                SpecUtils::SpectrumType::Foreground,
                                false, false,
                                SpecMeasManager::VariantChecksToDo::None );
  }catch( std::exception &e )
  {
    passMessage( "There was an error loading the newly created spectrum file, sorry:"
                + string(e.what()),
                "", WarningWidget::WarningMsgHigh );
  }//try / catch
  
}//finishHardBackgroundSub();


#if( USE_SPECTRUM_CHART_D3 )
void InterSpec::setXAxisSlider( bool show )
{
  InterSpecUser::setPreferenceValue<bool>( m_user, "ShowXAxisSlider", show, this );
  m_showXAxisSliderItems[0]->setHidden( show );
  m_showXAxisSliderItems[1]->setHidden( !show );
  
  if( show )
  {
    //Default to compact x-axis.
    if( m_compactXAxisItems[0] )
      m_compactXAxisItems[0]->setHidden( true );
    if( m_compactXAxisItems[1] )
      m_compactXAxisItems[1]->setHidden( false );
    
     m_spectrum->setCompactAxis( true );
    m_timeSeries->setCompactAxis( true );
  }else
  {
    //Go back to whatever the user wants/selects
    const bool makeCompact = InterSpecUser::preferenceValue<bool>( "CompactXAxis", this );
    
    if( m_compactXAxisItems[0] )
      m_compactXAxisItems[0]->setHidden( makeCompact );
    if( m_compactXAxisItems[1] )
      m_compactXAxisItems[1]->setHidden( !makeCompact );
    
    m_spectrum->setCompactAxis( makeCompact );
    m_timeSeries->setCompactAxis( makeCompact );
  }//show /hide
  
  m_spectrum->showXAxisSliderChart( show );
}//void setXAxisSlider( bool show )


void InterSpec::setXAxisCompact( bool compact )
{
  InterSpecUser::setPreferenceValue<bool>( m_user, "CompactXAxis", compact, this );
  
  if( m_compactXAxisItems[0] )
    m_compactXAxisItems[0]->setHidden( compact );
  if( m_compactXAxisItems[1] )
    m_compactXAxisItems[1]->setHidden( !compact );
  
  m_spectrum->setCompactAxis( compact );
  m_timeSeries->setCompactAxis( compact );
}//void setXAxisCompact( bool compact )


void InterSpec::setShowYAxisScalers( bool show )
{
  const bool hasSecond = (m_secondDataMeasurement || m_backgroundMeasurement);
  
  assert( m_showYAxisScalerItems[0] );
  assert( m_showYAxisScalerItems[1] );
  
  m_showYAxisScalerItems[0]->setHidden( show );
  m_showYAxisScalerItems[0]->setDisabled( !show && !hasSecond );
  
  m_showYAxisScalerItems[1]->setHidden( !show );
  m_showYAxisScalerItems[1]->setDisabled( show && !hasSecond );
  
  m_spectrum->showYAxisScalers( show );
  
  try
  {
    InterSpecUser::setPreferenceValue<bool>( m_user, "ShowYAxisScalers", show, this );
  }catch( std::exception &e )
  {
    cerr << "InterSpec::setShowYAxisScalers: Got exception setting pref: " << e.what() << endl;
  }
}//void setShowYAxisScalers( bool show )


#endif


ReferencePhotopeakDisplay *InterSpec::referenceLinesWidget()
{
  return m_referencePhotopeakLines;
}

#if( defined(WIN32) && BUILD_AS_ELECTRON_APP )
  //When users drag files from Outlook on windows into the app
  //  you can call the following functions
void InterSpec::dragEventWithFileContentsStarted()
{
  //Set JS variable to indicate that this isnt a normal file drop on the browser
  doJavaScript( "$('.Wt-domRoot').data('DropFileContents',true);" );
}


void InterSpec::dragEventWithFileContentsFinished()
{ 
  doJavaScript( "$('.Wt-domRoot').data('DropFileContents',false);"
	            "$('#Uploader').remove();"
				"$('.Wt-domRoot').data('IsDragging',false);"); 
}

#endif ///#if( defined(WIN32) && BUILD_AS_ELECTRON_APP )


Wt::JSlot *InterSpec::hotkeyJsSlot()
{
  return m_hotkeySlot.get();
}//const Wt::JSlot *hotkeyJsSlot() const;


void InterSpec::addPeakLabelSubMenu( PopupDivMenu *parentWidget )
{
  PopupDivMenu *menu = parentWidget->addPopupMenuItem( "Peak Labels",  "InterSpec_resources/images/tag.svg" );
  
  
//  PopupDivMenuItem *item = menu->addMenuItem( "Show User Labels", "", false );
  //
  WCheckBox *cb = new WCheckBox( "Show User Labels" );
  cb->setChecked(false);
  PopupDivMenuItem *item = menu->addWidget( cb );
  
  cb->checked().connect(
                        boost::bind(
#if ( USE_SPECTRUM_CHART_D3 )
                                    &D3SpectrumDisplayDiv::setShowPeakLabel,
#else
                                    &SpectrumDisplayDiv::setShowPeakLabel,
#endif
                                    m_spectrum, SpectrumChart::kShowPeakUserLabel, true ) );
  cb->unChecked().connect(
                          boost::bind(
#if ( USE_SPECTRUM_CHART_D3 )
                                      &D3SpectrumDisplayDiv::setShowPeakLabel,
#else
                                      &SpectrumDisplayDiv::setShowPeakLabel,
#endif
                                      m_spectrum, SpectrumChart::kShowPeakUserLabel, false ) );
  
  cb = new WCheckBox( "Show Peak Energies" );
  cb->setChecked(false);
  item = menu->addWidget( cb );
  
  cb->checked().connect(
                        boost::bind(
#if ( USE_SPECTRUM_CHART_D3 )
                                    &D3SpectrumDisplayDiv::setShowPeakLabel,
#else
                                    &SpectrumDisplayDiv::setShowPeakLabel,
#endif
                                    m_spectrum, SpectrumChart::kShowPeakEnergyLabel, true ) );
  cb->unChecked().connect(
                          boost::bind(
#if ( USE_SPECTRUM_CHART_D3 )
                                      &D3SpectrumDisplayDiv::setShowPeakLabel,
#else
                                      &SpectrumDisplayDiv::setShowPeakLabel,
#endif
                                      m_spectrum, SpectrumChart::kShowPeakEnergyLabel, false ) );
  
  cb = new WCheckBox( "Show Nuclide Names" );
  cb->setChecked(false);
  item = menu->addWidget( cb );
  
  cb->checked().connect(
                        boost::bind(
#if ( USE_SPECTRUM_CHART_D3 )
                                    &D3SpectrumDisplayDiv::setShowPeakLabel,
#else
                                    &SpectrumDisplayDiv::setShowPeakLabel,
#endif
                                    m_spectrum, SpectrumChart::kShowPeakNuclideLabel, true ) );
  cb->unChecked().connect(
                          boost::bind(
#if ( USE_SPECTRUM_CHART_D3 )
                                      &D3SpectrumDisplayDiv::setShowPeakLabel,
#else
                                      &SpectrumDisplayDiv::setShowPeakLabel,
#endif
                                      m_spectrum, SpectrumChart::kShowPeakNuclideLabel, false ) );
  
  cb = new WCheckBox( "Show Nuclide Energies" );
  cb->setChecked(false);
  item = menu->addWidget( cb );
  
  cb->checked().connect(
                        boost::bind(
                                    
#if ( USE_SPECTRUM_CHART_D3 )
                                    &D3SpectrumDisplayDiv::setShowPeakLabel,
#else
                                    &SpectrumDisplayDiv::setShowPeakLabel,
#endif
                                    m_spectrum, SpectrumChart::kShowPeakNuclideEnergies, true ) );
  cb->unChecked().connect(
                          boost::bind(
                                      
#if ( USE_SPECTRUM_CHART_D3 )
                                      &D3SpectrumDisplayDiv::setShowPeakLabel,
#else
                                      &SpectrumDisplayDiv::setShowPeakLabel,
#endif
                                      m_spectrum, SpectrumChart::kShowPeakNuclideEnergies,  false ) );
}//void addPeakLabelMenu( Wt::WContainerWidget *menuDiv )



void InterSpec::addAboutMenu( Wt::WWidget *parent )
{
  if( m_helpMenuPopup )
    return;
  
  PopupDivMenu *parentMenu = dynamic_cast<PopupDivMenu *>( parent );
  WContainerWidget *menuDiv = dynamic_cast<WContainerWidget *>( parent );
  if( !parentMenu && !menuDiv )
    throw runtime_error( "InterSpec::addAboutMenu(): parent passed in"
                         " must be a PopupDivMenu  or WContainerWidget" );

  if( menuDiv )
  {
    WPushButton *button = new WPushButton( "Help", menuDiv );
    button->addStyleClass( "MenuLabel" );
    m_helpMenuPopup = new PopupDivMenu( button, PopupDivMenu::AppLevelMenu );
  }else
  {
    m_helpMenuPopup = parentMenu->addPopupMenuItem( "Help" );
  }//if( menuDiv ) / else

  PopupDivMenuItem *item = m_helpMenuPopup->addMenuItem( "Welcome..." );
  item->triggered().connect( boost::bind( &InterSpec::showWelcomeDialog, this, true ) );

  m_helpMenuPopup->addSeparator();
  
  item = m_helpMenuPopup->addMenuItem( "Help Contents..." ,  "InterSpec_resources/images/help_minimal.svg");
  
  item->triggered().connect( boost::bind( &HelpSystem::createHelpWindow, string("getting-started") ) );

  Wt::WMenuItem *notifications = m_helpMenuPopup->addMenuItem( "Notification Logs..." , "InterSpec_resources/images/log_file_small.png");
  notifications->triggered().connect( this, &InterSpec::showWarningsWindow );

  m_helpMenuPopup->addSeparator();
  PopupDivMenu *subPopup = m_helpMenuPopup->addPopupMenuItem( "Options", "InterSpec_resources/images/cog_small.png" );
    
  const bool showToolTips = InterSpecUser::preferenceValue<bool>( "ShowTooltips", this );
  
  const bool autoStore = InterSpecUser::preferenceValue<bool>( "AutoSaveSpectraToDb", this );
  WCheckBox *cb = new WCheckBox( " Automatically store session" );
  cb->setChecked( autoStore );
  item = subPopup->addWidget( cb );
  HelpSystem::attachToolTipOn( item, "Automatically stores app state", showToolTips );
  InterSpecUser::associateWidget( m_user, "AutoSaveSpectraToDb", cb, this, false );
  

  if( !isMobile() )
  {
    WCheckBox *checkbox = new WCheckBox( " Show tooltips" );
    item = subPopup->addWidget( checkbox );
    checkbox->setChecked( showToolTips );
    HelpSystem::attachToolTipOn( item,
                                "Show tooltips after hovering over an element for half a second."
                                , true, HelpSystem::ToolTipPosition::Right );
    checkbox->checked().connect( boost::bind( &InterSpec::toggleToolTip, this, true ) );
    checkbox->unChecked().connect( boost::bind( &InterSpec::toggleToolTip, this, false ) );
    InterSpecUser::associateWidget( m_user, "ShowTooltips", checkbox, this, false );
  }//if( !isMobile() )
  
  {//begin add "AskPropagatePeaks" to menu
    const bool doPropogate = InterSpecUser::preferenceValue<bool>( "AskPropagatePeaks", this );
    WCheckBox *checkbox = new WCheckBox( " Ask to Propagate Peaks" );
    checkbox->setChecked( doPropogate );
    item = subPopup->addWidget( checkbox );
    HelpSystem::attachToolTipOn( item,
                                 "When loading spectra from the same detector,"
                                 " ask if should re-fit the same peaks for the"
                                 " new spectrum.  Only applies if new spectrum"
                                 " doesnt have any peaks, but previous"
                                 " foreground did.",
                                 true, HelpSystem::ToolTipPosition::Right );
    checkbox->checked().connect( boost::bind( &InterSpec::toggleToolTip, this, true ) );
    checkbox->unChecked().connect( boost::bind( &InterSpec::toggleToolTip, this, false ) );
    InterSpecUser::associateWidget( m_user, "AskPropagatePeaks", checkbox, this, false );
  }//end add "AskPropagatePeaks" to menu
  
  
  {//begin add "DisplayBecquerel"
    WCheckBox *checkbox = new WCheckBox( " Display in Becquerel" );
    item = subPopup->addWidget( checkbox );
    HelpSystem::attachToolTipOn( item, "Display activity in units of becquerel, rather than curie.",
                                 true, HelpSystem::ToolTipPosition::Right );
    InterSpecUser::associateWidget( m_user, "DisplayBecquerel", checkbox, this, false );
  }//end add "DisplayBecquerel"
  
    //High Bandwidth interactions
#if( USE_HIGH_BANDWIDTH_INTERACTIONS && !USE_SPECTRUM_CHART_D3 )
    WCheckBox *highBWCb = new WCheckBox( "Smooth Zoom/Pan" );
    item = subPopup->addWidget( highBWCb );
    
#if( BUILD_FOR_WEB_DEPLOYMENT )
    const char *smoothzoomtext = "Smooth zooming out and panning of spectrum - "
    " increases bandwidth used.";
#else
    const char *smoothzoomtext = "Smooth zooming out and panning of spectrum.";
#endif
    
    HelpSystem::attachToolTipOn( item, smoothzoomtext, showToolTips );
    InterSpecUser::associateWidget( m_user, "SmoothZoomPan", highBWCb, this, false );
    highBWCb->checked().connect( this, &InterSpec::enableSmoothChartOperations );
    highBWCb->unChecked().connect( this, &InterSpec::disableSmoothChartOperations );
    if( !highBWCb->isChecked() )
        disableSmoothChartOperations();
    
    subPopup->addSeparator();
#endif
  
	item = subPopup->addMenuItem("Color Themes...");
	item->triggered().connect(boost::bind(&InterSpec::showColorThemeWindow, this));

#if( PROMPT_USER_BEFORE_LOADING_PREVIOUS_STATE )
  subPopup->addSeparator();
  WCheckBox *promptOnLoad = new WCheckBox( "Prompt to load prev state" );
  item = subPopup->addWidget( promptOnLoad );
  const char *prompttext = "At application start, ask to load previous state.";
  HelpSystem::attachToolTipOn( item, prompttext, showToolTips );
  InterSpecUser::associateWidget( m_user, "PromptStateLoadOnStart", promptOnLoad, this, false );
  
  WCheckBox *doLoad = new WCheckBox( "Load prev state on start" );
  item = subPopup->addWidget( doLoad );
  const char *doloadtext = "At application start, automatically load previous state, if not set to be prompted";
  HelpSystem::attachToolTipOn( item, doloadtext, showToolTips );
  InterSpecUser::associateWidget( m_user, "LoadPrevStateOnStart", doLoad, this, false );
#endif
  
  
#if( BUILD_AS_OSX_APP )
  const bool addAboutInterSpec = !InterSpecApp::isPrimaryWindowInstance();
#else
    const bool addAboutInterSpec = true;
#endif
  
  if( addAboutInterSpec )
  {
    m_helpMenuPopup->addSeparator();
    
    item = m_helpMenuPopup->addMenuItem( "About InterSpec..." );
    item->triggered().connect( boost::bind( &InterSpec::showLicenseAndDisclaimersWindow, this, false, std::function<void()>{} ) );
  }

}//void addAboutMenu( Wt::WContainerWidget *menuDiv )


void InterSpec::toggleToolTip( const bool showToolTips )
{
  //update all existing qtips
  if( showToolTips )
  {
    wApp->doJavaScript( "$('.qtip-rounded.canDisableTt').qtip('option', 'show.event', 'mouseenter focus');" );
  }else
  {
    wApp->doJavaScript( "$('.qtip-rounded.canDisableTt').qtip('option', 'show.event', '');" );
  }
  
}//void toggleToolTip( const bool sticky )



const std::set<int> &InterSpec::displayedSamples( SpecUtils::SpectrumType type ) const
{
  static const std::set<int> empty;
  switch( type )
  {
    case SpecUtils::SpectrumType::Foreground:
    {
      if( !m_dataMeasurement )
        return empty;
      return m_displayedSamples;
    }//case SpecUtils::SpectrumType::Foreground:

    case SpecUtils::SpectrumType::SecondForeground:
    {
      if( !m_secondDataMeasurement )
        return empty;
      return m_sectondForgroundSampleNumbers;
    }//case SpecUtils::SpectrumType::SecondForeground:

    case SpecUtils::SpectrumType::Background:
    {
      if( !m_backgroundMeasurement )
        return empty;
      return m_backgroundSampleNumbers;
    }//case SpecUtils::SpectrumType::Background:
  }//switch( type )

  throw runtime_error( "InterSpec::displayedSamples(...) - Serious Badness" );

  return empty;  //keep compiler from complaining
}//const std::set<int> &displayedSamples( SpecUtils::SpectrumType spectrum_type ) const


std::shared_ptr<const SpecMeas> InterSpec::measurment( SpecUtils::SpectrumType type ) const
{
  switch( type )
  {
    case SpecUtils::SpectrumType::Foreground:
      return m_dataMeasurement;
    case SpecUtils::SpectrumType::SecondForeground:
      return m_secondDataMeasurement;
    case SpecUtils::SpectrumType::Background:
      return m_backgroundMeasurement;
  }//switch( type )

  return std::shared_ptr<const SpecMeas>();
}//measurment(...)


std::shared_ptr<SpecMeas> InterSpec::measurment( SpecUtils::SpectrumType type )
{
  switch( type )
  {
    case SpecUtils::SpectrumType::Foreground:
      return m_dataMeasurement;
    case SpecUtils::SpectrumType::SecondForeground:
      return m_secondDataMeasurement;
    case SpecUtils::SpectrumType::Background:
      return m_backgroundMeasurement;
  }//switch( type )

  return std::shared_ptr<SpecMeas>();
}//std::shared_ptr<SpecMeas> measurment( SpecUtils::SpectrumType spectrum_type )


#if( USE_DB_TO_STORE_SPECTRA )
Wt::Dbo::ptr<UserFileInDb> InterSpec::measurmentFromDb( SpecUtils::SpectrumType type,
                                                             bool update )
{
  try
  {
    Wt::Dbo::ptr<UserFileInDb> answer;
    std::shared_ptr<SpectraFileHeader> header;
  
    SpectraFileModel *fileModel = m_fileManager->model();
    std::shared_ptr<SpecMeas> meas = measurment( type );
    if( !meas )
      return answer;
  
    WModelIndex index = fileModel->index( meas );
    if( !index.isValid() )
      return answer;
    
    header = fileModel->fileHeader( index.row() );
    if( !header )
      return answer;
  
    answer = header->dbEntry();
    if( answer && !meas->modified() )
      return answer;
  
    const bool savePref = m_user->preferenceValue<bool>( "AutoSaveSpectraToDb" /*"SaveSpectraToDb"*/);
    if( !savePref )
      return answer;
    
    Dbo::ptr<UserFileInDb> dbback;
    
    if( type == SpecUtils::SpectrumType::Foreground )
    {
      WModelIndex bindex;
      std::shared_ptr<SpectraFileHeader> bheader;
      std::shared_ptr<SpecMeas> background = measurment( SpecUtils::SpectrumType::Background );
      if( background )
         bindex = fileModel->index( background );
      if( bindex.isValid() )
        bheader = fileModel->fileHeader( bindex.row() );
      if( bheader )
      {
        dbback = bheader->dbEntry();
        if( !dbback )
        {
          try
          {
            bheader->saveToDatabase( background );
            dbback = bheader->dbEntry();
          }catch(...){}
        }
      }//if( bheader )
    }//if( type == SpecUtils::SpectrumType::Foreground )
    
    if( update && savePref )
      header->saveToDatabase( meas );
    
    return header->dbEntry();
  }catch( std::exception &e )
  {
    cerr << "\n\nSpectrumViewer::measurmentFromDb(...) caught: " << e.what()
         << endl;
  }//try / catch
  
  return Wt::Dbo::ptr<UserFileInDb>();
}//Wt::Dbo::ptr<UserFileInDb> measurmentFromDb( SpecUtils::SpectrumType type, bool update );
#endif //#if( USE_DB_TO_STORE_SPECTRA )

std::shared_ptr<const SpecUtils::Measurement> InterSpec::displayedHistogram( SpecUtils::SpectrumType spectrum_type ) const
{
  switch( spectrum_type )
  {
    case SpecUtils::SpectrumType::Foreground:
      return m_spectrum->data();
    case SpecUtils::SpectrumType::SecondForeground:
      return m_spectrum->secondData();
    case SpecUtils::SpectrumType::Background:
      return m_spectrum->background();
//  m_spectrum->continuum();
  }//switch( spectrum_type )

  throw runtime_error( "InterSpec::displayedHistogram(...): invalid input arg" );

  return std::shared_ptr<const SpecUtils::Measurement>();
}//displayedHistogram(...)


#if ( USE_SPECTRUM_CHART_D3 )
void InterSpec::saveChartToImg( const bool spectrum, const bool asPng )
#else
void InterSpec::saveChartToImg( const bool spectrum )
#endif
{
  std::shared_ptr<const SpecMeas> spec = measurment(SpecUtils::SpectrumType::Foreground);
  string filename = (spec ? spec->filename() : string("spectrum"));
  const string ext = SpecUtils::file_extension(filename);
  if( !ext.empty() && (ext.size() <= filename.size()) )
    filename = filename.substr(0,filename.size()-ext.size());
  if( filename.empty() )
    filename = "spectrum";
  if( !spectrum )
    filename += "_timechart";
  std::string timestr = SpecUtils::to_iso_string( boost::posix_time::second_clock::local_time() );
  auto ppos = timestr.find('.');
  if( ppos != string::npos )
    timestr = timestr.substr(0,ppos);
#if ( USE_SPECTRUM_CHART_D3 )
  filename += "_" + timestr + ((!spectrum || asPng) ? ".png" : ".svg");
#else
  filename += "_" + timestr + ".png";
#endif
  
  string illegal_chars = "\\/:?\"<>|";
  SpecUtils::erase_any_character( filename, illegal_chars.c_str() );
  
#if ( USE_SPECTRUM_CHART_D3 )
  if( spectrum )
  {
    m_spectrum->saveChartToImg( filename, asPng );
  }else
  {
    m_timeSeries->saveChartToPng( filename );
  }
#else
  if( spectrum )
    m_spectrum->saveChartToPng( filename );
  else
    m_timeSeries->saveChartToPng( filename );
#endif
}//saveSpectrumToPng()


double InterSpec::displayScaleFactor( SpecUtils::SpectrumType spectrum_type ) const
{
  return m_spectrum->displayScaleFactor( spectrum_type );
}//double displayScaleFactor( SpecUtils::SpectrumType spectrum_type ) const


void InterSpec::setDisplayScaleFactor( const double sf, const SpecUtils::SpectrumType spec_type )
{
  m_spectrum->setDisplayScaleFactor( sf, spec_type );
  m_spectrumScaleFactorChanged.emit( spec_type, sf );
}//void setDisplayScaleFactor( const double sf, SpecUtils::SpectrumType spectrum_type );


float InterSpec::liveTime( SpecUtils::SpectrumType type ) const
{
  if( !measurment(type) )
    return 0.0f;
  
  switch( type )
  {
    case SpecUtils::SpectrumType::Foreground:
      return m_spectrum->foregroundLiveTime();
    case SpecUtils::SpectrumType::SecondForeground:
      return m_spectrum->secondForegroundLiveTime();
    case SpecUtils::SpectrumType::Background:
      return m_spectrum->backgroundLiveTime();
  }//switch( type )
  
  return 0.0f;
}//float liveTime( SpecUtils::SpectrumType type ) const


int InterSpec::renderedWidth() const
{
  return m_renderedWidth;
}

int InterSpec::renderedHeight() const
{
  return m_renderedHeight;
}


void InterSpec::createOneOverR2Calculator()
{
//  OneOverR2Calc *calc =
  new OneOverR2Calc();
  
//  if( !toolTabsVisible() )
//  {
//    const int maxHeight = static_cast<int>(0.95*paintedHeight());
//    const int maxWidth = static_cast<int>(0.95*paintedWidth());
//    calc->setMaximumSize( maxWidth, maxHeight );
//    calc->contents()->setOverflow( WContainerWidget::OverflowAuto );
//  }//if( !toolTabsVisible() )
}//void createOneOverR2Calculator()


void InterSpec::createUnitsConverterTool()
{
  new UnitsConverterTool();
}//void createUnitsConverterTool()


void InterSpec::createFluxTool()
{
  new FluxToolWindow( this );
}//void createFluxTool()


void InterSpec::createDecayInfoWindow()
{
  if( !m_decayInfoWindow )
  {
    m_decayInfoWindow = new DecayWindow( this );
    m_decayInfoWindow->finished().connect( boost::bind( &InterSpec::deleteDecayInfoWindow, this ) );
  }
  
  if( m_referencePhotopeakLines )
  {
    const ReferenceLineInfo &nuc
                          = m_referencePhotopeakLines->currentlyShowingNuclide();
    if( nuc.nuclide )
    {
      m_decayInfoWindow->clearAllNuclides();
      
      //\todo We could do a little better and check the Shielding/Source Fit
      //  widget and grab those activities (and ages) if they match
      
      m_decayInfoWindow->addNuclide( nuc.nuclide->atomicNumber,
                         nuc.nuclide->massNumber,
                         nuc.nuclide->isomerNumber,
                         1.0*PhysicalUnits::microCi, true,
                         0.0, 5.0*nuc.age );
    }//if( nuc.nuclide )
  }//if( m_referencePhotopeakLines )
}//void createDecayInfoWindow()


void InterSpec::deleteDecayInfoWindow()
{
  if( m_decayInfoWindow )
    AuxWindow::deleteAuxWindow( m_decayInfoWindow );
  m_decayInfoWindow = nullptr;
}//void deleteDecayInfoWindow()


void InterSpec::createFileParameterWindow()
{
  new SpecFileSummary( this );
}//void createFileParameterWindow()


#if( USE_GOOGLE_MAP )
void InterSpec::displayOnlySamplesWithinView( GoogleMap *map,
                                  const SpecUtils::SpectrumType targetSamples,
                                  const SpecUtils::SpectrumType fromSamples )
{
  float uplat, leftlng, lowerlat, rightlng;
  map->getMapExtent( uplat, leftlng, lowerlat, rightlng );
  
  if( lowerlat > uplat )
    std::swap( lowerlat, uplat );
  if( leftlng > rightlng )
    std::swap( leftlng, rightlng );
  
  std::set<int> sample_numbers;
  std::shared_ptr<SpecMeas> meass = measurment( fromSamples );
  
  if( !meass )
  {
    passMessage( "Could not load spectrum", "", WarningWidget::WarningMsgHigh );
    return;
  }//if( !meass )
  
  for( const int sample : meass->sample_numbers() )
  {
    bool samplewithin = false;
    for( const int detnum : meass->detector_numbers() )
    {
      std::shared_ptr<const SpecUtils::Measurement> m = meass->measurement( sample, detnum );
      if( !!m && m->has_gps_info()
         && m->longitude()>=leftlng && m->longitude()<=rightlng
         && m->latitude()>=lowerlat && m->latitude()<=uplat )
      {
        samplewithin = true;
        break;
      }
    }//for( const int detnum : meass->detector_numbers() )
    
    if( samplewithin )
      sample_numbers.insert( sample );
  }//for( int sample : meass->sample_numbers() )
  
  if( sample_numbers.empty() )
  {
    passMessage( "There were no samples in the visible map area.",
                 "", WarningWidget::WarningMsgHigh );
    return;
  }//if( sample_numbers.empty() )
  
  
  if( (fromSamples!=targetSamples) || targetSamples!=SpecUtils::SpectrumType::Foreground )
  {
    setSpectrum( meass, sample_numbers, targetSamples, SetSpectrumOptions::CheckToPreservePreviousEnergyCal );
  }else
  {
    changeDisplayedSampleNums( sample_numbers, targetSamples );
  }
}//displayOnlySamplesWithinView(...)


void InterSpec::createMapWindow( SpecUtils::SpectrumType spectrum_type )
{
  std::shared_ptr<const SpecMeas> meas = measurment( spectrum_type );
  
  if( !meas )
    return;
  
  const set<int> &samples = displayedSamples( spectrum_type );
  
  AuxWindow *window = new AuxWindow( "Map" );
  
  int w = 0.66*renderedWidth();
  int h = 0.8*renderedHeight();
  
  const char *label = 0;
  switch( spectrum_type )
  {
    case SpecUtils::SpectrumType::Foreground:       label = "Foreground";        break;
    case SpecUtils::SpectrumType::SecondForeground: label = "Second Foreground"; break;
    case SpecUtils::SpectrumType::Background:       label = "Background";        break;
  }//switch( spectrum_type )
  
  window->disableCollapse();
  window->setResizable( true );
  window->finished().connect( boost::bind( &AuxWindow::deleteAuxWindow, window ) );
  //window->footer()->setStyleClass( "modal-footer" );
  
  const bool enableLoadingVisible = (meas->sample_numbers().size() > 1);

  GoogleMap *googlemap = new GoogleMap( enableLoadingVisible );
  WGridLayout *layout = window->stretcher();
  googlemap->addMeasurment( meas, label, samples );
  layout->addWidget( googlemap, 0, 0 );
  layout->setContentsMargins( 0, 0, 0, 0 );
  layout->setVerticalSpacing( 0 );
  layout->setHorizontalSpacing( 0 );
  
  //We need to set the footer height explicitly, or else the window->resize()
  //  messes up.
//  window->footer()->resize( WLength::Auto, WLength(50.0) );
  
  if( enableLoadingVisible )
  {
    WPushButton *button = new WPushButton( "Load Visible Points...", window->footer() );
    WPopupMenu *menu = new WPopupMenu();
    menu->setAutoHide( true );
    button->setMenu( menu );
    WMenuItem *item = menu->addItem( "As Foreground" );
    item->triggered().connect( boost::bind( &InterSpec::displayOnlySamplesWithinView, this, googlemap, SpecUtils::SpectrumType::Foreground, spectrum_type ) );
    item = menu->addItem( "As Background" );
    item->triggered().connect( boost::bind( &InterSpec::displayOnlySamplesWithinView, this, googlemap, SpecUtils::SpectrumType::Background, spectrum_type ) );
    item = menu->addItem( "As Secondary" );
    item->triggered().connect( boost::bind( &InterSpec::displayOnlySamplesWithinView, this, googlemap, SpecUtils::SpectrumType::SecondForeground, spectrum_type ) );
  }//if( meas->measurements().size() > 10 )
  
  
  WPushButton *closeButton = window->addCloseButtonToFooter();
  closeButton->clicked().connect( window, &AuxWindow::hide );
  
  window->resize( WLength(w), WLength(h) );
  window->show();
  window->centerWindow();
  window->rejectWhenEscapePressed();
  
//  window->resizeToFitOnScreen();
}//void createMapWindow()
#endif //#if( USE_GOOGLE_MAP )


#if( USE_SEARCH_MODE_3D_CHART )
void InterSpec::create3DSearchModeChart()
{
  if( !m_dataMeasurement || !m_dataMeasurement->passthrough() )
  {
    passMessage( "The 3D chart is only available for search mode or RPM passthrough data.",
                "", WarningWidget::WarningMsgInfo );
    return;
  }//if( we dont have the proper data to make a 3D chart )
  
  AuxWindow *dialog = new AuxWindow( "3D Data View" );
  dialog->disableCollapse();
  dialog->Wt::WDialog::rejectWhenEscapePressed();
  
  WGridLayout *layout = dialog->stretcher();
  layout->setHorizontalSpacing( 0 );
  layout->setVerticalSpacing( 0 );
  layout->setContentsMargins( 0, 0, 0, 0 );
  SearchMode3DChart *chart = new SearchMode3DChart( this );
  layout->addWidget( chart, 0, 0 );
  
  dialog->show();
  dialog->setClosable( true );
  dialog->resizeScaledWindow( 0.95, 0.95 );
  dialog->centerWindow();
  dialog->finished().connect( boost::bind( &AuxWindow::deleteAuxWindow, dialog ) );
}//void create3DSearchModeChart()
#endif


void InterSpec::showRiidResults( const SpecUtils::SpectrumType type )
{
  showRiidInstrumentsAna( measurment(type) );
}//void showRiidResults( const SpecUtils::SpectrumType type )


#if( USE_TERMINAL_WIDGET )
void InterSpec::createTerminalWidget()
{
  if( m_terminal )
    return;
  
  m_terminal = new TerminalWidget( this );
  m_terminal->focusText();
  
  if( m_toolsTabs )
  {
    WMenuItem *item = m_toolsTabs->addTab( m_terminal, "Terminal" );
    item->setCloseable( true );
    m_toolsTabs->setCurrentWidget( m_terminal );
    const int index = m_toolsTabs->currentIndex();
    m_toolsTabs->setTabToolTip( index, "Numeric, algebraic, and text-based spectrum interaction terminal." );
    m_toolsTabs->tabClosed().connect( this, &InterSpec::handleTerminalWindowClose );
  }else
  {
    m_terminalWindow = new AuxWindow( "Terminal" );
    m_terminalWindow->setClosable( true );
    
    m_terminalWindow->rejectWhenEscapePressed();
    m_terminalWindow->finished().connect( this, &InterSpec::handleTerminalWindowClose );

    m_terminalWindow->show();
    if( m_renderedWidth > 100 && m_renderedHeight > 100 && !isPhone() )
    {
      m_terminalWindow->resizeWindow( 0.95*m_renderedWidth, 0.25*m_renderedHeight );
      m_terminalWindow->centerWindow();
    }
    
    m_terminalWindow->stretcher()->addWidget( m_terminal, 0, 0 );
  }//if( toolTabsVisible() )
  
  m_terminalMenuItem->disable();
}//void createTerminalWidget()


void InterSpec::handleTerminalWindowClose()
{
  if( !m_terminal )
    return;
 
  m_terminalMenuItem->enable();
  
  if( m_terminalWindow )
  {
    delete m_terminalWindow;
  }else
  {
    delete m_terminal;
    if( m_toolsTabs )
      m_toolsTabs->setCurrentIndex( 2 );
  }
  
  m_terminal = 0;
  m_terminalWindow = 0;
}//void handleTerminalWindowClose()
#endif  //#if( USE_TERMINAL_WIDGET )



void InterSpec::addToolsMenu( Wt::WWidget *parent )
{
  
  const bool showToolTips = InterSpecUser::preferenceValue<bool>( "ShowTooltips", this );
  
  PopupDivMenu *parentMenu = dynamic_cast<PopupDivMenu *>( parent );
  WContainerWidget *menuDiv = dynamic_cast<WContainerWidget *>( parent );
  if( !parentMenu && !menuDiv )
    throw runtime_error( "InterSpec::addToolsMenu(): parent passed in"
                        " must be a PopupDivMenu  or WContainerWidget" );
  
  PopupDivMenu *popup = NULL;
  
  if( menuDiv )
  {
    WPushButton *button = new WPushButton( "Tools", menuDiv );
    button->addStyleClass( "MenuLabel" );
    popup = new PopupDivMenu( button, PopupDivMenu::AppLevelMenu );
  }else
  {
    popup = parentMenu->addPopupMenuItem( "Tools" );
  }

  m_toolsMenuPopup = popup;
  
  PopupDivMenuItem *item = NULL;

  item = popup->addMenuItem( "Activity/Shielding Fit" );
  HelpSystem::attachToolTipOn( item,"Allows advanced input of shielding material and activity around source isotopes to improve the fit." , showToolTips );
  item->triggered().connect( boost::bind( &InterSpec::showShieldingSourceFitWindow, this ) );
  
  item = popup->addMenuItem( "Gamma XS Calc", "" );
  HelpSystem::attachToolTipOn( item,"Allows user to determine the cross section for gammas of arbitrary energy though any material in <code>InterSpec</code>'s library. Efficiency estimates for detection of the gamma rays inside the full energy peak and the fraction of gamma rays that will make it through the material without interacting with it can be provided with the input of additional information.", showToolTips );
  item->triggered().connect( boost::bind( &InterSpec::showGammaXsTool, this ) );
    
    
  item = popup->addMenuItem( "Dose Calc", "" );
  HelpSystem::attachToolTipOn( item,
      "Allows you to compute dose, activity, shielding, or distance, given the"
      " other pieces of information.", showToolTips );
  item->triggered().connect( boost::bind( &InterSpec::showDoseTool, this ) );
  
//  item = popup->addMenuItem( Wt::WString::fromUTF8("1/r² Calculator") );  // is superscript 2
#if( USE_OSX_NATIVE_MENU  || USING_ELECTRON_NATIVE_MENU )
  item = popup->addMenuItem( Wt::WString::fromUTF8("1/r\x0032 Calculator") );  //works on OS X at least.
#else
  item = popup->addMenuItem( Wt::WString::fromUTF8("1/r<sup>2</sup> Calculator") );
  item->makeTextXHTML();
#endif
  
  HelpSystem::attachToolTipOn( item,"Allows user to use two dose measurements taken at different distances from a source to determine the absolute distance to the source from the nearer measurement.", showToolTips );
  
  item->triggered().connect( this, &InterSpec::createOneOverR2Calculator );

  item = popup->addMenuItem( "Units Converter" );
  HelpSystem::attachToolTipOn( item, "Convert radiation-related units.", showToolTips );
  item->triggered().connect( this, &InterSpec::createUnitsConverterTool );
  
  item = popup->addMenuItem( "Flux Tool" );
  HelpSystem::attachToolTipOn( item,"Converts detected peak counts to gammas emitted by the source.", showToolTips );
  item->triggered().connect( this, &InterSpec::createFluxTool );
  
  item = popup->addMenuItem( "Nuclide Decay Info" );
  HelpSystem::attachToolTipOn( item,"Allows user to obtain advanced information about activities, gamma/alpha/beta production rates, decay chain, and daughter nuclides." , showToolTips );
  item->triggered().connect( this, &InterSpec::createDecayInfoWindow );

  
  item = popup->addMenuItem( "Detector Response Select" );
  HelpSystem::attachToolTipOn( item,"Allows user to change the detector response function.", showToolTips );
  item->triggered().connect( boost::bind( &InterSpec::showDetectorEditWindow, this ) );
  
  item = popup->addMenuItem( "Make Detector Response" );
  HelpSystem::attachToolTipOn( item, "Create detector response function from characterization data.", showToolTips );
  item->triggered().connect( boost::bind( &InterSpec::showMakeDrfWindow, this ) );

  
  item = popup->addMenuItem( "File Parameters" );
  HelpSystem::attachToolTipOn( item,"Allows user to view/edit the file parameters. If ever the application is unable to render activity calculation, use this tool to provide parameters the original file did not provide; <code>InterSpec</code> needs all parameters for activity calculation.", showToolTips );
  item->triggered().connect( this, &InterSpec::createFileParameterWindow );

  item = popup->addMenuItem( "Energy Range Sum" );
  HelpSystem::attachToolTipOn( item, "Sums the number of gammas in region of interest (ROI). Can also be accessed by left-click dragging over the ROI while holding both the <kbd><b>ALT</b></kbd> and <kbd><b>SHIFT</b></kbd> keys.", showToolTips );
  item->triggered().connect( this, &InterSpec::showGammaCountDialog );
  
#if( USE_SPECRUM_FILE_QUERY_WIDGET )
  
#if( BUILD_AS_OSX_APP )
  const bool addQueryTool = InterSpecApp::isPrimaryWindowInstance();
#else
  const bool addQueryTool = true;
#endif
  
  if( addQueryTool )
  {
    item = popup->addMenuItem( "File Query Tool" );
    HelpSystem::attachToolTipOn( item, "Searches through a directory (recursively) for spectrum files that match specafiable conditions.", showToolTips );
    item->triggered().connect( this, &InterSpec::showFileQueryDialog );
  }//if( addQueryTool )
#endif
  
#if( USE_TERMINAL_WIDGET )
  m_terminalMenuItem = popup->addMenuItem( "Math/Command Terminal" );
  HelpSystem::attachToolTipOn( m_terminalMenuItem, "Creates a terminal that provides numeric and algebraic computations, as well as allowing text based interactions with the spectra.", showToolTips );
  m_terminalMenuItem->triggered().connect( this, &InterSpec::createTerminalWidget );
#endif
}//void InterSpec::addToolsMenu( Wt::WContainerWidget *menuDiv )



void InterSpec::fillMaterialDb( std::shared_ptr<MaterialDB> materialDB,
                                     const std::string sessionid,
                                     boost::function<void(void)> update )
{
  const SandiaDecay::SandiaDecayDataBase *db = DecayDataBaseServer::database();
  try
  {
    //materialDB can get destructed if the session ends immediately....
    const string materialfile = SpecUtils::append_path(sm_staticDataDirectory, "MaterialDataBase.txt" );
    materialDB->parseGadrasMaterialFile( materialfile, db, false );
    
    WServer::instance()->post( sessionid, update );
  }catch( std::exception &e )
  {
    WString msg = "Error initializing the material database: " + string(e.what());
    
    WServer::instance()->post( sessionid, boost::bind( &postSvlogHelper, msg, int(WarningWidget::WarningMsgHigh) ) );
    
    return;
  }//try / catch
}//void fillMaterialDb(...)


void InterSpec::pushMaterialSuggestionsToUsers()
{
  if( !m_materialDB || !m_shieldingSuggestion )
    throw runtime_error( "pushMaterialSuggestionsToUsers(): you must"
                        " call initMaterialDbAndSuggestions() first." );
  
  for( const string &name : m_materialDB->names() )
    m_shieldingSuggestion->addSuggestion( name, name );
  
  wApp->triggerUpdate();
}//void pushMaterialSuggestionsToUsers()



void InterSpec::initMaterialDbAndSuggestions()
{
  if( !m_shieldingSuggestion )
  {
    WSuggestionPopup::Options popupOptions;
    popupOptions.highlightBeginTag  = "<b>";          //Open tag to highlight a match in a suggestion.
    popupOptions.highlightEndTag    = "</b>";         //Close tag to highlight a match in a suggestion.
    popupOptions.listSeparator      = ',';            //(char) When editing a list of values, the separator used for different items.
    popupOptions.whitespace         = " \\t()";       //When editing a value, the whitespace characters ignored before the current value.
    popupOptions.wordSeparators     = "-_., ;()";     //To show suggestions based on matches of the edited value with parts of the suggestion.
    popupOptions.appendReplacedText = "";             //When replacing the curr
    m_shieldingSuggestion = new WSuggestionPopup( popupOptions );
    m_shieldingSuggestion->addStyleClass("suggestion");
    m_shieldingSuggestion->setJavaScriptMember("wtNoReparent", "true");
    m_shieldingSuggestion->setFilterLength( 0 );
    m_shieldingSuggestion->setMaximumSize( WLength::Auto, WLength(15, WLength::FontEm) );
  }//if( !m_shieldingSuggestion )

  if( !m_materialDB )
  {
    m_materialDB = std::make_shared<MaterialDB>();
    
    boost::function<void(void)> success = wApp->bind( boost::bind(&InterSpec::pushMaterialSuggestionsToUsers, this) );
    
    boost::function<void(void)> worker = boost::bind( &fillMaterialDb,
                                    m_materialDB, wApp->sessionId(), success );
    WServer::instance()->ioService().post( worker );
  }//if( !m_materialDB )
}//void InterSpec::initMaterialDbAndSuggestions()


void InterSpec::showGammaXsTool()
{
  new GammaXsWindow( m_materialDB.get(), m_shieldingSuggestion, this );
} //showGammaXsTool()


void InterSpec::showDoseTool()
{
  new DoseCalcWindow( m_materialDB.get(), m_shieldingSuggestion, this );
}


void InterSpec::showMakeDrfWindow()
{
  MakeDrf::makeDrfWindow( this, m_materialDB.get(), m_shieldingSuggestion );
}//void showDetectorEditWindow()


void InterSpec::showDetectorEditWindow()
{
  std::shared_ptr<DetectorPeakResponse> currentDet;
  if( m_dataMeasurement )
    currentDet = m_dataMeasurement->detector();
  InterSpec *specViewer = this;
  SpectraFileModel *fileModel = m_fileManager->model();

  new DetectorEditWindow( currentDet, specViewer, fileModel );
}//void showDetectorEditWindow()


void InterSpec::showCompactFileManagerWindow()
{
 auto *compact = new CompactFileManager( m_fileManager, this, CompactFileManager::Tabbed );

#if( USE_SPECTRUM_CHART_D3 )
  m_spectrum->yAxisScaled().connect( boost::bind( &CompactFileManager::handleSpectrumScale, compact, _1, _2 ) );
#endif
  
  AuxWindow *window = new AuxWindow( "Select Opened Spectra to Display", (AuxWindowProperties::TabletNotFullScreen) );
  window->disableCollapse();
  window->finished().connect( boost::bind( &AuxWindow::deleteAuxWindow, window ) );
  
  
  WPushButton *closeButton = window->addCloseButtonToFooter();
  closeButton->clicked().connect(window, &AuxWindow::hide);
  
  WGridLayout *layout = window->stretcher();
  layout->addWidget( compact, 0, 0 );
  
  window->show();
//  window->resizeToFitOnScreen();
  window->centerWindow();
}//void showCompactFileManagerWindow()

void InterSpec::closeNuclideSearchWindow()
{
  if( !m_nuclideSearchWindow )
    return;
  
  m_nuclideSearch->clearSearchEnergiesOnClient();
  m_nuclideSearchWindow->stretcher()->removeWidget( m_nuclideSearch );
  
  delete m_nuclideSearchWindow;
  m_nuclideSearchWindow = 0;
  
  if( m_toolsTabs )
  {
    m_nuclideSearchContainer = new WContainerWidget();
    WGridLayout *isotopeSearchGridLayout = new WGridLayout();
    m_nuclideSearchContainer->setLayout( isotopeSearchGridLayout );

    isotopeSearchGridLayout->addWidget( m_nuclideSearch, 0, 0 );
    isotopeSearchGridLayout->setRowStretch( 0, 1 );
    isotopeSearchGridLayout->setColumnStretch( 0, 1 );

    m_toolsTabs->addTab( m_nuclideSearchContainer, NuclideSearchTabTitle, TabLoadPolicy );
    m_currentToolsTab = m_toolsTabs->currentIndex();
  }//if( m_toolsTabs )
}//void closeNuclideSearchWindow()

void InterSpec::showNuclideSearchWindow()
{
  if( m_nuclideSearchWindow )
  {
    m_nuclideSearchWindow->show();
    m_nuclideSearchWindow->resizeToFitOnScreen();
    m_nuclideSearchWindow->centerWindow();
    m_nuclideSearch->loadSearchEnergiesToClient();
    return;
  }//if( m_nuclideSearchWindow )
  
  if( m_toolsTabs && m_nuclideSearchContainer )
  {
    m_nuclideSearchContainer->layout()->removeWidget( m_nuclideSearch );
    m_toolsTabs->removeTab( m_nuclideSearchContainer );
    delete m_nuclideSearchContainer;
    m_nuclideSearchContainer = 0;
  }
  
  m_nuclideSearchWindow = new AuxWindow( NuclideSearchTabTitle, (AuxWindowProperties::TabletNotFullScreen) );
  m_nuclideSearchWindow->contents()->setOverflow(Wt::WContainerWidget::OverflowHidden);
  m_nuclideSearchWindow->finished().connect( boost::bind( &InterSpec::closeNuclideSearchWindow, this ) );
  m_nuclideSearchWindow->rejectWhenEscapePressed();
  
  //if( isMobile() )
  //{
  //  m_nuclideSearchWindow->contents()->setPadding( 0 );
  //  m_nuclideSearchWindow->contents()->setMargin( 0 );
  //}//if( isPhone() )
  
  m_nuclideSearchWindow->stretcher()->setContentsMargins( 0, 0, 0, 0 );
  m_nuclideSearchWindow->stretcher()->addWidget( m_nuclideSearch, 0, 0 );
  
  //We need to set the footer height explicitly, or else the window->resize()
  //  messes up.
//  m_nuclideSearchWindow->footer()->resize( WLength::Auto, WLength(50.0) );
  
 
  Wt::WPushButton *closeButton = m_nuclideSearchWindow->addCloseButtonToFooter("Close",true);
  
  closeButton->clicked().connect( boost::bind( &InterSpec::closeNuclideSearchWindow, this ) );
  
  AuxWindow::addHelpInFooter( m_nuclideSearchWindow->footer(), "nuclide-search-dialog" );
  
  m_nuclideSearchWindow->resize( WLength(800,WLength::Pixel), WLength(510,WLength::Pixel));
  m_nuclideSearchWindow->resizeToFitOnScreen();
  m_nuclideSearchWindow->centerWindow();
  m_nuclideSearchWindow->setResizable(true);
  m_nuclideSearchWindow->show();
  
  m_nuclideSearch->loadSearchEnergiesToClient(); //clear the isotope search on the canvas
  
  if( m_toolsTabs )
    m_currentToolsTab = m_toolsTabs->currentIndex();
}//void showNuclideSearchWindow()


void InterSpec::showShieldingSourceFitWindow()
{
  if( !m_shieldingSourceFit )
  {
    assert( m_peakInfoDisplay );
    auto widgets = ShieldingSourceDisplay::createWindow( this );
    
    m_shieldingSourceFit = widgets.first;
    m_shieldingSourceFitWindow  = widgets.second;
  }else
  {
    const double windowWidth = 0.95 * renderedWidth();
    const double windowHeight = 0.95 * renderedHeight();
    m_shieldingSourceFitWindow->resizeWindow( windowWidth, windowHeight );
    
    m_shieldingSourceFitWindow->resizeToFitOnScreen();
    m_shieldingSourceFitWindow->show();
    m_shieldingSourceFitWindow->centerWindow();
  }//if( !m_shieldingSourceFit )
}//void showShieldingSourceFitWindow()


void InterSpec::saveShieldingSourceModelToForegroundSpecMeas()
{
  if( !m_shieldingSourceFitWindow || !m_shieldingSourceFit || !m_dataMeasurement )
    return;
  
  string xml_data;
  std::unique_ptr<rapidxml::xml_document<char>> doc( new rapidxml::xml_document<char>() );
  
  m_shieldingSourceFit->serialize( doc.get() );
  
  //rapidxml::print(std::back_inserter(xml_data), *doc, 0);
  //cout << "\n\nsaveShieldingSourceModelToForegroundSpecMeas Model: " << xml_data << endl << endl;
  
  m_dataMeasurement->setShieldingSourceModel( std::move(doc) );
}//void saveShieldingSourceModelToForegroundSpecMeas()

void InterSpec::closeShieldingSourceFitWindow()
{
  if( !m_shieldingSourceFitWindow || !m_shieldingSourceFit )
    return;
  
#if( USE_DB_TO_STORE_SPECTRA )
  m_shieldingSourceFit->saveModelIfAlreadyInDatabase();
#endif
  
  saveShieldingSourceModelToForegroundSpecMeas();
  
  delete m_shieldingSourceFitWindow;
  m_shieldingSourceFitWindow = nullptr;
  m_shieldingSourceFit = nullptr;
}//void closeShieldingSourceFitWindow()


void InterSpec::showGammaLinesWindow()
{
  if( m_referencePhotopeakLinesWindow )
  {
    m_referencePhotopeakLinesWindow->show();
    return;
  }

  if( m_toolsTabs && m_referencePhotopeakLines )
    m_toolsTabs->removeTab( m_referencePhotopeakLines );

  
  std::string xml_state;
  
  if( m_referencePhotopeakLines )
  {
    if( !m_referencePhotopeakLines->currentlyShowingNuclide().empty()
        || m_referencePhotopeakLines->persistedNuclides().size() )
    m_referencePhotopeakLines->serialize( xml_state );
    
    m_referencePhotopeakLines->clearAllLines();
    delete m_referencePhotopeakLines;
    m_referencePhotopeakLines = NULL;
  }//if( m_referencePhotopeakLines )

  m_referencePhotopeakLinesWindow = new AuxWindow( GammaLinesTabTitle, (AuxWindowProperties::TabletNotFullScreen) );
  m_referencePhotopeakLinesWindow->contents()->setOverflow(WContainerWidget::OverflowHidden);
  m_referencePhotopeakLinesWindow->rejectWhenEscapePressed();

  m_referencePhotopeakLines = new ReferencePhotopeakDisplay( m_spectrum,
                                               m_materialDB.get(),
                                               m_shieldingSuggestion,
                                               this );
  setReferenceLineColors( nullptr );
  
  if( xml_state.size() )
    m_referencePhotopeakLines->deSerialize( xml_state );

  Wt::WGridLayout *layout = new Wt::WGridLayout();
  layout->setContentsMargins(5,5,5,5);
  m_referencePhotopeakLinesWindow->contents()->setLayout(layout);
  layout->addWidget( m_referencePhotopeakLines, 0, 0 );

  Wt::WPushButton *closeButton = m_referencePhotopeakLinesWindow->addCloseButtonToFooter("Close",true);
  
  if( isPhone() )
  {
    m_referencePhotopeakLines->displayingNuclide().connect( boost::bind( &WPushButton::setText, closeButton, WString("Show Lines")) );
    m_referencePhotopeakLines->nuclidesCleared().connect( boost::bind( &WPushButton::setText, closeButton, WString("Close")) );
  }
  
  closeButton->clicked().connect( m_referencePhotopeakLinesWindow, &AuxWindow::hide );
  m_referencePhotopeakLinesWindow->finished().connect( boost::bind( &InterSpec::closeGammaLinesWindow, this ) );
  
  AuxWindow::addHelpInFooter( m_referencePhotopeakLinesWindow->footer(),
                              "reference-gamma-lines-dialog" );
  
  double w = renderedWidth();
  if( w < 100.0 )
    w = 800.0;
  w = std::min( w, 800.0 );
  
  m_referencePhotopeakLinesWindow->resize( WLength(w,WLength::Pixel), WLength(310,WLength::Pixel));
  m_referencePhotopeakLinesWindow->setResizable(true);
  m_referencePhotopeakLinesWindow->resizeToFitOnScreen();
  m_referencePhotopeakLinesWindow->centerWindow();
  m_referencePhotopeakLinesWindow->show();
  
  if( m_toolsTabs )
    m_currentToolsTab = m_toolsTabs->currentIndex();
}//void showGammaLinesWindow()


void InterSpec::closeGammaLinesWindow()
{
  if( !m_referencePhotopeakLinesWindow )
    return;
  
  //When the "back" button is pressed on mobile phones
  if( isPhone() && m_referencePhotopeakLinesWindow->isHidden() )
    return;
  
  if( isPhone() )
  {
    m_referencePhotopeakLinesWindow->hide();
    return;
  }
  
  string xmlstate;
  if( m_referencePhotopeakLines )
  {
    if( !m_referencePhotopeakLines->currentlyShowingNuclide().empty()
         || m_referencePhotopeakLines->persistedNuclides().size() )
      m_referencePhotopeakLines->serialize( xmlstate );
    m_referencePhotopeakLines->clearAllLines();
    if( m_toolsTabs && m_toolsTabs->indexOf( m_referencePhotopeakLines ) >= 0 )
      m_toolsTabs->removeTab( m_referencePhotopeakLines );
    delete m_referencePhotopeakLines;
    m_referencePhotopeakLines = nullptr;
  }//if( m_referencePhotopeakLines )

  delete m_referencePhotopeakLinesWindow;
  m_referencePhotopeakLinesWindow = nullptr;

  if( m_toolsTabs )
  {
    m_referencePhotopeakLines = new ReferencePhotopeakDisplay( m_spectrum,
                                                   m_materialDB.get(),
                                                   m_shieldingSuggestion,
                                                   this );
    setReferenceLineColors( nullptr );
    
    m_toolsTabs->addTab( m_referencePhotopeakLines, GammaLinesTabTitle, TabLoadPolicy );
    
    if( xmlstate.size() )
      m_referencePhotopeakLines->deSerialize( xmlstate );
  }//if( m_toolsTabs )
  
  if( m_toolsTabs )
    m_currentToolsTab = m_toolsTabs->currentIndex();
}//void closeGammaLinesWindow()


void InterSpec::handleToolTabChanged( int tab )
{
  if( !m_toolsTabs )
    return;
  
  const int refTab = m_toolsTabs->indexOf(m_referencePhotopeakLines);
  const int calibtab = m_toolsTabs->indexOf(m_energyCalTool);
  const int searchTab = m_toolsTabs->indexOf(m_nuclideSearchContainer);
  
  if( m_referencePhotopeakLines && (tab == refTab) && !isMobile() )
    m_referencePhotopeakLines->setFocusToIsotopeEdit();
    
  if( m_nuclideSearch && (m_currentToolsTab==searchTab) )
    m_nuclideSearch->clearSearchEnergiesOnClient();
  
  if( m_nuclideSearch && (tab==searchTab) )
    m_nuclideSearch->loadSearchEnergiesToClient();
  
  if( tab == calibtab )
  {
    if( InterSpecUser::preferenceValue<bool>( "ShowTooltips", this ) )
      passMessage( "You can also recalibrate graphically by right-clicking and "
                   "dragging the spectrum to where you want",
                   "", WarningWidget::WarningMsgInfo );
  }//if( tab == calibtab )
  
  m_currentToolsTab = tab;
}//void InterSpec::handleToolTabChanged( int tabSwitchedTo )


SpecMeasManager *InterSpec::fileManager()
{
  return m_fileManager;
}


PeakModel *InterSpec::peakModel()
{
  return m_peakModel;
}


MaterialDB *InterSpec::materialDataBase()
{
  return m_materialDB.get();
}


Wt::WSuggestionPopup *InterSpec::shieldingSuggester()
{
  return m_shieldingSuggestion;
}


Wt::Signal<std::shared_ptr<DetectorPeakResponse> > &InterSpec::detectorChanged()
{
  return m_detectorChanged;
}


Wt::Signal<std::shared_ptr<DetectorPeakResponse> > &InterSpec::detectorModified()
{
  return m_detectorModified;
}


float InterSpec::sample_real_time_increment( const std::shared_ptr<const SpecMeas> &meas,
                                             const int sample,
                                             const std::vector<string> &detector_names )
{
  float realtime = 0.0f;
  
  if( !meas )
    return realtime;
  
  const auto &measurements = meas->sample_measurements( sample );
  
  for( const auto &m : measurements )
  {
    const auto pos = std::find( begin(detector_names), end(detector_names), m->detector_name() );
    if( pos != end(detector_names) )
      realtime = std::max( realtime, m->real_time() );
  }
  return realtime;
  
  
/*
  int nback = 0, nnonback = 0;
  double backtime = 0.0, nonbacktime = 0.0;
  for( const std::shared_ptr<const SpecUtils::Measurement> &m : measurement )
  {
    if( m->source_type() == SpecUtils::SourceType::Background )
    {
      ++nback;
      backtime += m->real_time();
    }else
    {
      ++nnonback;
      nonbacktime += m->real_time();
    }
  }//for( const std::shared_ptr<const SpecUtils::Measurement> &m : measurement )
  
  if( nnonback )
    return nonbacktime/nnonback;
  if( nback )
    return backtime/nback;
  return 0.0;
*/
}//double sample_real_time_increment()


/*
double InterSpec::liveTime( const std::set<int> &samplenums ) const
{
  double time = 0.0;
  
  if( !m_dataMeasurement )
    return 0.0;
  
  const vector<bool> det_use = detectorsToDisplay();
  const set<int> sample_numbers = validForegroundSamples();
  
  const vector<int> &detnums = m_dataMeasurement->detector_numbers();
  const vector<int>::const_iterator detnumbegin = detnums.begin();
  const vector<int>::const_iterator detnumend = detnums.end();
  
  for( int sample : samplenums )
  {
    const vector<std::shared_ptr<const SpecUtils::Measurement>> measurement
    = m_dataMeasurement->sample_measurements( sample );
    
    for( const std::shared_ptr<const SpecUtils::Measurement> &m : measurement )
    {
      const int detn = m->detector_number();
      const size_t detpos = std::find(detnumbegin,detnumend,detn) - detnumbegin;
      
      if( detpos < det_use.size() && det_use[detpos] )
        time += m->live_time();
    }//for( const std::shared_ptr<const SpecUtils::Measurement> &m : measurement )
  }//for( int sample : prev_displayed_samples )

  return time;
}//double liveTime( const std::set<int> &samplenums );
*/



void InterSpec::changeDisplayedSampleNums( const std::set<int> &samples,
                                                const SpecUtils::SpectrumType type )
{
  std::shared_ptr<SpecMeas> meas = measurment( type );
  
  if( !meas )
    return;
  
  std::shared_ptr<const SpecUtils::Measurement> prevhist = displayedHistogram(type);
  
  std::set<int> *sampleset = nullptr;
  
  switch( type )
  {
    case SpecUtils::SpectrumType::Foreground:
      sampleset = &m_displayedSamples;
      deletePeakEdit();
    break;
      
    case SpecUtils::SpectrumType::SecondForeground:
      sampleset = &m_sectondForgroundSampleNumbers;
    break;
      
    case SpecUtils::SpectrumType::Background:
      sampleset = &m_backgroundSampleNumbers;
    break;
  }//switch( type )
  
  if( (*sampleset) == samples )
    return;
  
  (*sampleset) = samples;
  
  
#if( !USE_SPECTRUM_CHART_D3 )
  // Note 20200803: The display*Data() functions do all this stuff, so not sure why we are reduing
  //  it here, but to not risk breaking anything for non D3 based time plot, we'll leave it alone,
  //  but for D3 time plot we wont do it.
  if( meas && sampleset->empty() )
    (*sampleset) = meas->sample_numbers();
  
  vector< pair<double,double> > regions = timeRegionsToHighlight( type );
  m_timeSeries->setTimeHighLightRegions( regions, type );
#endif
  
  switch( type )
  {
    case SpecUtils::SpectrumType::Foreground:
      displayForegroundData( true );
    break;
      
    case SpecUtils::SpectrumType::SecondForeground:
      displaySecondForegroundData();
    break;
      
    case SpecUtils::SpectrumType::Background:
      displayBackgroundData();
    break;
  }//switch( type )
  
  
  //Right now, we will only search for hint peaks for foreground
#if( !ANDROID && !IOS )
  switch( type )
  {
    case SpecUtils::SpectrumType::Foreground:
      if( !!m_dataMeasurement
         && !m_dataMeasurement->automatedSearchPeaks(samples) )
        searchForHintPeaks( m_dataMeasurement, samples );
      break;
      
    case SpecUtils::SpectrumType::SecondForeground:
    case SpecUtils::SpectrumType::Background:
      break;
  }//switch( spec_type )
#endif
  
  const auto dets = detectorsToDisplay(type);
  m_displayedSpectrumChangedSignal.emit( type, meas, (*sampleset), dets );
}//void InterSpec::changeDisplayedSampleNums( const std::set<int> &samples )


#if( USE_SPECTRUM_CHART_D3 )

void InterSpec::timeChartClicked( const int sample_number, Wt::WFlags<Wt::KeyboardModifier> modifiers )
{
  timeChartDragged( sample_number, sample_number, modifiers );
}//void timeChartClicked(...)


void InterSpec::timeChartDragged( const int sample_start_in, const int sample_end_in,
                           Wt::WFlags<Wt::KeyboardModifier> modifiers )
{
  if( !m_dataMeasurement )
    return;
 
  enum class ActionType
  {
    ChangeSamples,
    AddSamples,
    RemoveSamples
  };
  
  ActionType action = ActionType::ChangeSamples;
  if( modifiers.testFlag(KeyboardModifier::ShiftModifier) )
    action = ActionType::AddSamples;
  else if( modifiers.testFlag(KeyboardModifier::ControlModifier) )
    action = ActionType::RemoveSamples;
  
  SpecUtils::SpectrumType type = SpecUtils::SpectrumType::Foreground;
  if( modifiers.testFlag(KeyboardModifier::AltModifier) )
    type = SpecUtils::SpectrumType::Background;
  else if( modifiers.testFlag(KeyboardModifier::MetaModifier) )
    type = SpecUtils::SpectrumType::SecondForeground;
  
  const int sample_start = std::min( sample_start_in, sample_end_in );
  const int sample_end = std::max( sample_start_in, sample_end_in );
  
  const set<int> &all_samples = m_dataMeasurement->sample_numbers();
  const set<int>::const_iterator start_iter = all_samples.find( sample_start );
  set<int>::const_iterator end_iter = all_samples.find( sample_end );
  
  if( start_iter == end(all_samples) || end_iter == end(all_samples) )
  {
    passMessage( "Received invalid sample number from time chart (" + std::to_string(sample_start)
                 + ", " + std::to_string(sample_end) + ") - this shouldnt have happend"
                 " - not changing sample numbers of spectrum",
                 "", WarningWidget::WarningMsgHigh );
    return;
  }//if( invalid sample numbers )
  
  ++end_iter;
  set<int> interaction_samples;
  for( set<int>::const_iterator iter = start_iter; iter != end_iter; ++iter )
    interaction_samples.insert( *iter );
  
  assert( interaction_samples.size() );
  
  if( measurment(type) != m_dataMeasurement )
  {
    if( action != ActionType::RemoveSamples )
      setSpectrum( m_dataMeasurement, interaction_samples, type, 0 );
    return;
  }//if( the action isnt for the foreground )
  
  std::set<int> dispsamples = displayedSamples(type);
  
  switch( action )
  {
    case ActionType::ChangeSamples:
      dispsamples = interaction_samples;
      changeDisplayedSampleNums( dispsamples, type );
      break;
      
    case ActionType::AddSamples:
      dispsamples.insert( begin(interaction_samples), end(interaction_samples) );
      changeDisplayedSampleNums( dispsamples, type );
      break;
      
    case ActionType::RemoveSamples:
      for( const auto sample : interaction_samples )
        dispsamples.erase(sample);
      
      if( !dispsamples.empty() )
      {
        changeDisplayedSampleNums( dispsamples, type );
      }else
      {
        switch( type )
        {
          case SpecUtils::SpectrumType::Foreground:
            // If user erased all the samples - then lets go back to displaying the default samples.
            //  We dont want to clear the foreground file, because then we'll lose the time chart
            //  and the background/secondary spectra too.
            dispsamples = sampleNumbersForTypeFromForegroundFile(type);
            changeDisplayedSampleNums( dispsamples, type );
            break;
            
          case SpecUtils::SpectrumType::Background:
          case SpecUtils::SpectrumType::SecondForeground:
            setSpectrum( nullptr, std::set<int>{}, type, 0 );
            break;
        }//switch( type )
      }//if( !dispsamples.empty() ) / else
      
      
      break;
  }//switch( action )
}//void timeChartDragged(...)

#else
void InterSpec::sampleNumbersToDisplayAddded( const double t0,
                                                   const double t1,
                                                   const SpecUtils::SpectrumType type )
{
  std::shared_ptr<SpecMeas> meas = measurment( type );
  
  if( !m_dataMeasurement )
    return;
  
  const set<int> newSampleNums = timeRangeToSampleNumbers( t0, t1 );
  
  if( meas != m_dataMeasurement )
  {
    setSpectrum( m_dataMeasurement, newSampleNums, type, 0 );
  }else
  {
    //if newSampleNums is entirely in sampleNums, then we will remove them
    bool hasAll = true;
    set<int> sampleNums = displayedSamples( type );
  
    for( int i : newSampleNums )
    {
      if( !sampleNums.count(i) )
      {
        hasAll = false;
        break;
      }
    }//for( int i : newSampleNums )
  
    if( hasAll )
    {
      for( int i : newSampleNums )
        sampleNums.erase( i );
    }else
    {
      sampleNums.insert( newSampleNums.begin(), newSampleNums.end() );
    }//if( hasAll )
    
    changeDisplayedSampleNums( sampleNums, type );
  }//if( meas != m_dataMeasurement )
}//void sampleNumbersToDisplayAddded( const double t0, const double t1 )


void InterSpec::changeTimeRange( const double t0, const double t1,
                                      const SpecUtils::SpectrumType type )
{
  if( !m_dataMeasurement )
    return;
  
  const bool updateothers = (type==SpecUtils::SpectrumType::Foreground && !displayedHistogram(SpecUtils::SpectrumType::Foreground) );
  
  std::shared_ptr<SpecMeas> meas = measurment( type );
  const set<int> sampleNums = timeRangeToSampleNumbers( t0, t1 );
  
  if( meas != m_dataMeasurement )
    setSpectrum( m_dataMeasurement, sampleNums, type, 0 );
  else
    changeDisplayedSampleNums( sampleNums, type );
  
  if( updateothers && (m_backgroundMeasurement == m_dataMeasurement) )
  {
    //cerr << "Here" << endl;
    //For passthrough spectra, if you go from no foreground to having a
    //  foreground, and you previously had a background from the same file,
    //  the background will be highlighted on the time series chart, but the
    //  spectrum wont show up, so we should catch this
  }
  
}//void changeTimeRange( const double t0, const double t1 )
#endif // USE_SPECTRUM_CHART_D3 / else



void InterSpec::findAndSetExcludedSamples( std::set<int> definetly_keep_samples )
{
  m_excludedSamples.clear();

  if( !m_dataMeasurement || !m_dataMeasurement->passthrough() )
    return;

  const set<int> all_samples = m_dataMeasurement->sample_numbers();

  for( const int sample : all_samples )
  {
    vector< std::shared_ptr<const SpecUtils::Measurement> > measurements = m_dataMeasurement->sample_measurements( sample );

    if( definetly_keep_samples.count(sample) > 0 )
      continue;

    if( measurements.empty() )
    {
      m_excludedSamples.insert( sample );
    }else
    {
      const std::shared_ptr<const SpecUtils::Measurement> meas = measurements.front();
      //XXX - Assuming background and calibration statis is the same for all
      //      detectors
      //const bool back = (meas->source_type() == SpecUtils::SourceType::Background);
      const bool calib = (meas->source_type() == SpecUtils::SourceType::Calibration);

      if( /*back ||*/ calib )
        m_excludedSamples.insert( sample );
    }//if( measurements.empty() ) / else
  }//for( const int sample : all_samples )
}//void InterSpec::findAndSetExcludedSamples()


std::set<int> InterSpec::validForegroundSamples() const
{
  set<int> sample_nums;

  if( !m_dataMeasurement )
    return sample_nums;

  sample_nums = m_dataMeasurement->sample_numbers();
  for( const int s : m_excludedSamples )
    sample_nums.erase( s );
  
  // If we have "derived" and non-derived data, then don't let derived data be a valid foreground.
  const bool hasDerivedData = m_dataMeasurement->contains_derived_data();
  const bool hasNonDerivedData = m_dataMeasurement->contains_non_derived_data();
  
  set<int> to_rm;
  for( const int samplenum : sample_nums )
  {
    const auto meass = m_dataMeasurement->sample_measurements(samplenum);
    
    for( const std::shared_ptr<const SpecUtils::Measurement> &m : meass )
    {
      if( hasDerivedData && hasNonDerivedData && m->derived_data_properties() )
        to_rm.insert( samplenum );
      
      switch( m->source_type() )
      {
        case SpecUtils::SourceType::IntrinsicActivity:
        case SpecUtils::SourceType::Calibration:
        case SpecUtils::SourceType::Background:
          to_rm.insert( samplenum );
          break;
          
        case SpecUtils::SourceType::Foreground:
        case SpecUtils::SourceType::Unknown:
          break;
      }//switch( m->source_type() )
    }//for( loop over measurements of this sample number )
  }//for( const int s : sample_nums )
  
  for( const int samplenum : to_rm )
    sample_nums.erase( samplenum );

  return sample_nums;
}//std::set<int> validForegroundSamples() const


void InterSpec::emitDetectorChanged()
{
  WApplication *app = wApp;
  if( !app )
  {
    cerr << "InterSpec::emitDetectorChanged: no app available" << endl;
    return;
  }
  
  std::shared_ptr<DetectorPeakResponse> det;
  if( !!m_dataMeasurement )
  {
    std::lock_guard<std::recursive_mutex> scoped_lock( m_dataMeasurement->mutex() );
    det = m_dataMeasurement->detector();
  }
  
  m_detectorChanged.emit( det );
  app->triggerUpdate();
}//void emitDetectorChanged( std::shared_ptr<DetectorPeakResponse> det )


#if( APPLY_OS_COLOR_THEME_FROM_JS && !BUILD_AS_OSX_APP && !IOS && !BUILD_AS_ELECTRON_APP )
void InterSpec::initOsColorThemeChangeDetect()
{
  m_osColorThemeChange.reset( new JSignal<std::string>( this, "OsColorThemeChange", true ) );
  m_osColorThemeChange->connect( boost::bind( &InterSpec::osThemeChange, this, _1 ) );
  
  LOAD_JAVASCRIPT(wApp, "js/InterSpec.js", "InterSpec", wtjsSetupOsColorThemeChangeJs);
  
  doJavaScript( "Wt.WT.SetupOsColorThemeChangeJs('" + id() + "')" );
}//void initOsColorThemeChangeDetect()
#endif


void InterSpec::loadDetectorToPrimarySpectrum( SpecUtils::DetectorType type,
                                                    std::shared_ptr<SpecMeas> meas,
                                                    const string sessionId,
                                                    bool keepModStatus,
                                                    boost::function<void(void)> modifiedcallback )
{
  if( !meas )
    return;
  
  std::shared_ptr<DetectorPeakResponse> det;

  //First see if the user has opted for a detector for this serial number of
  //  detector model
  det = DetectorEdit::getUserPrefferedDetector( m_sql, m_user, meas );
  
  const bool usingUserDefaultDet = !!det;
  
  if( !det )
  {
    if( type == SpecUtils::DetectorType::Unknown )
      return;
    
    try
    {
      switch( type )
      {
        case SpecUtils::DetectorType::IdentiFinder:
        case SpecUtils::DetectorType::IdentiFinderNG:
        case SpecUtils::DetectorType::IdentiFinderLaBr3:
          det = DetectorEdit::initARelEffDetector( type, this );
        break;
        
        default:
          break;
      }
    
      if( !det )
        det = DetectorEdit::initAGadrasDetector( type, this );
    }catch( std::exception &e )
    {
      cerr << "InterSpec::loadDetectorToPrimarySpectrum caught: "
           << e.what() << endl;
      return;
    }
  }//if( !det )

  if( !det )
    return;
  
  {//begin meas->mutex_ protected codeblock
    std::lock_guard<std::recursive_mutex> scoped_lock( meas->mutex() );
    if( meas->detector() /*|| meas->detector_type()!=Unknown*/ )
      return;
    
    const bool wasModified = meas->modified();
    const bool wasModifiedSinceDecode = meas->modified_since_decode();
    
    meas->setDetector( det );
    
    if( keepModStatus )
    {
      if( !wasModified )
        meas->reset_modified();
      if( !wasModifiedSinceDecode )
        meas->reset_modified_since_decode();
    }//if( keepModStatus )
  }//end meas->mutex_ protected codeblock

  if( !modifiedcallback.empty() )
    WServer::instance()->post( sessionId, modifiedcallback );

  if( usingUserDefaultDet )
  {
    WServer::instance()->post( sessionId, std::bind( [](){
      //ToDo: could add button to remove association with DRF in database,
      //      similar to the "Start Fresh Session" button.  Skeleton code to do this
      /*
       std::unique_ptr<Wt::JSignal<> > m_clearDrfAssociation;
       m_clearDrfAssociation.reset( new JSignal<>(this, "removeDrfAssociation", false) );
       m_clearDrfAssociation->connect( this, &InterSpec::... );
       
       WStringStream js;
       js << "<div onclick=\"Wt.emit('" << id() << "',{name:'removeDrfAssociation'});"
       //"$('.qtip.jgrowl:visible:last').remove();return false;\" "
       "try{$(this.parentElement.parentElement).remove();}catch(e){} return false;\"
       "class=\"clearsession\"><span class=\"clearsessiontxt\">Remove association of detector with DRF.</span></div>";
       
       passMessage( "Using the detector response function you specified to use as default for this detector."
                    + js.str(), "", WarningWidget::WarningMsgInfo );
       */
      
      passMessage( "Using the detector response function you specified to use as default for this detector.",
                   "", WarningWidget::WarningMsgInfo );
    }) );
  }//if( usingUserDefaultDet )
  
}//void InterSpec::loadDetectorToPrimarySpectrum( WApplication *app )


void InterSpec::doFinishupSetSpectrumWork( std::shared_ptr<SpecMeas> meas,
                                  vector<boost::function<void(void)> > workers )
{
  if( !meas || workers.empty() )
    return;
  
  bool modified, modifiedSinceDecode;
  
  {//begin codeblock to access meas
    std::lock_guard<std::recursive_mutex> scoped_lock( meas->mutex() );
    modified = meas->modified();
    modifiedSinceDecode = meas->modified_since_decode();
  }//end codeblock to access meas
  
  {
    SpecUtilsAsync::ThreadPool pool;
    for( size_t i = 0; i < workers.size(); ++i )
      pool.post( workers[i] );
    pool.join();
  }
  
  {//begin codeblock to access meas
    std::lock_guard<std::recursive_mutex> scoped_lock( meas->mutex() );
    if( !modified )
      meas->reset_modified();
    if( !modifiedSinceDecode )
      meas->reset_modified_since_decode();
  }//end codeblock to access meas
}//void InterSpec::doFinishupSetSpectrumWork( boost::function<void(void)> workers )


void InterSpec::setSpectrum( std::shared_ptr<SpecMeas> meas,
                             std::set<int> sample_numbers,
                             const SpecUtils::SpectrumType spec_type,
                             const Wt::WFlags<SetSpectrumOptions> options )
{
  const int spectypeindex = static_cast<int>( spec_type );
  
  vector< boost::function<void(void)> > furtherworkers;
  
  const bool wasModified = (meas ? meas->modified() : false);
  const bool wasModifiedSinceDecode = (meas ? meas->modified_since_decode() : false);
  
  if( m_useInfoWindow && meas )
  {
    // If we are loading a state from the "Welcome To InterSpec" screen, we dont want to delete
    //  m_useInfoWindow because we will still use it, so instead we'll try deleting the window on
    //  the next go around of the event loop.
    auto doDelete = wApp->bind( std::bind([this](){
      WApplication *app = wApp;
      if( !app )
        return;
      deleteWelcomeCountDialog();
      app->triggerUpdate();
    }) );
      
    WServer::instance()->post( wApp->sessionId(), doDelete );
  }//if( meas )
  
  std::shared_ptr<SpecMeas> previous = measurment(spec_type);
  const set<int> prevsamples = displayedSamples(spec_type);
  const vector<string> prevdets = detectorsToDisplay(spec_type);
  const bool sameSpec = (meas==previous);
  std::shared_ptr<const SpecUtils::Measurement> prev_display = m_spectrum->histUsedForXAxis();
  

  if( (spec_type == SpecUtils::SpectrumType::Foreground) && previous && (previous != meas) )
  {
    closeShieldingSourceFitWindow();
    
#if( USE_DB_TO_STORE_SPECTRA )
    if( m_user->preferenceValue<bool>( "AutoSaveSpectraToDb" ) )
    {
      //We also need to do this in the InterSpec destructor as well.
      //   Also maybe change size limitations to only apply to auto saving
      if( m_currentStateID >= 0 )
      {
        //Save to (HEAD) of current state
      }else
      {
        //Create a state
        //Handle case where file is to large to be saved
      }
    }
#endif //#if( USE_DB_TO_STORE_SPECTRA )
  }//if( (spec_type == SpecUtils::SpectrumType::Foreground) && !!previous && (previous != meas) )
  
  if( !!meas && isMobile() && !toolTabsVisible()
      /* && options.testFlag(SetSpectrumOptions::CheckToPreservePreviousEnergyCal) */
      && m_referencePhotopeakLines  && (spec_type == SpecUtils::SpectrumType::Foreground) )
  {
    m_referencePhotopeakLines->clearAllLines();
  }
  
  string msg;
  switch( spec_type )
  {
    case SpecUtils::SpectrumType::Foreground:
#if( USE_DB_TO_STORE_SPECTRA )
      m_currentStateID = -1;
      updateSaveWorkspaceMenu();
#endif
      if( !sameSpec )
        deletePeakEdit();
    break;
    
    case SpecUtils::SpectrumType::SecondForeground:
    case SpecUtils::SpectrumType::Background:
    break;
  }//switch( spec_type )

  if( meas
      /*&& sample_numbers.empty() */
      && !sameSpec
      && (spec_type==meas->displayType())
      && meas->displayedSampleNumbers().size() )
  {
    sample_numbers = meas->displayedSampleNumbers();
  }

#if( USE_SAVEAS_FROM_MENU )
  if( m_downloadMenu && m_downloadMenus[spectypeindex] )
  {
    m_downloadMenus[spectypeindex]->setDisabled( !meas );
    WMenuItem *item = m_downloadMenus[spectypeindex]->parentItem();
    if( item )
      m_downloadMenu->setItemHidden( item, !meas );
      
    bool allhidden=true;
    for( SpecUtils::SpectrumType i = SpecUtils::SpectrumType(0);
         i <= SpecUtils::SpectrumType::Background;
         i = SpecUtils::SpectrumType(static_cast<int>(i)+1) )
    {
      if (!m_downloadMenu->isItemHidden( m_downloadMenus[static_cast<int>(i)]->parentItem()))
      {
        allhidden=false;
        break;
      }//if (!m_downloadMenus[i]->isHidden())
    }//    for( SpecUtils::SpectrumType i = SpecUtils::SpectrumType(0); i<=SpecUtils::SpectrumType::Background; i = SpecUtils::SpectrumType(i+1) )
      
    m_fileMenuPopup->setItemHidden(m_downloadMenu->parentItem(),allhidden);
  }//if( m_downloadMenu && m_downloadMenus[spec_type] )
#endif
  
  
  switch( spec_type )
  {
    case SpecUtils::SpectrumType::Foreground:
      m_detectorChangedConnection.disconnect();
      m_detectorModifiedConnection.disconnect();
      m_displayedSpectrumChanged.disconnect();
      
      if( meas )
      {
        //Lets keep using the same detector if we are loading a new spectrum
        //  with the same number of bins, but doesnt have a detector of its own
        const bool sameNBins = ( m_dataMeasurement && meas
               && (m_dataMeasurement->num_gamma_channels()==meas->num_gamma_channels()) );

        std::shared_ptr<DetectorPeakResponse> old_det;
        if( m_dataMeasurement )
          old_det = m_dataMeasurement->detector();

        if( meas && (!meas->detector() || !meas->detector()->isValid() )
            && old_det && old_det->isValid()
            && sameNBins && meas->num_gamma_channels() )
        {
          meas->setDetector( old_det );
        }

        if( meas->detector() != old_det )
        {
          auto drf = meas->detector();
          m_detectorChanged.emit( meas->detector() );
          
          if( drf )
          {
            auto drfcopy = std::make_shared<DetectorPeakResponse>( *drf );
            boost::function<void(void)> worker = boost::bind( &DetectorEdit::updateLastUsedTimeOrAddToDb, drfcopy, m_user.id(), m_sql );
            WServer::instance()->ioService().post( worker );
          }
        }//if( meas->detector() != old_det )
        
        SpecUtils::DetectorType detType = meas->detector_type();
        if( detType == SpecUtils::DetectorType::Unknown )
          detType = SpecMeas::guessDetectorTypeFromFileName( meas->filename() );
      
        if( !meas->detector() /* && (detType != SpecUtils::DetectorType::Unknown) */ )
        {
          boost::function<void()> updateemit
                  = wApp->bind( boost::bind( &InterSpec::emitDetectorChanged,
                                this ) );
          
          boost::function<void()> worker
                  = wApp->bind( boost::bind( &InterSpec::loadDetectorToPrimarySpectrum,
                          this, detType, meas, wApp->sessionId(), true, updateemit ) );
          furtherworkers.push_back( worker );
        }//if( we could try to load a detector type )
        
        m_detectorChangedConnection = m_detectorChanged.connect( boost::bind( &SpecMeas::detectorChangedCallback, meas.get(), _1 ) );
        m_detectorModifiedConnection = m_detectorModified.connect( boost::bind( &SpecMeas::detectorChangedCallback, meas.get(), _1 ) );
        m_displayedSpectrumChanged = m_displayedSpectrumChangedSignal.connect( boost::bind( &SpecMeas::displayedSpectrumChangedCallback, meas.get(), _1, _2, _3, _4 ) );
      }//if( meas )

      m_dataMeasurement = meas;
      
      findAndSetExcludedSamples( sample_numbers );

      if( !sameSpec && m_shieldingSourceFit )
        m_shieldingSourceFit->newForegroundSet();
    break;

    case SpecUtils::SpectrumType::SecondForeground:
      m_secondDataMeasurement = meas;
      m_sectondForgroundSampleNumbers = sample_numbers;
      if( meas && m_sectondForgroundSampleNumbers.empty() )
        m_sectondForgroundSampleNumbers = meas->sample_numbers();
    break;

    case SpecUtils::SpectrumType::Background:
      m_backgroundMeasurement = meas;
      m_backgroundSampleNumbers = sample_numbers;
      if( meas && m_backgroundSampleNumbers.empty() )
        m_backgroundSampleNumbers = meas->sample_numbers();
    break;
  };//switch( spec_type )

  if( msg.size() )
    passMessage( msg, "", 0 );

  
  //If loading a new foreground that has a different number of channels than
  //  the background/secondary, and differnet number of bins than previous
  //  foreground, get rid of the background/secondary since the user probably
  //  isnt interested in files from a completely different detector anymore.
  if( spec_type == SpecUtils::SpectrumType::Foreground && m_dataMeasurement && !sameSpec )
  {
    //Assume we will use all the detectors (just to determine binning)
    const vector<string> &detectors = m_dataMeasurement->detector_names();
    
    shared_ptr<const vector<float>> binning;
    try
    {
      auto energy_cal = m_dataMeasurement->suggested_sum_energy_calibration( sample_numbers, detectors );
      if( energy_cal )
        binning = energy_cal->channel_energies();
    }catch( std::exception & )
    {
      
    }
    
    shared_ptr<const vector<float>> prev_binning = prev_display ? prev_display->channel_energies() : nullptr;
    
    const bool diff_fore_nchan = ((!prev_binning || !binning) || (prev_binning->size() != binning->size()));
    
    const size_t num_foreground_channels = binning ? binning->size() : 0;
    size_t num_sec_channel = 0, num_back_channel = 0;
    if( m_secondDataMeasurement )
      num_sec_channel = m_secondDataMeasurement->num_gamma_channels();
    if( m_backgroundMeasurement )
      num_back_channel = m_backgroundMeasurement->num_gamma_channels();
    
    if( diff_fore_nchan && num_sec_channel && (num_sec_channel != num_foreground_channels) )
    {
#if( USE_SAVEAS_FROM_MENU )
      m_downloadMenus[static_cast<int>(SpecUtils::SpectrumType::SecondForeground)]->setDisabled( true );
      WMenuItem *item = m_downloadMenus[static_cast<int>(SpecUtils::SpectrumType::SecondForeground)]->parentItem();
      if( item )
        m_downloadMenu->setItemHidden( item, true );
#endif
      
      m_secondDataMeasurement = nullptr;
      m_spectrum->setSecondData( nullptr, false );
      
      m_displayedSpectrumChangedSignal.emit( SpecUtils::SpectrumType::SecondForeground,
                                             nullptr, {}, {} );
    }//if( num_sec_channel )
    
    if( diff_fore_nchan && num_back_channel && num_foreground_channels && (num_back_channel != num_foreground_channels) )
    {
#if( USE_SAVEAS_FROM_MENU )
      m_downloadMenus[static_cast<int>(SpecUtils::SpectrumType::Background)]->setDisabled( true );
      WMenuItem *item = m_downloadMenus[static_cast<int>(SpecUtils::SpectrumType::Background)]->parentItem();
      if( item )
        m_downloadMenu->setItemHidden( item, true );
#endif
      
      m_backgroundMeasurement = nullptr;
      m_spectrum->setBackground( nullptr );
      m_displayedSpectrumChangedSignal.emit( SpecUtils::SpectrumType::Background, nullptr, {}, {} );
    }//if( nSecondBins )
  }//if( spec_type == SpecUtils::SpectrumType::Foreground )
  
  
  
  //Fall throughs intentional
  switch( spec_type )
  {
    case SpecUtils::SpectrumType::Foreground:
      updateGuiForPrimarySpecChange( sample_numbers );
#if( USE_DB_TO_STORE_SPECTRA )
      m_saveStateAs->setDisabled( !m_dataMeasurement );
#endif
      displayForegroundData( false );
      displayTimeSeriesData();
      
    case SpecUtils::SpectrumType::SecondForeground:
      displaySecondForegroundData();
      
    case SpecUtils::SpectrumType::Background:
      displayBackgroundData();
  };//switch( spec_type )
  
  
#if( USE_SPECTRUM_CHART_D3 )
  if( !sameSpec )
  {
    const bool enableScaler = (m_secondDataMeasurement || m_backgroundMeasurement);
    const int windex_0 = m_spectrum->yAxisScalersIsVisible() ? 0 : 1;
    const int windex_1 = m_spectrum->yAxisScalersIsVisible() ? 1 : 0;
    m_showYAxisScalerItems[windex_0]->hide();
    m_showYAxisScalerItems[windex_0]->enable();
    m_showYAxisScalerItems[windex_1]->show();
    m_showYAxisScalerItems[windex_1]->setDisabled( !enableScaler );
  }//if( !sameSpec )
#endif
  
  //Making fcn call take current data as a argument so that if this way a
  //  recalibration happens (which will change m_spectrum->data()), then the
  //  peak fit routine will get the correct data to use.
  std::function<void(std::shared_ptr<const SpecUtils::Measurement>)> propigate_peaks_fcns;
  
  const bool askToPropigatePeaks
          = InterSpecUser::preferenceValue<bool>( "AskPropagatePeaks", this );
  if( askToPropigatePeaks
     && options.testFlag(InterSpec::SetSpectrumOptions::CheckToPreservePreviousEnergyCal)
     && !sameSpec && meas && m_dataMeasurement && previous && m_spectrum->data()
     && spec_type==SpecUtils::SpectrumType::Foreground
     && previous->instrument_id()==meas->instrument_id()
     && previous->num_gamma_channels()==meas->num_gamma_channels() )
  {
    shared_ptr<const deque<shared_ptr<const PeakDef>>> prevpeak, currpeaks;
    
    //Call const version of peaks so a new deque wont be created if it doesnt exist.
    prevpeak = std::const_pointer_cast<const SpecMeas>(previous)->peaks(prevsamples);
    currpeaks = std::const_pointer_cast<const SpecMeas>(m_dataMeasurement)->peaks(m_displayedSamples);
    
    if( prevpeak && !prevpeak->empty() && (!currpeaks || currpeaks->empty()) )
    {
      std::vector<PeakDef> input_peaks;
      for( const auto &p : *prevpeak )
      {
        if( p )  //Shouldnt be necassary, but JIC
          input_peaks.push_back( *p );
      }
      
      vector<PeakDef> original_peaks;
      
      const std::string sessionid = wApp->sessionId();
      propigate_peaks_fcns = [=]( std::shared_ptr<const SpecUtils::Measurement> data ){
        PeakSearchGuiUtils::fit_template_peaks( this, data, input_peaks, original_peaks,
                       PeakSearchGuiUtils::PeakTemplateFitSrc::PreviousSpectrum,
                       sessionid );
      };
    }//if( prev spec had peaks and new one doesnt )
  }//if( should propogate peaks )
  
  
  
  deleteEnergyCalPreserveWindow();
  
  if( options.testFlag(SetSpectrumOptions::CheckToPreservePreviousEnergyCal)
      && !sameSpec && m_energyCalTool && !!meas && !!m_dataMeasurement )
  {
    switch( spec_type )
    {
      case SpecUtils::SpectrumType::Foreground:
        if( EnergyCalPreserveWindow::candidate(meas,previous) )
          m_preserveCalibWindow = new EnergyCalPreserveWindow( meas, spec_type,
                                         previous, spec_type, m_energyCalTool );
      break;
    
      case SpecUtils::SpectrumType::SecondForeground:
      case SpecUtils::SpectrumType::Background:
        if( EnergyCalPreserveWindow::candidate(meas,m_dataMeasurement) )
          m_preserveCalibWindow = new EnergyCalPreserveWindow( meas, spec_type,
                                                m_dataMeasurement, SpecUtils::SpectrumType::Foreground,
                                                m_energyCalTool );
      break;
    };//switch( spec_type )
  
    if( m_preserveCalibWindow )
    {
      if( propigate_peaks_fcns )
      {
        m_preserveCalibWindow->finished().connect( std::bind( [=](){
          deleteEnergyCalPreserveWindow();
          std::shared_ptr<const SpecUtils::Measurement> data = m_spectrum->data();
          WServer::instance()->ioService().post( std::bind([=](){ propigate_peaks_fcns(data); }) );
        } ) );
        
        propigate_peaks_fcns = nullptr;
      }else
      {
        m_preserveCalibWindow->finished().connect( this, &InterSpec::deleteEnergyCalPreserveWindow );
      }//if( propigate_peaks_fcns ) / else
      
    }
  }//if( !sameSpec && m_energyCalTool && !!meas )
  
  if( propigate_peaks_fcns )
  {
    std::shared_ptr<const SpecUtils::Measurement> data = m_spectrum->data();
    WServer::instance()->ioService().post( std::bind([=](){ propigate_peaks_fcns(data); }) );
    propigate_peaks_fcns = nullptr;
  }
  
  switch( spec_type )
  {
    case SpecUtils::SpectrumType::Foreground:
      if( !!m_dataMeasurement && ((!m_dataMeasurement)!=(!previous)) )
        doJavaScript( "$('.Wt-domRoot').data('HasForeground',1);" );
      else if( !m_dataMeasurement )
        doJavaScript( "$('.Wt-domRoot').data('HasForeground',0);" );
    break;
    
    case SpecUtils::SpectrumType::SecondForeground: case SpecUtils::SpectrumType::Background:
      if( !!meas && !m_dataMeasurement )
      {
        passMessage( "You must load a foreground spectrum before viewing a"
                     " background or second foreground spectrum.",
                    "", WarningWidget::WarningMsgHigh );
      }
    break;
  }//switch( spec_type )
  
  
  // Update the energy calibration tool, as there is new data.
  const auto shownDets = detectorsToDisplay(spec_type);
  m_displayedSpectrumChangedSignal.emit( spec_type, meas, sample_numbers, shownDets );
  
  if( meas )
  {
    if( !wasModified )
      meas->reset_modified();
    if( !wasModifiedSinceDecode )
      meas->reset_modified_since_decode();
  }//if( meas )
  
#if( USE_GOOGLE_MAP )
//  m_secondDataMeasurement && m_dataMeasurement m_backgroundMeasurement
  const bool hasGps = (m_dataMeasurement && m_dataMeasurement->has_gps_info());
  if( m_mapMenuItem )
    m_mapMenuItem->setDisabled( !hasGps );
#endif
  
#if( USE_SEARCH_MODE_3D_CHART )
  const bool isSearchData = (m_dataMeasurement && m_dataMeasurement->passthrough());
  if( m_searchMode3DChart )
    m_searchMode3DChart->setDisabled( !isSearchData );
#endif

  if( m_showRiidResults )
  {
    const bool showRiid = m_dataMeasurement && m_dataMeasurement->detectors_analysis();
    m_showRiidResults->setDisabled( !showRiid );
  }
  
  //Right now, we will only search for hint peaks for foreground
#if( !ANDROID && !IOS )
  switch( spec_type )
  {
    case SpecUtils::SpectrumType::Foreground:
    {
      if( m_dataMeasurement )
      {
        auto peaks = m_dataMeasurement->automatedSearchPeaks(sample_numbers);
        if( !peaks )
          searchForHintPeaks( m_dataMeasurement, sample_numbers );
      }
      break;
    }
      
    case SpecUtils::SpectrumType::SecondForeground:
    case SpecUtils::SpectrumType::Background:
      break;
  }//switch( spec_type )
#endif
  
  
  //Lets see if there are any parse warnings that we should give to the user.
  if( meas && !sameSpec )
  {
    Wt::WApplication *app = wApp;
    
    auto checkForWarnings = [sample_numbers,app,this,meas](){
      set<string> givenwarnings;
      for( const auto &msg : meas->parse_warnings() )
        givenwarnings.insert( msg );
      
      // @TODO Check if sample_numbers could be empty if the user wants all samples displayd
      for( const auto &m : meas->measurements() )
      {
        if( !m || !sample_numbers.count(m->sample_number()) )
          continue;
        
        for( const auto &msg : m->parse_warnings() )
          givenwarnings.insert( msg );
      }//for( const auto &m : meas->measurements() )
      
      if( !givenwarnings.empty() )
      {
        WApplication::UpdateLock lock(app);
        if( lock )
        {
          for( const auto &msg : givenwarnings )
            passMessage( msg, "", WarningWidget::WarningMsgMedium );
          app->triggerUpdate();
        }//
      }//if( !givenwarnings.empty() )
    };//checkForWarnings lamda
    
    furtherworkers.push_back( checkForWarnings );
  }//if( meas && !sameSpec )
  
  // Check if there are RIID analysis results in the file, and if so let the user know.
  if( !sameSpec && meas && meas->detectors_analysis()
     && options.testFlag(SetSpectrumOptions::CheckForRiidResults) )
  {
    auto ana = meas->detectors_analysis();
    
    // We'll show the analysis results for the foreground, no matter what if its not-empty (e.g., it
    //  might only have algorithm version information).  But for background and second foreground,
    //  we'll only show if there is an identified nuclide - perhaps we shouldnt ever show for the
    //  background/secondary.
    bool worthShowing = true;
    switch( spec_type )
    {
      case SpecUtils::SpectrumType::Foreground:
        worthShowing = ana->is_empty();
        break;
        
      case SpecUtils::SpectrumType::SecondForeground:
      case SpecUtils::SpectrumType::Background:
        worthShowing = false;
        for( const auto &r : ana->results_ )
          worthShowing = (worthShowing || !r.nuclide_.empty());
        break;
    }//switch( spec_type )
    
    // Also, only show popup if we are only using this file for this display type.
    //  Note though that if someone loads a file as a background, then changes it to a foreground,
    //  they wont get the RIID notification popup
    const int nusedfor = static_cast<int>( meas == m_dataMeasurement )
                         + static_cast<int>( meas == m_backgroundMeasurement )
                         + static_cast<int>( meas == m_secondDataMeasurement );
    
    // Only show notification when we arent already showing the file
    if( worthShowing && (nusedfor == 1) )
    {
      const std::string type = SpecUtils::descriptionText(spec_type);
      WStringStream js;
      js << "File contained RIID analysis results: "
      << riidAnaSummary(meas)
      << "<div onclick="
           "\"Wt.emit('" << wApp->id() << "',{name:'miscSignal'}, 'showRiidAna-" << type << "');"
           //"$('.qtip.jgrowl:visible:last').remove();"
           "try{$(this.parentElement.parentElement).remove();}catch(e){}"
           "return false;\" "
           "class=\"clearsession\">"
         "<span class=\"clearsessiontxt\">Show full RIID results</span></div>";
      
      WarningWidget::displayPopupMessageUnsafe( js.str(), WarningWidget::WarningMsgShowRiid, 20000 );
    }//if( nusedfor == 1 )
  }//if( meas && !sameSpec )
  
  if( meas && furtherworkers.size() )
  {
    boost::function<void(void)> worker = boost::bind(
                                  &InterSpec::doFinishupSetSpectrumWork,
                                  this, meas, furtherworkers );
    WServer::instance()->ioService().post( worker );
  }//if( meas && furtherworkers.size() )
  
  if( m_mobileBackButton && m_mobileForwardButton )
  {
    if( !toolTabsVisible() && meas && spec_type==SpecUtils::SpectrumType::Foreground
        && !meas->passthrough() && (meas->sample_numbers().size()>1) )
    {
      m_mobileBackButton->setHidden(false);
      m_mobileForwardButton->setHidden(false);
    }else
    {
      m_mobileBackButton->setHidden(true);
      m_mobileForwardButton->setHidden(true);
    }
  }//if( m_mobileBackButton && m_mobileForwardButton )
  
  
  //Check for warnings from parsing the file, and display to user - not
  //  implemented well yet.
  if( m_dataMeasurement && (spec_type == SpecUtils::SpectrumType::Foreground) )
  {
    shared_ptr<const SpecUtils::EnergyCalibration> energy_cal;
    try
    {
      energy_cal = m_dataMeasurement->suggested_sum_energy_calibration( sample_numbers,
                                                             m_dataMeasurement->detector_names() );
    }catch( std::exception & )
    {
    }
    
    if( !energy_cal )
      passMessage( "Warning, no energy calibration for the selected samples",
                   "", WarningWidget::WarningMsgMedium );
  }//if( spec_type == SpecUtils::SpectrumType::Foreground && m_dataMeasurement && !sameSpec )
  

  //Display a notice to the user about how they can select different portions of
  //  passthrough/search-mode data
  /*
  if( spec_type==SpecUtils::SpectrumType::Foreground && !!m_dataMeasurement
      && m_dataMeasurement->passthrough() )
  {
    const bool showToolTips = InterSpecUser::preferenceValue<bool>( "ShowTooltips", this );
  
    if( showToolTips )
    {
      const char *tip = "Clicking and dragging on the time-series (bottom)"
      " chart, will change the time range the energy spectrum"
      " is summed over.  You can also shift-click or"
      " shift-drag to add additional time spans."
      " Shift-clicking or shift dragging entirely within a"
      " currently used (highlighted) time span will remove"
      " that portion of the time span. Holding the 'alt' key"
      " while doing the above will perform the same actions,"
      " but for the background if it is the same spectrum"
      " file as the foreground.";
      passMessage( tip, "", WarningWidget::WarningMsgInfo );
    }//if( showToolTips )
  }//if( passthrough foreground )
   */
}//void setSpectrum(...)


void InterSpec::reloadCurrentSpectrum( SpecUtils::SpectrumType spec_type )
{
  std::shared_ptr<SpecMeas> meas;
  std::set<int> sample_numbers;

  switch( spec_type )
  {
    case SpecUtils::SpectrumType::Foreground:
      meas = m_dataMeasurement;
      sample_numbers = m_displayedSamples;
    break;

    case SpecUtils::SpectrumType::SecondForeground:
      meas = m_secondDataMeasurement;
      sample_numbers = m_sectondForgroundSampleNumbers;
    break;

    case SpecUtils::SpectrumType::Background:
      meas = m_backgroundMeasurement;
      sample_numbers = m_backgroundSampleNumbers;
    break;
  }//switch( spec_type )

  setSpectrum( meas, sample_numbers, spec_type, 0 );
}//void reloadCurrentSpectrum( SpecUtils::SpectrumType spec_type )



void InterSpec::finishLoadUserFilesystemOpenedFile(
                                std::shared_ptr<SpecMeas> meas,
                                std::shared_ptr<SpectraFileHeader> header,
                                const SpecUtils::SpectrumType type )
{
  SpectraFileModel *fileModel = m_fileManager->model();
  
  try
  {
    const int row = fileModel->addRow( header );
    m_fileManager->displayFile( row, meas, type, true, true, SpecMeasManager::VariantChecksToDo::DerivedDataAndEnergy );
  }catch( std::exception & )
  {
    passMessage( "There was an error loading "
                 + (!!meas ? meas->filename() : string("spectrum file")),
                "", WarningWidget::WarningMsgHigh );
  }//try / catch
  
}//finishLoadUserFilesystemOpenedFile(...)


void InterSpec::promptUserHowToOpenFile( std::shared_ptr<SpecMeas> meas,
                                             std::shared_ptr<SpectraFileHeader> header )
{
  const char *msg =
  "This file looks like it's from the same detector as the current foreground."
  "<p>How would you like to open this spectrum file?</p>";
  
  string filename = header->displayName().toUTF8();
  if( filename.size() > 48 )
  {
    SpecUtils::utf8_limit_str_size( filename, 48 );
    filename += "...";
  }
  
  SimpleDialog *dialog = new SimpleDialog( WString::fromUTF8(filename), WString::fromUTF8(msg) );
  WPushButton *button = dialog->addButton( WString::fromUTF8("Foreground") );
  button->clicked().connect( boost::bind( &InterSpec::finishLoadUserFilesystemOpenedFile, this,
                                          meas, header, SpecUtils::SpectrumType::Foreground ) );
  button->setFocus( true );
  
  button = dialog->addButton( WString::fromUTF8("Background") );
  button->clicked().connect( boost::bind( &InterSpec::finishLoadUserFilesystemOpenedFile, this,
                                          meas, header, SpecUtils::SpectrumType::Background ) );
  
  button = dialog->addButton( WString::fromUTF8("Secondary") );
  button->clicked().connect( boost::bind( &InterSpec::finishLoadUserFilesystemOpenedFile, this,
                                         meas, header, SpecUtils::SpectrumType::SecondForeground ) );
}//void promptUserHowToOpenFile(...)



bool InterSpec::userOpenFileFromFilesystem( const std::string path, std::string displayFileName  )
{
  try
  {
    if( displayFileName.empty() )
      displayFileName = SpecUtils::filename(path);
    
    if( !m_fileManager )  //shouldnt ever happen.
      throw runtime_error( "Internal logic error, no valid m_fileManager" );
    
    if( !SpecUtils::is_file(path) )
      throw runtime_error( "Could not access file '" + path + "'" );
  
    auto header = std::make_shared<SpectraFileHeader>( m_user, true, this );
    auto meas = header->setFile( displayFileName, path, SpecUtils::ParserType::Auto );
  
    if( !meas )
      throw runtime_error( "Failed to decode file" );
    
    bool couldBeBackground = true;
    if( !m_dataMeasurement || !meas
        || meas->uuid() == m_dataMeasurement->uuid() )
    {
      couldBeBackground = false;
    }else
    {
      couldBeBackground &= (m_dataMeasurement->instrument_id() == meas->instrument_id());
      couldBeBackground &= (m_dataMeasurement->num_gamma_channels() == meas->num_gamma_channels());
    }//if( !m_dataMeasurement || !meas )

    //Should we check if this meas has the same UUID as the second of background?
    
    if( couldBeBackground )
    {
      promptUserHowToOpenFile( meas, header );
      return true;
    }else
    {
//      return m_fileManager->loadFromFileSystem( path, SpecUtils::SpectrumType::Foreground, SpecUtils::ParserType::Auto );
      cout << "Will load file " << path << " requested to be loaded at "
      << WDateTime::currentDateTime().toString(DATE_TIME_FORMAT_STR)
      << endl;
      
      SpectraFileModel *fileModel = m_fileManager->model();
      const int row = fileModel->addRow( header );
      m_fileManager->displayFile( row, meas, SpecUtils::SpectrumType::Foreground, true, true, SpecMeasManager::VariantChecksToDo::DerivedDataAndEnergy );
      return true;
    }
  }catch( std::exception &e )
  {
    cerr << "Caught exception '" << e.what() << "' when trying to load '"
         << path << "'" << endl;
    SpecMeasManager::displayInvalidFileMsg( displayFileName, e.what() );
    return false;
  }//try / catch
  
  return true;
}//bool userOpenFileFromFilesystem( const std::string filepath )


#if( ALLOW_URL_TO_FILESYSTEM_MAP )
bool InterSpec::loadFileFromDbFilesystemLink( const int id, const bool askIfBackound )
{
  try
  {
    using namespace DbToFilesystemLink;
    FileIdToLocation fileinfo = getFileToOpenToInfo( id );
    //        const int nsec = fileinfo.m_utcRequestTime.secsTo( WDateTime::currentDateTime() );
    
    string username = fileinfo.m_userName.toUTF8();
    SpecUtils::ireplace_all( username, "_phone", "" );
    SpecUtils::ireplace_all( username, "_tablet", "" );
    SpecUtils::ireplace_all( username, "_mobile", "" );
    
    const bool sameUser = (username.empty() ? true
                           : (m_user->m_userName == username) );
    
    if( !fileinfo.m_foregroundFilePath.empty()
       && SpecUtils::is_file(fileinfo.m_foregroundFilePath.toUTF8())
       //            && fileinfo.m_utcRequestTime.isValid()
       //            && nsec < 300 && nsec >= 0
       && !fileinfo.m_fufilled
       && sameUser )
    {
      if( m_fileManager )
      {
        typedef map<SpecUtils::SpectrumType,string> TypeToPathMap;
        TypeToPathMap specToLoadMap;
        
        specToLoadMap[SpecUtils::SpectrumType::Foreground] = fileinfo.m_foregroundFilePath.toUTF8();
        specToLoadMap[SpecUtils::SpectrumType::SecondForeground] = fileinfo.m_secondForegroundFilePath.toUTF8();
        specToLoadMap[SpecUtils::SpectrumType::Background] = fileinfo.m_backgroundFilePath.toUTF8();
        
        for( TypeToPathMap::const_iterator iter = specToLoadMap.begin();
            iter != specToLoadMap.end(); ++iter )
        {
          SpecUtils::SpectrumType type = iter->first;
          const string filepath = iter->second;
          
          if( filepath.empty() || !SpecUtils::is_file(filepath) )
            continue;
          
          const string displayName = SpecUtils::filename( filepath );
          
          try
          {
            std::shared_ptr<SpecMeas> meas;
            std::shared_ptr<SpectraFileHeader> header;
            
#if( SUPPORT_ZIPPED_SPECTRUM_FILES )
            {
              //This is a hack to allow opening zip files on iOS.
              //  Currently the selection GUI looks horrible, and the spectrum
              //  is always loaded as foreground.
              const string extension = SpecUtils::file_extension(filepath);
              bool iszip = SpecUtils::iequals_ascii(extension, ".zip");
              
              if( !iszip ) //check for zip files magic number to more-confirm
              {
#ifdef _WIN32
                const std::wstring wfilepath = SpecUtils::convert_from_utf8_to_utf16(filepath);
                ifstream test( wfilepath.c_str() );
#else
                ifstream test( filepath.c_str() );
#endif
                iszip = (test.get()==0x50 && test.get()==0x4B
                         && test.get()==0x03 && test.get()==0x04);
              }//if( !iszip )
              
              if( iszip )
              {
                //ToDo: I feel uneasy creating an invalid SpecUtils::SpectrumType, should fix up function call signaure
                if( fileManager()->handleZippedFile( displayName, filepath, SpecUtils::SpectrumType(-1) ) )
                  return true;
              }//if( iszip )
            }
#endif
            
            header = std::make_shared<SpectraFileHeader>( m_user, true, this );
            meas = header->setFile( displayName, filepath, SpecUtils::ParserType::Auto );
            
            
            bool couldBeBackground = askIfBackound;
            if( !m_dataMeasurement || !meas
                || meas->uuid() == m_dataMeasurement->uuid() )
            {
              couldBeBackground = false;
            }else if( askIfBackound )
            {
              couldBeBackground &= (type == SpecUtils::SpectrumType::Foreground);
              couldBeBackground &= (m_dataMeasurement->instrument_id() == meas->instrument_id());
              couldBeBackground &= (m_dataMeasurement->num_gamma_channels() == meas->num_gamma_channels());
            }//if( !m_dataMeasurement || !meas )
            
            
            if( !couldBeBackground )
            {
              finishLoadUserFilesystemOpenedFile( meas, header, type );
              
              
              cout << "Will load file '" << filepath
                   << "' requested to be loaded at "
                   << fileinfo.m_utcRequestTime.toString(DATE_TIME_FORMAT_STR)
                   << " (currently "
                   << WDateTime::currentDateTime().toString(DATE_TIME_FORMAT_STR)
                   << ")" << endl;
            }else
            {
              promptUserHowToOpenFile( meas, header );
            }//
          }catch( std::exception &e )
          {
            cerr << "InterSpec::loadFileFromDbFilesystemLink(...) caught: "
                 << e.what() << endl;
            passMessage( "There was an error loading " + displayName,
                         "", WarningWidget::WarningMsgHigh );
          }//try / catch
          
//          m_fileManager->loadFromFileSystem( fileinfo.m_foregroundFilePath.toUTF8(), SpecUtils::SpectrumType::Foreground, SpecUtils::ParserType::Auto );
        }//for( loop over files to potentially open )
      }//if( m_fileManager )
      
    }else
    {
      cerr << "Failed to find entry in FileIdToLocation with id=" << id
      << endl;
      return false;
    }//if( file_entry ) / else
  }catch( std::exception &e )
  {
    cerr << "\n\tFailed to load file indicated by 'specfile' argument."
    << "  Caught: " << e.what() << endl << endl;
    return false;
  }//try / catch
  
  return true;
}//bool loadFileFromDbFilesystemLink( int id )
#endif


void InterSpec::detectorsToDisplayChanged()
{
  displayBackgroundData();
  displaySecondForegroundData();
  displayForegroundData( true );
  displayTimeSeriesData(); //wcjohns change 20160602 to true, to force an update of highlighted regions, should consider removing the highlight option
  
  // This function is only called when a checkbox in the "Detectors" sub-menu is changed, so for the
  //  moment, we will only emit that things changed for the foreground.  In the future we should get
  //  rid of this sub-menu and handle things correctly.
  const auto type = SpecUtils::SpectrumType::Foreground;
  const auto meas = measurment(type);
  const auto &samples = displayedSamples(type);
  const auto detectors = detectorsToDisplay(type);
  m_displayedSpectrumChangedSignal.emit(type,meas,samples,detectors);
}//void detectorsToDisplayChanged()


void InterSpec::updateGuiForPrimarySpecChange( std::set<int> display_sample_nums )
{
  m_displayedSamples = display_sample_nums;

  if( m_detectorToShowMenu )
  {
    const vector<WMenuItem *> items = m_detectorToShowMenu->items();
    for( WMenuItem *item : items )
    {
      if( !item->hasStyleClass("PhoneMenuBack") )
      {
//        m_detectorToShowMenu->removeItem( item );  //This seems unecassary, leave commented as test
        delete item;
      }
    }
    
#if( USING_ELECTRON_NATIVE_MENU )
#if( !defined(WIN32) )
    //20190125: hmm, looks like detectors menu is behaving okay - I guess I fixed it somewhere else?
    //#warning "Need to do something to get rid of previous detectors from Electrons menu"
#endif
//  https://github.com/electron/electron/issues/527
    m_detectorToShowMenu->clearElectronMenu();
#endif
  }//if( m_detectorToShowMenu )
  
#if( USE_SPECTRUM_CHART_D3 )
  m_timeSeries->setHighlightedIntervals( {}, SpecUtils::SpectrumType::Foreground );
  m_timeSeries->setHighlightedIntervals( {}, SpecUtils::SpectrumType::Background );
  m_timeSeries->setHighlightedIntervals( {}, SpecUtils::SpectrumType::SecondForeground );
#else
  m_timeSeries->clearTimeHighlightRegions( SpecUtils::SpectrumType::Foreground );
  m_timeSeries->clearTimeHighlightRegions( SpecUtils::SpectrumType::Background );
  m_timeSeries->clearTimeHighlightRegions( SpecUtils::SpectrumType::SecondForeground );
  m_timeSeries->clearOccupancyRegions();
#endif
  
  if( m_displayedSamples.empty() )
    m_displayedSamples = validForegroundSamples();

  const vector<int> det_nums = m_dataMeasurement
                               ? m_dataMeasurement->detector_numbers()
                               : vector<int>();
  const vector<string> &det_names = m_dataMeasurement
                                    ? m_dataMeasurement->detector_names()
                                    : vector<string>();
  const vector<string> &neut_det_names = m_dataMeasurement
                                 ? m_dataMeasurement->neutron_detector_names()
                                 : vector<string>();

  for( size_t index = 0; index < det_nums.size(); ++index )
  {
    const int detnum = det_nums[index];
    
    string name;
    try
    {
      name = det_names.at(index);
    }catch(...)
    {
      cerr << "InterSpec::updateGuiForPrimarySpecChange(...)\n\tSerious logic error = please fix" << endl;
      continue;
    }

    char title[512];
    if( name.size() )
      snprintf( title, sizeof(title), "Det. %i (%s)", detnum, name.c_str() );
    else
      snprintf( title, sizeof(title), "Det. %i", detnum );
    
    vector<string>::const_iterator neut_name_pos;
    neut_name_pos = std::find( neut_det_names.begin(), neut_det_names.end(), name );
    const int isneut = (neut_name_pos != neut_det_names.end());
    //if( isneut )
      //snprintf( title, sizeof(title), "Det. %i (%s)", i, name.c_str() );

    if( m_detectorToShowMenu )
    {
#if( WT_VERSION>=0x3030300 )
#if( USE_OSX_NATIVE_MENU  || USING_ELECTRON_NATIVE_MENU )
      WCheckBox *cb = new WCheckBox( title );
      cb->setChecked( true );
      PopupDivMenuItem *item = m_detectorToShowMenu->addWidget( cb, false );
#else
      PopupDivMenuItem *item = m_detectorToShowMenu->addMenuItem(title,"",false);
      item->setCheckable( true );
      item->setChecked( true );
      Wt::WCheckBox *cb = item->checkBox();
      if( !cb )
        throw runtime_error( "Serious error creating checkbox in menu item" );
#endif
      
#else
      WCheckBox *cb = new WCheckBox( title );
      cb->setChecked(true);
      
      //NOTE: this is necessary to prevent problems in menu state
      //cb->checked().connect( boost::bind(&WCheckBox::setChecked, cb, true) );
      //cb->unChecked().connect( boost::bind(&WCheckBox::setChecked, cb, false) );
      
      PopupDivMenuItem *item = m_detectorToShowMenu->addWidget( cb, false );
#endif
      
      if( isneut )
        item->addStyleClass( "NeutDetCbItem" );
      
      cb->checked().connect( boost::bind( &InterSpec::detectorsToDisplayChanged, this ) );
      cb->unChecked().connect( boost::bind( &InterSpec::detectorsToDisplayChanged, this ) );
      //item->triggered().connect( boost::bind( &InterSpec::detectorsToDisplayChanged, this, item ) );
      
      if( det_nums.size() == 1 )
        item->disable();
    }//if( m_detectorToShowMenu )
  }//for( gamma detector )
  
  if( m_detectorToShowMenu && m_detectorToShowMenu->parentItem() )
    m_detectorToShowMenu->parentItem()->setDisabled( det_nums.empty() );
}//bool updateGuiForPrimarySpecChange( const std::string &filename )


void InterSpec::setOverlayCanvasVisible( bool visible )
{
#if( !USE_SPECTRUM_CHART_D3 )
  m_spectrum->setOverlayCanvasVisible( visible );
  m_timeSeries->setOverlayCanvasVisible( visible );
#endif
}//void setOverlayCanvasVisible( bool visible )


#if( !USE_SPECTRUM_CHART_D3 )
Wt::JSlot *InterSpec::alignSpectrumOverlayCanvas()
{
  return m_spectrum->alignOverlayCanvas();
}


Wt::JSlot *InterSpec::alignTimeSeriesOverlayCanvas()
{
 return m_timeSeries->alignOverlayCanvas();
}
#endif


size_t InterSpec::addHighlightedEnergyRange( const float lowerEnergy,
                                            const float upperEnergy,
                                            const WColor &color )
{
  return m_spectrum->addDecorativeHighlightRegion( lowerEnergy, upperEnergy, color );
}//void setHighlightedEnergyRange( double lowerEnergy, double upperEnergy )


bool InterSpec::removeHighlightedEnergyRange( const size_t regionid )
{
  return m_spectrum->removeDecorativeHighlightRegion( regionid );
}//bool removeHighlightedEnergyRange( const size_t regionid );

#if( !USE_SPECTRUM_CHART_D3 )
void InterSpec::setSpectrumScrollingParent( WContainerWidget *parent )
{
  m_spectrum->setScrollingParent( parent );
}//void setSpectrumScrollingParent( Wt::WContainerWidget *parent )

void InterSpec::setScrollY( int scrollY )
{
  m_spectrum->setScrollY( scrollY );
}

void InterSpec::setTimeSeriesScrollingParent( WContainerWidget *parent )
{
  m_timeSeries->setScrollingParent( parent );
}//void setTimeSeriesScrollingParent( Wt::WContainerWidget *parent );

#endif  //#if( !USE_SPECTRUM_CHART_D3 )



void InterSpec::setDisplayedEnergyRange( float lowerEnergy, float upperEnergy )
{
  if( upperEnergy < lowerEnergy )
    std::swap( upperEnergy, lowerEnergy );
  
  m_spectrum->setXAxisRange( lowerEnergy, upperEnergy );
}//void setDisplayedEnergyRange()

void InterSpec::displayedSpectrumRange( double &xmin, double &xmax, double &ymin, double &ymax ) const
{
  m_spectrum->visibleRange( xmin, xmax, ymin, ymax );
}

void InterSpec::handleShiftAltDrag( double lowEnergy, double upperEnergy )
{
  if( !m_gammaCountDialog && upperEnergy<=lowEnergy )
    return;

  showGammaCountDialog();
  m_gammaCountDialog->setEnergyRange( lowEnergy, upperEnergy );
}//void InterSpec::handleShiftAltDrag( double lowEnergy, double upperEnergy )


#if( USE_HIGH_BANDWIDTH_INTERACTIONS && !USE_SPECTRUM_CHART_D3 )
void InterSpec::enableSmoothChartOperations()
{
  if( m_spectrum->overlayCanvas() )
    wApp->doJavaScript( "$('#c" + m_spectrum->overlayCanvas()->id()
                        + "').data('HighBandwidth',true);" );
}//void enableSmoothChartOperations()


void InterSpec::disableSmoothChartOperations()
{
  if( m_spectrum->overlayCanvas() )
    wApp->doJavaScript( "$('#c" + m_spectrum->overlayCanvas()->id()
                       + "').data('HighBandwidth',null);" );
}//void disableSmoothChartOperations()
#endif  //#if( USE_HIGH_BANDWIDTH_INTERACTIONS )



void InterSpec::overlayCanvasJsExceptionCallback( const std::string &message )
{
  if( SpecUtils::starts_with( message, "[initCanvasForDragging exception]" ) )
  {
#if( !USE_SPECTRUM_CHART_D3 )
    m_spectrum->disableOverlayCanvas();
    m_timeSeries->disableOverlayCanvas();
#endif
  }//if( starts_with( message, "[initCanvasForDragging exception]" ) )

  const string msg = "There was a problem with the clientside javascript.<br />"
                     "Some or all features may not function corectly.<br />"
                     "&nbsp;&nbsp;&nbsp;&nbsp;Message: '" + message + "'";
  passMessage( msg, "", WarningWidget::WarningMsgHigh );  
}//void overlayCanvasJsExceptionCallback( const std::string &message )



void InterSpec::searchForSinglePeak( const double x )
{
  if( !m_peakModel )
    throw runtime_error( "InterSpec::searchForSinglePeak(...): "
                        "shoudnt be called if peak model isnt set.");
  
  std::shared_ptr<SpecUtils::Measurement> data = m_spectrum->data();
  
  if( !m_dataMeasurement || !data )
    return;
  
  const double xmin = m_spectrum->xAxisMinimum();
  const double xmax = m_spectrum->xAxisMaximum();
  
#if( USE_SPECTRUM_CHART_D3 )
  const double specWidthPx = m_spectrum->chartWidthInPixels();
  const double pixPerKeV = (xmax > xmin && xmax > 0.0 && specWidthPx > 10.0) ? std::max(0.001,(specWidthPx/(xmax - xmin))): 0.001;
#else
  const double xpixmin = m_spectrum->mapEnergyToXPixel( xmin );
  const double xpixmax = m_spectrum->mapEnergyToXPixel( xmax );
  const double pixPerKeV = std::max( 0.001, (xpixmax-xpixmin)/(xmax-xmin) );
#endif
  
  
  std::shared_ptr<const DetectorPeakResponse> det = m_dataMeasurement->detector();
  vector< PeakModel::PeakShrdPtr > origPeaks;
  if( !!m_peakModel->peaks() )
  {
    for( const PeakModel::PeakShrdPtr &p : *m_peakModel->peaks() )
    {
      origPeaks.push_back( p );
      
      //Avoid fitting a peak in the same area a data defined peak is.
      if( !p->gausPeak() && (x >= p->lowerX()) && (x <= p->upperX()) )
        return;
    }
  }//if( m_peakModel->peaks() )
  
  pair< PeakShrdVec, PeakShrdVec > foundPeaks;
  foundPeaks = searchForPeakFromUser( x, pixPerKeV, data, origPeaks );
  
  cerr << "Found " << foundPeaks.first.size() << " peaks to add, and "
       << foundPeaks.second.size() << " peaks to remove" << endl;
  
  if( foundPeaks.first.empty()
      || foundPeaks.second.size() >= foundPeaks.first.size() )
  {
    char msg[256];
    snprintf( msg, sizeof(msg), "Couldn't find peak a peak near %.1f keV", x );
    passMessage( msg, "", 0 );
    return;
  }//if( foundPeaks.first.empty() )
  
  
  for( const PeakModel::PeakShrdPtr &p : foundPeaks.second )
    m_peakModel->removePeak( p );

  
  //We want to add all of the previously found peaks back into the model, before
  //  adding the new peak.
  PeakShrdVec peakstoadd( foundPeaks.first.begin(), foundPeaks.first.end() );
  PeakShrdVec existingpeaks( foundPeaks.second.begin(), foundPeaks.second.end() );
  
  //First add all the new peaks that have a nuclide/reaction/xray associated
  //  with them, since we know they are existing peaks
  for( const PeakModel::PeakShrdPtr &p : foundPeaks.first )
  {
    if( p->parentNuclide() || p->reaction() || p->xrayElement() )
    {
      //find nearest previously existing peak, and add new peak, while removing
      //  old one from existingpeaks
      int nearest = -1;
      double smallesdist = DBL_MAX;
      for( size_t i = 0; i < existingpeaks.size(); ++i )
      {
        const PeakModel::PeakShrdPtr &prev = existingpeaks[i];
        if( prev->parentNuclide() != p->parentNuclide() )
          continue;
        if( prev->reaction() != p->reaction() )
          continue;
        if( prev->xrayElement() != p->xrayElement() )
          continue;
        
        const double thisdif = fabs(p->mean() - prev->mean());
        if( thisdif < smallesdist )
        {
          nearest = static_cast<int>( i );
          smallesdist = thisdif;
        }
      }
      
      if( nearest >= 0 )
      {
        addPeak( *p, false );
        existingpeaks.erase( existingpeaks.begin() + nearest );
        peakstoadd.erase( std::find(peakstoadd.begin(), peakstoadd.end(), p) );
      }//if( nearest >= 0 )
    }//if( p->parentNuclide() || p->reaction() || p->xrayElement() )
  }//for( const PeakModel::PeakShrdPtr &p : peakstoadd )
  
  
  //Now go through and add the new versions of the previously existing peaks,
  //  using energy to match the previous to current peak.
  for( const PeakModel::PeakShrdPtr &p : existingpeaks )
  {
    size_t nearest = 0;
    double smallesdist = DBL_MAX;
    for( size_t i = 0; i < peakstoadd.size(); ++i )
    {
      const double thisdif = fabs(p->mean() - peakstoadd[i]->mean());
      if( thisdif < smallesdist )
      {
        nearest = i;
        smallesdist = thisdif;
      }
    }
    
    std::shared_ptr<const PeakDef> peakToAdd = peakstoadd[nearest];
    peakstoadd.erase( peakstoadd.begin() + nearest );
    addPeak( *peakToAdd, false );
  }//for( const PeakModel::PeakShrdPtr &p : existingpeaks )
  
  //Just in case we messed up the associations between the existing peak an
  //  their respective new version, we'll add all peaks that have a
  //  nuclide/reaction/xray associated with them, since they must be previously
  //  existing
  for( const PeakModel::PeakShrdPtr &p : peakstoadd )
    if( p->parentNuclide() || p->reaction() || p->xrayElement() )
      addPeak( *p, false );
  
  //Finally, in principle we will add the new peak here
  for( const PeakModel::PeakShrdPtr &p : peakstoadd )
  {
    if( !p->parentNuclide() && !p->reaction() && !p->xrayElement() )
      addPeak( *p, true );
  }
}//void searchForSinglePeak( const double x )


void InterSpec::automatedPeakSearchStarted()
{
  if( m_peakInfoDisplay )
    m_peakInfoDisplay->enablePeakSearchButton( false );
}//void automatedPeakSearchStarted()


void InterSpec::automatedPeakSearchCompleted()
{
  if( m_peakInfoDisplay )
    m_peakInfoDisplay->enablePeakSearchButton( true );
}//void automatedPeakSearchCompleted()


bool InterSpec::colorPeaksBasedOnReferenceLines() const
{
  return m_colorPeaksBasedOnReferenceLines;
}



void InterSpec::searchForHintPeaks( const std::shared_ptr<SpecMeas> &data,
                                         const std::set<int> &samples )
{
  cerr << "Starting searchForHintPeaks()" << endl;
  
  std::shared_ptr<const deque< PeakModel::PeakShrdPtr > > origPeaks
                                                        = m_peakModel->peaks();
  if( !!origPeaks )
    origPeaks = std::make_shared<deque<PeakModel::PeakShrdPtr> >( *origPeaks );
  
  std::shared_ptr< vector<std::shared_ptr<const PeakDef> > > searchresults
            = std::make_shared< vector<std::shared_ptr<const PeakDef> > >();
  
  std::weak_ptr<const SpecUtils::Measurement> weakdata = m_spectrum->data();
  std::weak_ptr<SpecMeas> spectrum = data;
  
  boost::function<void(void)> callback = wApp->bind(
                boost::bind(&InterSpec::setHintPeaks,
                this, spectrum, samples, origPeaks, searchresults) );
  
  boost::function<void(void)> worker = boost::bind( &PeakSearchGuiUtils::search_for_peaks_worker,
                                                   weakdata, origPeaks,
                                                   vector<ReferenceLineInfo>(), false,
                                                   searchresults,
                                                   callback, wApp->sessionId(), true );

  if( m_findingHintPeaks )
  {
    m_hintQueue.push_back( worker );
  }else
  {
    Wt::WServer *server = Wt::WServer::instance();
    if( server )  //this should always be true
    {
      m_findingHintPeaks = true;
      server->ioService().post( worker );
    }//if( server )
  }
}//void searchForHintPeaks(...)


void InterSpec::setHintPeaks( std::weak_ptr<SpecMeas> weak_spectrum,
                  std::set<int> samplenums,
                  std::shared_ptr<const std::deque< std::shared_ptr<const PeakDef> > > existing,
                  std::shared_ptr<std::vector<std::shared_ptr<const PeakDef> > > resultpeaks )
{
  cerr << "InterSpec::setHintPeaks(...) with "
       << (!!resultpeaks ? resultpeaks->size() : size_t(0)) << " peaks." << endl;
  
#if( PERFORM_DEVELOPER_CHECKS )
  if( !wApp )
    log_developer_error( __func__, "setHintPeaks() being called from not within the event loop!" );
#endif

  m_findingHintPeaks = false;
  
  if( m_hintQueue.size() )
  {
    Wt::WServer *server = Wt::WServer::instance();
    if( server )  //this should always be true
    {
      m_findingHintPeaks = true;
      cerr << "InterSpec::setHintPeaks(...): posting queued job" << endl;
      boost::function<void()> worker = m_hintQueue.back();
      m_hintQueue.pop_back();
      server->ioService().post( worker );
    }//if( server )
  }//if( m_hintQueue.size() )
  
  typedef std::shared_ptr<const PeakDef> PeakPtr;
  typedef deque< PeakPtr > PeakDeque;
  std::shared_ptr<SpecMeas> spectrum = weak_spectrum.lock();
  
  if( !spectrum || !resultpeaks )
  {
    cerr << "InterSpec::setHintPeaks(): invalid SpecMeas" << endl;
    return;
  }//if( !spectrum )
  
//  if( spectrum != m_dataMeasurement && spectrum != m_backgroundMeasurement
//      && spectrum != m_secondDataMeasurement )
//  {
//    cerr << "InterSpec::setHintPeaks(): SpecMeas not current spectrum"
//         << endl;
//    return;
//  }
  
  //we could check to see if the spectrum and sample numbers are still the
  //  current one.  If not the user probably doesnt care about this spectrum,
  //  so why bother storing ther results?
  
  std::shared_ptr< PeakDeque > newpeaks
    = std::make_shared<PeakDeque>( resultpeaks->begin(), resultpeaks->end() );
  
  //See if the user has added any peaks since we did the automated search
  std::shared_ptr<PeakDeque> current_user_peaks = spectrum->peaks( samplenums );
  
  vector< PeakPtr > addedpeaks;
  if( !!current_user_peaks && !existing )
  {
    addedpeaks.insert( addedpeaks.end(), current_user_peaks->begin(), current_user_peaks->end() );
  }else if( !!current_user_peaks && !!existing )
  {
    for( const PeakPtr &p : *current_user_peaks )
      if( std::find(existing->begin(),existing->end(),p) != existing->end() )
        addedpeaks.push_back( p );
  }
  
  if( addedpeaks.size() )
  {
    for( PeakPtr p : addedpeaks )
    {
      const int pos = add_hint_peak_pos( p, *newpeaks );
      if( pos >= 0 )
        newpeaks->insert( newpeaks->begin() + pos, p );
    }
  }//if( addedpeaks.size() )
  
  spectrum->setAutomatedSearchPeaks( samplenums, newpeaks );
//  existing
}//void setHintPeaks(...)


#if( !USE_SPECTRUM_CHART_D3 )
void InterSpec::findPeakFromControlDrag( double x0, double x1, int nPeaks )
{
  if( !m_dataMeasurement || nPeaks < 1 )
    return;
  
  int bestchi2 = -1;
  double chi2[FromInputPeaks];
  vector<std::shared_ptr<PeakDef> > answer[FromInputPeaks];
  
  std::shared_ptr<const SpecUtils::Measurement> dataH = m_spectrum->data();
  if( !dataH )
    return;
  
  std::vector<std::thread> thread_grp;
  
  for( MultiPeakInitialGuesMethod method = MultiPeakInitialGuesMethod(0);
      method < FromInputPeaks;
      method = MultiPeakInitialGuesMethod(method+1) )
  {
    boost::function<void(void)> fctn
              = boost::bind( &findPeaksInUserRange, x0, x1, nPeaks, method,
                              dataH, m_dataMeasurement->detector(),
                              boost::ref(answer[method]),
                              boost::ref(chi2[method]) );
    thread_grp.emplace_back( fctn );
    //threads.create_thread( fctn );
  }//for( loop over methods )
  
  const size_t lower_channel = dataH->find_gamma_channel(x0);
  const size_t upper_channel = dataH->find_gamma_channel(x1);
  const size_t nchannel = 1 + ((upper_channel > lower_channel)
                             ? (upper_channel - lower_channel) : size_t(0));
  
  for( auto &thread : thread_grp )
    if( thread.joinable() )
      thread.join();
  
//  bestchi2 = *std::min_element( chi2, chi2+FromInputPeaks );
  for( MultiPeakInitialGuesMethod method = MultiPeakInitialGuesMethod(0);
      method < FromInputPeaks;
      method = MultiPeakInitialGuesMethod(method+1) )
  {
    cerr << "Method " << method << " yeilded chi2=" << chi2[method]
         << " (" << (chi2[method]/nchannel) << " chi2/bin)" << endl;
    
    if( bestchi2 < 0 || chi2[method] < chi2[bestchi2] )
      bestchi2 = method;
  }//for(...)
  
  //Remove peaks from x0 to x1
  for( int peakn = 0; peakn < int(m_peakModel->npeaks()); ++peakn )
  {
    const double mean = m_peakModel->peak(peakn).mean();
    if( mean >= x0 && mean <= x1 )
    {
      m_peakModel->removePeak( peakn );
      peakn = -1;
    }//if( mean >= x0 && mean <= x1 )
  }//for( loop over peaks )
  
  const double dof = (nchannel + 3*nPeaks + answer[bestchi2][0]->type());
  const double chi2Dof = chi2[bestchi2] / dof;
  
  for( size_t i = 0; i < answer[bestchi2].size(); ++i )
  {
    answer[bestchi2][i]->set_coefficient( chi2Dof, PeakDef::Chi2DOF );
    addPeak( *(answer[bestchi2][i]), true );
  }
}//void findPeakFromControlDrag( )


void InterSpec::userAskedToFitPeaksInRange( double x0, double x1,
                                int pageLeft, int pagetop )
{
  DeleteOnClosePopupMenu *menu = new DeleteOnClosePopupMenu( m_mobileMenuButton, PopupDivMenu::TransientMenu );
  menu->aboutToHide().connect( menu, &DeleteOnClosePopupMenu::markForDelete );
  menu->setPositionScheme( Wt::Absolute );
  
  PopupDivMenuItem *item = 0;
  if( isMobile() )
    item = menu->addPhoneBackItem( NULL );
//  item->triggered().connect( boost::bind( &deleteMenu, menu ) );
  
  item = menu->addMenuItem( "Single Peak" );
//  item->triggered().connect( boost::bind( &InterSpec::findPeakFromUserRange, this, x0, x1 ) );
  item->triggered().connect( boost::bind( &InterSpec::findPeakFromControlDrag, this, x0, x1, 1 ) );
  
  item = menu->addMenuItem(  "Two Peaks" );
  item->triggered().connect( boost::bind( &InterSpec::findPeakFromControlDrag, this, x0, x1, 2 ) );
  
  item = menu->addMenuItem(  "Three Peaks" );
  item->triggered().connect( boost::bind( &InterSpec::findPeakFromControlDrag, this, x0, x1, 3 ) );
  
  item = menu->addMenuItem(  "Four Peaks" );
  item->triggered().connect( boost::bind( &InterSpec::findPeakFromControlDrag, this, x0, x1, 4 ) );
  
  item = menu->addMenuItem(  "Five Peaks" );
  item->triggered().connect( boost::bind( &InterSpec::findPeakFromControlDrag, this, x0, x1, 5 ) );

//  WPointF roi_middle = m_spectrum->energyCountsToPixels( x0, 100 );
//  menu->popup( WPoint(roi_middle.x() + pageLeft,
//                      0.5*m_spectrum->layoutHeight() + pagetop) );

  if( isMobile() )
  {
    menu->addStyleClass( " Wt-popupmenu Wt-outset" );
    menu->showFromMouseOver();
  }else
  {
    menu->addStyleClass( " Wt-popupmenu Wt-outset NumPeakSelect" );
    menu->popup( WPoint(pageLeft-30,pagetop-30) );
  }
}//void userAskedToFitPeaksInRange(...)
#endif //!USE_SPECTRUM_CHART_D3


/*
 //Depreciated 20150204 by wcjohns in favor of calling 
 //  InterSpec::findPeakFromControlDrag()
void InterSpec::findPeakFromUserRange( double x0, double x1 )
{
  if( !m_peakModel )
    throw runtime_error( "SpectrumDisplayDiv::findPeakFromUserRange(...): "
                        "shoudnt be called if peak model isnt set.");
  
  std::shared_ptr<SpecUtils::Measurement> data = m_spectrum->data();
  
  if( !data )
  {
    passMessage( "No spectrum data", "", WarningWidget::WarningMsgMedium );
    return;
  }
    
  if( x0 > x1 )
    swap( x0, x1 );
  
  //round to the edges of the bins the drag action was from
  const size_t lowerchannel = data->find_gamma_channel( x0 );
  const size_t upperchannel = data->find_gamma_channel( x1 );
  x0 = data->gamma_channel_lower( lowerchannel );
  x1 = data->gamma_channel_upper( upperchannel );
  
  PeakDef peak( 0.0, 0.0, 0.0 );
  peak.setMean( 0.5*(x0+x1) );
  peak.setSigma( (x1-x0)/8.0 );
  std::shared_ptr<PeakContinuum> continuum = peak.continuum();
  
  continuum->calc_linear_continuum_eqn( data, x0, x1, 1 );
  
  const double data_area = data->gamma_channels_sum( lowerchannel, upperchannel );
  const double continuum_area = peak.offset_integral( x0, x1 );
  peak.setAmplitude( data_area - continuum_area );
  
  std::vector<PeakDef> peakV;
  peakV.push_back( peak );
  
  const double stat_threshold = 0.5;
  const double hypothesis_threshold = 0.5;
  
  //XXX - we promised the user to use a given continuum, however the below only
  //      uses this as a starting point
  peakV = fitPeaksInRange( x0+0.00001, x1-0.00001, 0,
                           stat_threshold, hypothesis_threshold,
                           peakV, data, m_peakModel->peakVec() );
  
  for( size_t i = 0; i < peakV.size(); ++i )
    addPeak( peakV[i], true );
    
  if( peakV.size()==0 )
    passMessage( "No peaks were found. You might try a slighlty changed ROI "
                 "region.", "", WarningWidget::WarningMsgLow );
}//void findPeakFromUserRange( const double x0, const double x1 )
*/

void InterSpec::excludePeaksFromRange( double x0, double x1 )
{
  if( !m_peakModel )
    throw runtime_error( "SpectrumDisplayDiv::excludePeaksFromRange(...): "
                        "shoudnt be called if peak model isnt set.");
  if( x0 > x1 )
    swap( x0, x1 );
  
  vector<PeakDef> all_peaks = m_peakModel->peakVec();
//  vector<PeakDef> peaks_in_range = peaksInRange( x0, x1, 4.0, all_peaks );
  vector<PeakDef> peaks_in_range = peaksTouchingRange( x0, x1, all_peaks );
  
  if( peaks_in_range.empty() )
    return;
  
  std::shared_ptr<const SpecUtils::Measurement> data = m_spectrum->data();
  if( !data )
    return;
  
  for( const PeakDef &peak : peaks_in_range )
  {
    vector<PeakDef>::iterator iter = std::find( all_peaks.begin(),
                                                all_peaks.end(), peak );
    if( iter != all_peaks.end() )
      all_peaks.erase( iter );
  }//for( peak in range ...)
  
  
  vector<PeakDef> peaks_to_keep;
  double minEffectedPeak = DBL_MAX, maxEffectedPeak = -DBL_MAX;
  
  for( PeakDef peak : peaks_in_range )
  {
    if( peak.mean()>=x0 && peak.mean()<=x1 )
      continue;
    
    std::shared_ptr<PeakContinuum> continuum = peak.continuum();
    
    double lowx = 0.0, upperx = 0.0;
    findROIEnergyLimits( lowx, upperx, peak, data );
    
    minEffectedPeak = std::min( minEffectedPeak, peak.mean() );
    maxEffectedPeak = std::max( maxEffectedPeak, peak.mean() );

    if( x0>=upperx || x1<=lowx )
    {
      peaks_to_keep.push_back( peak );
      continue;
    }
    
    const bool x0InPeak = ((x0>=lowx) && (x0<=upperx));
    const bool x1InPeak = ((x1>=lowx) && (x1<=upperx));
    
    if( !x0InPeak && !x1InPeak )
    {
      peaks_to_keep.push_back( peak );
      continue;
    }else if( x0InPeak && x1InPeak )
    {
      if( x0>peak.mean() )
        upperx = x0;
      else
        lowx = x1;
    }else if( x0InPeak )
    {
      upperx = x0;
    }else //if( x1InPeak )
    {
      lowx = x1;
    }//if / else

    continuum->setRange( lowx, upperx );
    
    peaks_to_keep.push_back( peak );
  }//for( PeakDef peak : peaks_in_range )
  
  
  std::shared_ptr<const DetectorPeakResponse> detector
                                          = measurment(SpecUtils::SpectrumType::Foreground)->detector();
  map<std::shared_ptr<const PeakContinuum>,PeakShrdVec > peaksinroi;
  for( PeakDef peak : peaks_to_keep )
    peaksinroi[peak.continuum()].push_back( std::make_shared<PeakDef>(peak) );
  
  map<std::shared_ptr<const PeakContinuum>, PeakShrdVec >::const_iterator iter;
  for( iter = peaksinroi.begin(); iter != peaksinroi.end(); ++iter )
  {
    //Instead of doing the fitting here, we could just:
    //m_rightClickEnergy = iter->second[0].mean();
    //refitPeakFromRightClick();
    //This would make things more consistent between right clicking to fit, and
    //  erasing part of the ROI (which is what happened if we are here).
    
    PeakShrdVec newpeaks = refitPeaksThatShareROI( data, detector, iter->second, 0.25 );
    if( newpeaks.size() == iter->second.size() )
    {
      for( size_t j = 0; j < newpeaks.size(); ++j )
        all_peaks.push_back( PeakDef(*newpeaks[j]) );
      std::sort( all_peaks.begin(), all_peaks.end(), &PeakDef::lessThanByMean );
    }else
    {
      //if newpeaks.empty(), then the Chi2 of the fit probably did not improve,
      //  so we'll just use the existing peaks.
      //I dont actually know how I feel about this: on one hand I want to
      //  believe in the Chi2, but on the other, we should probably respond to
      //  the user chaning the ROI. refitPeakFromRightClick() will then attempt
      //  a second fitting methos
      if( newpeaks.size() )
        cerr << "Warning: failed to refit peaks for some reason; got "
             << newpeaks.size()  << " with an input of " << iter->second.size()
             << endl;
      for( size_t j = 0; j < iter->second.size(); ++j )
        all_peaks.push_back( PeakDef(*iter->second[j]) );
      
      std::sort( all_peaks.begin(), all_peaks.end(), &PeakDef::lessThanByMean );
      
      /*
      double stat_threshold = 0.5, hypothesis_threshold = 0.5;
      vector<PeakDef> newpeaks;
      newpeaks = fitPeaksInRange( minEffectedPeak,
                                 maxEffectedPeak,
                                 3.0, stat_threshold, hypothesis_threshold,
                                 all_peaks,
                                 m_spectrum->data(),
                                 vector<PeakDef>() );
      if( all_peaks.size() == newpeaks.size() )
        all_peaks = newpeaks;
       */
    }
  }//for( loop over peaksinroi elements )
  
  
  m_peakModel->setPeaks( all_peaks );
}//void excludePeaksFromRange( const double x0, const double x1 )


void InterSpec::guessIsotopesForPeaks( WApplication *app )
{
  InterSpec *viewer = this;
  if( !m_peakModel )
    throw runtime_error( "SpectrumDisplayDiv::refitPeakAmplitudes(...): "
                         "shoudnt be called if peak model isnt set.");
  
  std::shared_ptr<const SpecUtils::Measurement> data;
  std::shared_ptr<const DetectorPeakResponse> detector;
  std::shared_ptr<const deque< PeakModel::PeakShrdPtr > > all_peaks;
  
  {//begin code-block to get input data
    std::unique_ptr<WApplication::UpdateLock> applock;
    if( app )
      applock.reset( new WApplication::UpdateLock(app) );
    
    if( app && m_peakModel->peaks() )
      all_peaks = std::make_shared<deque<PeakModel::PeakShrdPtr> >( *m_peakModel->peaks() );
    else
      all_peaks = m_peakModel->peaks();
    
    if( !all_peaks || all_peaks->empty() )
      return;
    
    data = m_spectrum->data();
  
    if( viewer && viewer->measurment(SpecUtils::SpectrumType::Foreground) )
    {
      detector = viewer->measurment(SpecUtils::SpectrumType::Foreground)->detector();
      
      if( detector )
      {
        DetectorPeakResponse *resp = new DetectorPeakResponse( *detector );
        detector.reset( resp );
      }//if( detector )
    }//if( viewer && viewer->measurment(SpecUtils::SpectrumType::Foreground) )
  
    if( detector && !detector->hasResolutionInfo() )
    {
      try
      {
        std::shared_ptr<DetectorPeakResponse> newdetector = std::make_shared<DetectorPeakResponse>( *detector );
        newdetector->fitResolution( all_peaks, data, DetectorPeakResponse::kGadrasResolutionFcn );
        detector = newdetector;
      }catch( std::exception & )
      {
        detector.reset();
      }
    }
    
    if( !detector || !detector->isValid() )
    {
      DetectorPeakResponse *detPtr = new DetectorPeakResponse();
      detector.reset( detPtr );
    
      string drf_dir;
      if( PeakFitUtils::is_high_res(data) )
        drf_dir = SpecUtils::append_path(sm_staticDataDirectory, "GenericGadrasDetectors/HPGe 40%" );
      else
        drf_dir = SpecUtils::append_path(sm_staticDataDirectory, "GenericGadrasDetectors/NaI 1x1" );
      
      detPtr->fromGadrasDirectory( drf_dir );
    }//if( !detector || !detector->isValid() )
  }//end code-block to get input data
  
  vector<IsotopeId::PeakToNuclideMatch> idd( all_peaks->size() );
  
  size_t peakn = 0, rownum = 0;
  vector<size_t> rownums;
  SpecUtilsAsync::ThreadPool threadpool;
//  vector< boost::function<void()> > workers;
  vector<PeakModel::PeakShrdPtr> inputpeaks;
  vector<PeakDef> modifiedPeaks;
  for( PeakModel::PeakShrdPtr peak : *all_peaks )
  {
    ++rownum;
    inputpeaks.push_back( peak );
    
    if( (peak->parentNuclide()
         && (peak->nuclearTransition()
             || (peak->sourceGammaType()==PeakDef::AnnihilationGamma) ))
        || peak->reaction() || peak->xrayElement() )
    {
      modifiedPeaks.push_back( *peak );
      continue;
    }
    
    threadpool.post( boost::bind( &IsotopeId::suggestNuclides,
                                  boost::ref(idd[peakn]), peak, all_peaks,
                                  data, detector ) );
//    workers.push_back( boost::bind( &suggestNuclides, boost::ref(idd[peakn]),
//                                   peak, all_peaks, data, detector ) ) );
    rownums.push_back( rownum-1 );
    ++peakn;
  }//for( PeakModel::PeakShrdPtr peak : *all_peaks )
  
  threadpool.join();
//  SpecUtils::do_asyncronous_work( workers, false );

    
  for( size_t resultnum = 0; resultnum < rownums.size(); ++resultnum )
  {
    const size_t row = rownums[resultnum];
    const PeakModel::PeakShrdPtr peak = m_peakModel->peakPtr( row ); 
    PeakDef newPeak = *inputpeaks[row];
      
    if( newPeak.parentNuclide() || newPeak.reaction() || newPeak.xrayElement() )
    {
      modifiedPeaks.push_back( newPeak );
      continue;
    }//if( !isotopeData.empty() )
      
    const IsotopeId::PeakToNuclideMatch match = idd[resultnum];
    vector<PeakDef::CandidateNuclide> candidates;
      
    for( size_t j = 0; j < match.nuclideWeightPairs.size(); ++j )
    {
      const IsotopeId::NuclideStatWeightPair &p = match.nuclideWeightPairs[j];
      
      PeakDef::SourceGammaType sourceGammaType = PeakDef::NormalGamma;
      size_t radparticleIndex;
      const SandiaDecay::Transition *transition = NULL;
      const double sigma = newPeak.gausPeak() ? newPeak.sigma() : 0.125*newPeak.roiWidth();
      PeakDef::findNearestPhotopeak( p.nuclide, match.energy,
                                       4.0*sigma, false, transition,
                                       radparticleIndex, sourceGammaType );
      if( j == 0 )
        newPeak.setNuclearTransition( p.nuclide, transition,
                                      int(radparticleIndex), sourceGammaType );
        
      if( transition || (sourceGammaType==PeakDef::AnnihilationGamma) )
      {
        PeakDef::CandidateNuclide candidate;
        candidate.nuclide          = p.nuclide;
        candidate.weight           = p.weight;
        candidate.transition       = transition;
        candidate.sourceGammaType  = sourceGammaType;
        candidate.radparticleIndex = static_cast<int>(radparticleIndex);
        candidates.push_back( candidate );
      }//if( transition )
    }//for( size_t j = 0; j < match.nuclideWeightPairs.size(); ++j )

    newPeak.setCandidateNuclides( candidates );
    modifiedPeaks.push_back( newPeak );
  }//for( size_t i = 0; i < idd.size(); ++i )

  {//begin codeblock to set modified peaks
    std::unique_ptr<WApplication::UpdateLock> applock;
    if( app )
      applock.reset( new WApplication::UpdateLock(app) );
    
    m_peakModel->setPeaks( modifiedPeaks );
    
    if( app )
      app->triggerUpdate();
  }//end codeblock to set modified peaks
}//void SpectrumDisplayDiv::guessIsotopesForPeaks()


vector<pair<float,int> > InterSpec::passthroughTimeToSampleNumber() const
{
  if( !m_dataMeasurement )
    return {};
  
  const vector<string> disp_dets = detectorsToDisplay(SpecUtils::SpectrumType::Foreground);
  
  /* If we have both "derived" data and non-derived data, we dont want to count the derived data
     spectra as background, because then weird things happen.
   */
  const bool hasDerivedData = m_dataMeasurement->contains_derived_data();
  const bool hasNonDerivedData = m_dataMeasurement->contains_non_derived_data();
  
  // We'll first grab foreground, background, and derived samples separately, then combine them
  //  So background samples will be first, and may be compressed, then foreground, then derived.
  double foretime = 0.0, backtime = 0.0, derivedtime = 0.0;
  vector<pair<float,int> > foreground, background, derived_data;
  
  const set<int> all_sample_nums = m_dataMeasurement->sample_numbers();
  for( const int sample_num : all_sample_nums )
  {
    if( m_excludedSamples.count(sample_num) )
      continue;
    
    const float sampletime = sample_real_time_increment( m_dataMeasurement, sample_num, disp_dets );
    if( sampletime <= 0.0f )
      continue;
    
    bool isFore = false, isback = false, isDerived = false;
    const auto meass = m_dataMeasurement->sample_measurements(sample_num);
    
    for( const std::shared_ptr<const SpecUtils::Measurement> &m : meass )
    {
      if( hasDerivedData && hasNonDerivedData && m->derived_data_properties() )
      {
        isDerived = true;
        continue;
      }
      
      switch( m->source_type() )
      {
        case SpecUtils::SourceType::IntrinsicActivity:
        case SpecUtils::SourceType::Calibration:
          break;
          
        case SpecUtils::SourceType::Background:
          isback = true;
          break;
          
        case SpecUtils::SourceType::Foreground:
        case SpecUtils::SourceType::Unknown:
          isFore = true;
          break;
      }//switch( m->source_type() )
    }//for( const std::shared_ptr<const SpecUtils::Measurement> &m : meass )
    
    if( isDerived )
    {
      derived_data.push_back( {sampletime, sample_num} );
      derivedtime += sampletime;
    }else if( isFore )
    {
      foreground.push_back( {sampletime, sample_num} );
      foretime += sampletime;
    }else if( isback )
    {
      background.push_back( {sampletime, sample_num} );
      backtime += sampletime;
    }
  }//for( const int sample_num : sample_nums )
  
  
#if( PERFORM_DEVELOPER_CHECKS )
// Note: this check is not always valid.  The code above will put a sample as foreground if
//       and of its measurements are foreground/unknown, but validForegroundSamples() will
//       remove the sample from foreground if any of its measurements are background or cal.
//  const auto prevfore = validForegroundSamples();
//  set<int> newfore;
//  for( auto s : foreground )
//    newfore.insert( s.second );
//  assert( newfore == prevfore );
#endif
  

  double cumulative_time = 0.0;
  vector<pair<float,int> > answer;
  if( background.empty() && foreground.empty() && derived_data.empty() )
    return answer;
  
  answer.reserve( foreground.size() + background.size() + derived_data.size() + 1 );
  
  if( !background.empty() )
  {
    // We want to limit the background samples to take up about 10% of the time chart because we
    //  normally dont care much about the background variation, and a lot of times there can be like
    //  a 5 minute, single spectrum, background, and like 10 seconds foreground, which would make
    //  the foreground not even visible.
    double backscale = 1.0;
    if( !foreground.empty() && (foretime > 0.1) && (backtime > 0.1*foretime) )
      backscale = ( std::ceil(0.1*foretime) ) / backtime;
    
    cumulative_time = -backscale * backtime;
    
    for( const auto &time_sample : background )
    {
      answer.push_back( {static_cast<float>(cumulative_time), time_sample.second} );
      cumulative_time += (backscale * time_sample.first);
    }
  }//if( !background.empty() )
  
  assert( fabs(cumulative_time) < 1.0E-4 );
  
  for( const auto &time_sample : foreground )
  {
    answer.push_back( {static_cast<float>(cumulative_time), time_sample.second} );
    cumulative_time += time_sample.first;
  }
  
  for( const auto &time_sample : derived_data )
  {
    answer.push_back( {cumulative_time, time_sample.second} );
    cumulative_time += time_sample.first;
  }

  // Add in upper edge of last time segment.
  answer.push_back( {cumulative_time, answer.back().second + 1} );
  
  return answer;
}//vector<std::pair<float,int> > passthroughTimeToSampleNumber() const


void InterSpec::displayTimeSeriesData()
{
#if( USE_SPECTRUM_CHART_D3 )
  if( m_dataMeasurement && m_dataMeasurement->passthrough() )
  {
    if( m_timeSeries->isHidden() )
    {
      m_timeSeries->setHidden( false );
      m_chartResizer->setHidden( m_timeSeries->isHidden() );
    }//if( m_timeSeries->isHidden() )
    
    m_timeSeries->setData( m_dataMeasurement );
    
    const set<int> emptyset;
    const set<int> &fore   = m_displayedSamples;
    const set<int> &back   = (m_backgroundMeasurement == m_dataMeasurement)
                                ? m_backgroundSampleNumbers : emptyset;
    const set<int> &second = (m_secondDataMeasurement == m_dataMeasurement)
                                ? m_sectondForgroundSampleNumbers : emptyset;
  
    m_timeSeries->setHighlightedIntervals( fore, SpecUtils::SpectrumType::Foreground );
    m_timeSeries->setHighlightedIntervals( back, SpecUtils::SpectrumType::Background );
    m_timeSeries->setHighlightedIntervals( second, SpecUtils::SpectrumType::SecondForeground );
  }else
  {
    m_timeSeries->setData( nullptr );
    m_timeSeries->setHighlightedIntervals( {}, SpecUtils::SpectrumType::Foreground );
    m_timeSeries->setHighlightedIntervals( {}, SpecUtils::SpectrumType::Background );
    m_timeSeries->setHighlightedIntervals( {}, SpecUtils::SpectrumType::SecondForeground );
    
    if( !m_timeSeries->isHidden() )
    {
      m_timeSeries->setHidden( true );
      m_chartResizer->setHidden( m_timeSeries->isHidden() );
    }//if( !m_timeSeries->isHidden() )
  }//if( passthrough ) / else
#else
  
  std::shared_ptr<SpecUtils::Measurement> gammaH, neutronH;

  const size_t ndet = m_dataMeasurement ? m_dataMeasurement->detector_names().size() : size_t(0);
  const vector<string> det_to_use = detectorsToDisplay(SpecUtils::SpectrumType::Foreground);
  const bool useAllDetector = (det_to_use.size() == ndet);
  
  const vector<pair<float,int> > binning = passthroughTimeToSampleNumber();  //last entry, if non-empty, is the right-most edge of the last bin, not its own bin
  const size_t nbins = (binning.size() < 3 ? 0 : (binning.size()-1)); //
  
  if( m_displayedSamples.empty() || !m_dataMeasurement )
    m_displayedSamples = validForegroundSamples();

  if( m_dataMeasurement && m_dataMeasurement->passthrough() && (nbins >= 3) )
  {
    if( m_timeSeries->isHidden() )
    {
      m_timeSeries->setHidden( false );
      m_chartResizer->setHidden( m_timeSeries->isHidden() );
    }//if( m_timeSeries->isHidden() )
    
    const vector<string> &det_names = m_dataMeasurement->detector_names();
    for( const string &name : det_to_use )
    {
      const auto iter = std::find( std::begin(det_names), std::end(det_names), name );
      if( iter == std::end(det_names) )
        throw runtime_error( "Detector '" + name + "' asked for by the GUI wasnt found in the"
                             " foreground spectrum file - application state is suspect; if you can"
                            " reproduce this error, please contact InterSpec@sandia.gov to fix.");
    }//for( const string &name : det_to_use )
    

    vector<float> channel_energies( binning.size() );
    
    for( size_t i = 0; i < binning.size(); ++i )
      channel_energies[i] = binning[i].first;
    
    gammaH      = std::make_shared<SpecUtils::Measurement>();
    neutronH    = std::make_shared<SpecUtils::Measurement>();
    
    gammaH->set_title( "Foreground Gamma" );
    neutronH->set_title( "Neutrons" );
    std::shared_ptr< vector<float> > gamma_counts, background_counts, nuetron_counts;
    gamma_counts      = std::make_shared< vector<float> >(nbins, 0.0f);
    nuetron_counts    = std::make_shared< vector<float> >(nbins, 0.0f);

    for( size_t timeslice = 0; timeslice < nbins; ++timeslice )
    {
      const auto time_to_sample = binning[timeslice];
      const int sample_number = time_to_sample.second;
      
      const float live_time = sample_real_time_increment( m_dataMeasurement, sample_number, det_to_use );
      float num_gamma = 0.0f, num_nuteron = 0.0f;
      
      if( useAllDetector )
      {
        const auto meas = m_dataMeasurement->sample_measurements( sample_number );
        
        for( size_t i = 0; i < meas.size(); ++i )
        {
          if( !meas[i] )
            continue;  //shouldnt ever happen
          if( meas[i]->num_gamma_channels() > 2 )  //weed out GMTubes
            num_gamma += meas[i]->gamma_count_sum();
          num_nuteron += meas[i]->neutron_counts_sum();
        }//for( size_t i = 0; i < meas.size(); ++i )
      }else
      {
        for( size_t detind = 0; detind < det_names.size(); ++detind )
        {
          const string &detname = det_names[detind];
          const auto pos = std::find( begin(det_to_use), end(det_to_use), detname );
          if( pos != end(det_to_use) )
          {
            const auto m = m_dataMeasurement->measurement( sample_number, detname );
            if( m )
            {
              if( m->num_gamma_channels() > 2 )  //weed out GMTubes
                num_gamma += m->gamma_count_sum();
              num_nuteron += m->neutron_counts_sum();
            }//if( m )
          }//if( det_to_use[det] )
        }//for( loop over gamma detectors )
      }//if( use all gamma ) / else
      
      if( live_time > 0.0f )
      {
        num_gamma /= live_time;
        num_nuteron /= live_time;
      }
      
      (*gamma_counts)[timeslice] += num_gamma;
      (*nuetron_counts)[timeslice] += num_nuteron;
    }//for( const int sample_number : sample_nums )
    
    
    gammaH->set_gamma_counts( gamma_counts, 0.0f, 0.0f );
    neutronH->set_gamma_counts( nuetron_counts, 0.0f, 0.0f );
    
    assert( (nbins+1) == channel_energies.size() );
    auto newcal = make_shared<SpecUtils::EnergyCalibration>();
    newcal->set_lower_channel_energy( nbins, std::move(channel_energies) );
    
    gammaH->set_energy_calibration( newcal );
    neutronH->set_energy_calibration( newcal );
    
    //Let
    if( neutronH->gamma_channels_sum(0,nbins) > 0.000001 )
      m_timeSeries->setPlotAreaPadding( 80, 10, 80, 42 ); //(left,top,right,bottom)
    else
      m_timeSeries->setPlotAreaPadding( 80, 10, 10, 42 );
    if( m_timeSeries->overlayCanvas() )
      m_timeSeries->overlayCanvas()->setChartPadding();
  
    
    //Lets not take up memorry if there was no neutron
    if( !!neutronH && neutronH->gamma_channels_sum(0,nbins) < 0.000001 )
      neutronH.reset();
    
    const bool keep_current_xrange = false;
    m_timeSeries->setData( gammaH, -1.0, -1.0, -1.0, keep_current_xrange );
    m_timeSeries->setBackground( std::shared_ptr<SpecUtils::Measurement>(), -1.0, -1.0, -1.0 );  //we could use this for like the GMTubes or whatever
    m_timeSeries->setSecondData( neutronH, -1.0, -1.0, -1.0, true );
    
    for( SpecUtils::SpectrumType t = SpecUtils::SpectrumType(0);
        t <= SpecUtils::SpectrumType::Background;
        t = SpecUtils::SpectrumType(static_cast<int>(t)+1) )
    {
      const vector< pair<double,double> > regions = timeRegionsToHighlight( t );
      m_timeSeries->setTimeHighLightRegions( regions, t );
    }//for( SpecUtils::SpectrumType t = SpecUtils::SpectrumType(0); t <= SpecUtils::SpectrumType::Background; t = SpecUtils::SpectrumType(t+1) )
      
    const auto foreFromfile = timeRegionsFromFile( SpecUtils::OccupancyStatus::Occupied );
    m_timeSeries->setOccupancyRegions( foreFromfile );
  }else
  {
    m_timeSeries->setData( gammaH, -1.0, -1.0, -1.0, false );
    m_timeSeries->setBackground( std::shared_ptr<SpecUtils::Measurement>(), -1.0, -1.0, -1.0 );
    m_timeSeries->setSecondData( neutronH, -1.0, -1.0, -1.0, true );
    
    if( !m_timeSeries->isHidden() )
    {
      m_timeSeries->setHidden( true );
      m_chartResizer->setHidden( m_timeSeries->isHidden() );
    }//if( !m_timeSeries->isHidden() )

    m_timeSeries->clearTimeHighlightRegions(SpecUtils::SpectrumType::Foreground);
    m_timeSeries->clearTimeHighlightRegions(SpecUtils::SpectrumType::SecondForeground);
    m_timeSeries->clearTimeHighlightRegions(SpecUtils::SpectrumType::Background);
    m_timeSeries->clearOccupancyRegions();
  }//if( passthrough ) / else
#endif
}//void displayTimeSeriesData()


std::set<int> InterSpec::sampleRangeToSet( int start_sample,  int end_sample,
                                std::shared_ptr<const SpecMeas> meas,
                                const std::set<int> &excluded_samples )
{
  std::set<int> display_samples;
  if( meas )
  {
    set<int> sample_numbers = meas->sample_numbers();
    for( int s : excluded_samples )
      sample_numbers.erase( s );

    const int first_sample = (*sample_numbers.begin());
    const int last_sample = (*sample_numbers.rbegin());
  //  const int num_samples = static_cast<int>( meas->sample_numbers().size() );

    if( start_sample < first_sample ) start_sample = first_sample;
    if( end_sample < 0 )              end_sample = last_sample;
    if( end_sample > last_sample )    end_sample = last_sample;

    if( sample_numbers.size() == 1 )
      start_sample = end_sample = first_sample;

    for( int sample : sample_numbers )
      if( sample >= start_sample && sample <= end_sample )
        display_samples.insert( sample );
  }//if( meas )

  return display_samples;
}//sampleRangeToSet



vector<string> InterSpec::detectorsToDisplay( const SpecUtils::SpectrumType type ) const
{
  shared_ptr<const SpecMeas> wanted_meas = measurment(type);
  if( !wanted_meas )
    return vector<string>{};
  
  if( !m_dataMeasurement )
    return wanted_meas->detector_names();
  
  const vector<string> &all_det_names = m_dataMeasurement->detector_names();
  
  if( (type != SpecUtils::SpectrumType::Foreground)
      && (wanted_meas->detector_names() != all_det_names) )
    return wanted_meas->detector_names();
  
  vector<string> detector_names;
  
  if( !m_detectorToShowMenu || all_det_names.empty() )
    return all_det_names;
  
  const vector<WMenuItem *> items = m_detectorToShowMenu->items();
  
  size_t detnum = 0;
  for( size_t i = 0; i < items.size(); ++i )
  {
    if( items[i]->hasStyleClass("PhoneMenuBack") )
      continue;
    
#if( WT_VERSION>=0x3030300 )
    PopupDivMenuItem *item = dynamic_cast<PopupDivMenuItem *>( items[i] );
    WCheckBox *cb = (item ? item->checkBox() : (WCheckBox *)0);
#else
    WCheckBox *cb = 0;
    for( int j = 0; !cb && (j < items[i]->count()); ++j )
      cb = dynamic_cast<WCheckBox *>(items[i]->widget(j));
#endif
    
    if( cb && detnum < all_det_names.size() )
    {
      if( cb->isChecked() )
        detector_names.push_back( all_det_names[detnum] );
    }else
    {
      cerr << "XXX - Failed to get checkbox in menu!" << endl;
    }
    ++detnum;
  }// for( size_t i = 0; i < items.size(); ++i )
  
  if( detnum != all_det_names.size() )
    throw runtime_error( "InterSpec::detectorsToDisplay(): serious logic error" );

  return detector_names;
}//std::vector<string> detectorsToDisplay() const


void InterSpec::refreshDisplayedCharts()
{
  if( !!m_dataMeasurement )
    displayForegroundData( true );
  if( !!m_secondDataMeasurement )
    displaySecondForegroundData();
  if( !!m_backgroundMeasurement )
    displayBackgroundData();
  
  // Now check if the currently displayed energy range extend past all the ranges of the data.
  //  If so, dont display past where the data is.
  double min_energy = 99999.9, max_energy = -99999.9;

  auto checkEnergyRange = [&min_energy, &max_energy]( std::shared_ptr<const SpecUtils::Measurement> m ){
    auto cal = m ? m->energy_calibration() : nullptr;
    if( !cal || !cal->valid() )
      return;
    min_energy = std::min( static_cast<double>( cal->lower_energy() ), min_energy );
    max_energy = std::max( static_cast<double>( cal->upper_energy() ), max_energy );
  };
  
  checkEnergyRange( m_spectrum->data() );
  checkEnergyRange( m_spectrum->background() );
  checkEnergyRange( m_spectrum->secondData() );
  
  if( (max_energy > min_energy)
     && !IsInf(min_energy) && !IsInf(max_energy)
     && !IsNan(min_energy) && !IsNan(max_energy) )
  {
    const double curr_min = m_spectrum->xAxisMinimum();
    const double curr_max = m_spectrum->xAxisMaximum();
    
    if( (max_energy < curr_max) || (curr_min < min_energy) )
    {
      min_energy = ((curr_min < min_energy) || (curr_min >= max_energy)) ? min_energy : curr_min;
      max_energy = ((max_energy < curr_max) || (curr_max <= min_energy)) ? max_energy : curr_max;
      
      m_spectrum->setXAxisRange( min_energy, max_energy );
    }//if( either min or max range is outside of the data )
  }//if( possible energy range is valid )
}//void refreshDisplayedCharts()

#if( USE_SPECTRUM_CHART_D3 )
std::set<int> InterSpec::sampleNumbersForTypeFromForegroundFile( const SpecUtils::SpectrumType type ) const
{
  set<int> dispsamples;
  if( !m_dataMeasurement )
    return dispsamples;
  
  for( const auto &m : m_dataMeasurement->measurements() )
  {
    switch( m->source_type() )
    {
      case SpecUtils::SourceType::IntrinsicActivity:
      case SpecUtils::SourceType::Calibration:
        if( type == SpecUtils::SpectrumType::SecondForeground )
          dispsamples.insert( m->sample_number() );
        break;
        
      case SpecUtils::SourceType::Background:
        if( type == SpecUtils::SpectrumType::Background )
          dispsamples.insert( m->sample_number() );
        break;
      case SpecUtils::SourceType::Foreground:
      case SpecUtils::SourceType::Unknown:
        if( type == SpecUtils::SpectrumType::Foreground )
          dispsamples.insert( m->sample_number() );
        break;
    }//switch( m->source_type() )
  }//for( loop over all measurements )
  
  return dispsamples;
}//set<int> sampleNumbersForType( SpectrumType )

#else
std::set<int> InterSpec::timeRangeToSampleNumbers( double t0, double t1 )
{
  //t0 may be the exact lower edge, and t1 may be the exact upper edge, so we
  //  need to add/subtract a small epsilon so we dont extend into the
  //  neighboring bins
  
  if( t0 > t1 )
    std::swap( t0, t1 );
  
  t0 += 1.0E-6;
  t1 -= 1.0E-6;

  set<int> answer;
  
  if( !m_dataMeasurement )
    return answer;
  
  const vector<pair<float,int> > binning = passthroughTimeToSampleNumber();
  
  if( binning.empty() )
    return answer;
  
  size_t startind, endind;
  for( startind = 0; startind < (binning.size()-1); ++startind )
    if( binning[startind+1].first > t0 )
      break;
  for( endind = startind; endind < (binning.size()-1); ++endind )
    if( binning[endind+1].first > t1 )
      break;
  
  for( size_t i = startind; i <= endind; ++i )
    answer.insert( binning[i].second );
  
  return answer;
}//timeRangeToSampleNumbers(...)

// // Old InterSpec::passthroughTimeToSampleNumber() definition
// vector<pair<float,int> > InterSpec::passthroughTimeToSampleNumber() const
// {
//   std::vector<std::pair<float,int> > answer;
  
//   if( !m_dataMeasurement )
//     return answer;
  
//   const set<int> foregroundSamples = validForegroundSamples();
//   const vector<string> disp_det_names = detectorsToDisplay(SpecUtils::SpectrumType::Foreground);
  
//   float time = 0.0f;
//   vector<pair<float,int> > foreground;
//   for( const int sample : foregroundSamples )
//   {
//     const float thistime = sample_real_time_increment( m_dataMeasurement, sample, disp_det_names );
//     if( thistime <= 0.0 )
//       continue;
//     foreground.push_back( make_pair(time,sample) );
//     time += thistime;
//   }//for( const int sample : sample_nums )
  
//   if( foreground.size() )
//     foreground.push_back( make_pair(time,foreground.back().second + 1) );
  
//   //
//   float backtime = 0.0f;
//   vector<pair<float,int> > background;
//   const set<int> all_sample_nums = m_dataMeasurement->sample_numbers();
//   for( const int s : all_sample_nums )
//   {
//     if( m_excludedSamples.count(s) )
//       continue;
    
//     const float thistime = sample_real_time_increment( m_dataMeasurement, s, disp_det_names );
//     if( thistime <= 0.0 )
//       continue;
    
//     bool isback = false;
//     const vector< std::shared_ptr<const SpecUtils::Measurement> > meas
//                               = m_dataMeasurement->sample_measurements(s);
//     for( const std::shared_ptr<const SpecUtils::Measurement> &m : meas )
//       isback |= (m->source_type() == SpecUtils::SourceType::Background);
    
//     if( isback )
//     {
//       backtime += thistime;
//       background.push_back( make_pair(backtime,s) );
//     }
//   }//for( const int s : sample_nums )
  
//   if( !background.empty() && foreground.empty() )
//   {
//     background.push_back( make_pair(backtime,background.back().second + 1) );
//     return background;
//   }
//   if( background.empty() )
//     return foreground;
  
//   float backscale = 1.0f;
//   if( backtime > 0.1f*time )
//     backscale = ( std::ceil(0.1f*time) ) / backtime;
  
//   answer.reserve( foreground.size() + background.size() + 1 );
  
//   float lastt = -backscale*background.back().first;
//   for( size_t i = 0; i < background.size(); ++i )
//   {
//     answer.push_back( make_pair(lastt, background[i].second));
//     lastt = -backscale*background.back().first + backscale*background[i].first;
//   }
  
//   answer.insert( answer.end(), foreground.begin(), foreground.end() );
  
//   return answer;
// }//vector<std::pair<float,int> > passthroughTimeToSampleNumber() const


vector< pair<double,double> > InterSpec::timeRegionsToHighlight(
                                                const SpecUtils::SpectrumType type ) const
{
  vector< pair<double,double> > timeranges;
  
  const std::set<int> &wantedSamples = displayedSamples( type );
  std::shared_ptr<const SpecMeas> meas = measurment( type );
  
  if( wantedSamples.empty() || !meas || meas!=m_dataMeasurement
     || m_timeSeries->isHidden()
     || (type==SpecUtils::SpectrumType::Foreground && wantedSamples==validForegroundSamples()) )
    return timeranges;

  const vector<pair<float,int> > binning = passthroughTimeToSampleNumber();
  
  bool inregion = false;
  double startt;
  for( size_t i = 0; (i+1) < binning.size(); ++i )
  {
    const bool want = wantedSamples.count( binning[i].second );
    if( want && !inregion )
    {
      inregion = true;
      startt = binning[i].first;
    }else if( !want && inregion )
    {
      timeranges.push_back( make_pair(startt, binning[i].first) );
      inregion = false;
    }
  }//for( size_t i = 0; i < binning.size(); ++i )
  
  if( inregion && binning.size() )
    timeranges.push_back( make_pair(startt, binning.back().first) );
  
  return timeranges;
}//timeRegionsToHighlight(...)


vector< pair<double,double> > InterSpec::timeRegionsFromFile( const SpecUtils::OccupancyStatus type ) const
{
  vector< pair<double,double> > timeranges;
  
  std::shared_ptr<const SpecMeas> meas = measurment( SpecUtils::SpectrumType::Foreground );
  
  if( !meas || m_timeSeries->isHidden() )
    return timeranges;
  
  std::set<int> wantedSamples;

  for( const auto &m : meas->measurements() )
    if( m && (m->occupied() == type) )
      wantedSamples.insert( m->sample_number() );
  
  if( wantedSamples.empty() || (wantedSamples == meas->sample_numbers()) )
    return timeranges;
  
  const vector<pair<float,int> > binning = passthroughTimeToSampleNumber();
  
  bool inregion = false;
  double startt;
  for( size_t i = 0; (i+1) < binning.size(); ++i )
  {
    const bool want = wantedSamples.count( binning[i].second );
    if( want && !inregion )
    {
      inregion = true;
      startt = binning[i].first;
    }else if( !want && inregion )
    {
      timeranges.push_back( make_pair(startt, binning[i].first) );
      inregion = false;
    }
  }//for( size_t i = 0; i < binning.size(); ++i )
  
  if( inregion && binning.size() )
    timeranges.push_back( make_pair(startt, binning.back().first) );
  
  return timeranges;
}//timeRegionsFromFile(...)
#endif  //#if( USE_SPECTRUM_CHART_D3 ) / else

void InterSpec::displayForegroundData( const bool current_energy_range )
{
  auto &meas = m_dataMeasurement;
  set<int> &sample_nums = m_displayedSamples;
  const vector<string> detectors = detectorsToDisplay( SpecUtils::SpectrumType::Foreground );
  
  if( meas && !detectors.empty() && sample_nums.empty() )
   {
     sample_nums = validForegroundSamples();
     if( !meas->passthrough() && (sample_nums.size() > 1) )
       sample_nums = { *begin(sample_nums) };
   }
  
  if( !meas || detectors.empty() || sample_nums.empty() )
  {
    m_backgroundSubItems[0]->disable();
    m_backgroundSubItems[0]->show();
    m_backgroundSubItems[1]->hide();
    m_hardBackgroundSub->disable();
    
#if( USE_SPECTRUM_CHART_D3 )
    m_showYAxisScalerItems[0]->setDisabled( m_showYAxisScalerItems[0]->isVisible() );
    m_showYAxisScalerItems[1]->setDisabled( m_showYAxisScalerItems[1]->isVisible() );
#endif
    
    if( m_spectrum->data() )
    {
      m_spectrum->setData( nullptr, false );
      m_peakModel->setPeakFromSpecMeas( nullptr, sample_nums );
    }
    
    return;
  }//if( !meas )


  m_peakModel->setPeakFromSpecMeas( meas, sample_nums );

  const auto energy_cal = meas->suggested_sum_energy_calibration(sample_nums, detectors);
  if( !energy_cal )
  {
    vector<shared_ptr<const SpecUtils::Measurement>> meass;
    bool allNeutron = true, containSpectrum = false;
    for( const auto sample_num : sample_nums )
    {
      for( const auto &m : meas->sample_measurements( sample_num ) )
      {
         if( std::find( begin(detectors), end(detectors), m->detector_name() ) != end(detectors) )
         {
           meass.push_back( m );
           
           const auto cal = m->energy_calibration();
           const bool hasGamma = (m->num_gamma_channels() > 0);
           const bool hasSpectrum = cal && cal->valid() && (cal->num_channels() > 7);
           allNeutron = (allNeutron && !hasGamma);
           containSpectrum = (containSpectrum || hasSpectrum);
         }//if( this Measurement is from a detector we want )
      }//for( loop over Measurements for this sample number )
    }//for( const auto sample_num : sample_nums )
    
    string msg;
    if( meass.empty() )
    {
      if( detectors.size() == meas->detector_names().size() )
      {
        msg = "<p>The spectrum file didn't contain any spectra with the current sample numbers.</p>"
              "<p>Please select different/more sample numbers.</p>";
      }else
      {
        msg = "<p>The spectrum file didn't contain any spectra with the current sample numbers and"
              " detector names.</p>"
              "<p>Please select more detectors or sample numbers.</p>";
      }
    }else if( allNeutron )
    {
      msg = "<p>The current sample numbers and detector names only contain neutron data.</p>"
            "<p>Please select samples that include spectroscopic data.</p>";
    }else if( !containSpectrum )
    {
      msg = "<p>The current sample numbers and detector names do not include any spectroscopic"
            " measurements.</p>"
            "<p>Please select samples that include spectroscopic data.</p>";
    }else
    {
      msg = "<p>I couldn't determine binning to display the spectrum.</p>";
      
      if( meass.size() > 1 )
        msg += "<p>You might try selecting only a single spectra to display in "
        "the <b>File manager</b>, or a sample with gamma counts.</p>";
    }//if(
    
    passMessage( msg, "", WarningWidget::WarningMsgHigh );
  }//if( !binning )


  const bool canSub = (m_dataMeasurement && m_backgroundMeasurement);
  const bool isSub = m_spectrum->backgroundSubtract();
  if( m_backgroundSubItems[0]->isEnabled() != canSub )
    m_backgroundSubItems[0]->setDisabled( !canSub );
  if( m_backgroundSubItems[0]->isHidden() != isSub )
  {
    m_backgroundSubItems[0]->setHidden( isSub );
    m_backgroundSubItems[1]->setHidden( !isSub );
  }//if( m_backgroundSubItems[0]->isHidden() != isSub )

  if( m_hardBackgroundSub->isEnabled() != canSub )
    m_hardBackgroundSub->setDisabled( !canSub );
  
  std::shared_ptr<SpecUtils::Measurement> dataH;
  
  if( energy_cal )
    dataH = m_dataMeasurement->sum_measurements( sample_nums, detectors, energy_cal );
  
  if( dataH )
    dataH->set_title( "Foreground" );

  const float lt = dataH ? dataH->live_time() : 0.0f;
  const float rt = dataH ? dataH->real_time() : 0.0f;
  const float sum_neut = dataH ? dataH->neutron_counts_sum() : 0.0f;
  
  m_spectrum->setData( dataH, current_energy_range );
  
#if( USE_SPECTRUM_CHART_D3 )
  if( !m_timeSeries->isHidden() )
    m_timeSeries->setHighlightedIntervals( sample_nums, SpecUtils::SpectrumType::Foreground );
#endif
}//void displayForegroundData()


void InterSpec::displaySecondForegroundData()
{
  const auto &meas = m_secondDataMeasurement;
  std::set<int> &sample_nums = m_sectondForgroundSampleNumbers;
  const auto disp_dets = detectorsToDisplay( SpecUtils::SpectrumType::SecondForeground );
  
  //Note: below will throw exception if 'disp_samples' has any invalid entries
  shared_ptr<const SpecUtils::EnergyCalibration> energy_cal;
  if( meas )
    energy_cal = meas->suggested_sum_energy_calibration( sample_nums, disp_dets );
  
  if( !energy_cal || !m_dataMeasurement )
  {
    //sample_nums.clear();
    if( m_spectrum->secondData() )
      m_spectrum->setSecondData( nullptr, false );
    
    if( !m_timeSeries->isHidden() )
    {
#if( USE_SPECTRUM_CHART_D3 )
      m_timeSeries->setHighlightedIntervals( {}, SpecUtils::SpectrumType::SecondForeground );
#else
      m_timeSeries->setTimeHighLightRegions( {}, SpecUtils::SpectrumType::SecondForeground );
#endif
    }//if( !m_timeSeries->isHidden() )
    
    return;
  }//if( !m_secondDataMeasurement )
  
  if( !meas->num_measurements() )
    throw runtime_error( "Serious logic error in InterSpec::displaySecondForegroundData()" );

  auto histH = meas->sum_measurements( sample_nums, disp_dets, energy_cal );
  if( histH )
    histH->set_title( "Second Foreground" );
    
  m_spectrum->setSecondData( histH, false );
  
  if( !m_timeSeries->isHidden() )
  {
#if( USE_SPECTRUM_CHART_D3 )
    m_timeSeries->setHighlightedIntervals( m_sectondForgroundSampleNumbers, SpecUtils::SpectrumType::SecondForeground );
#else
    vector< pair<double,double> > regions = timeRegionsToHighlight(SpecUtils::SpectrumType::SecondForeground);
    m_timeSeries->setTimeHighLightRegions( regions, SpecUtils::SpectrumType::SecondForeground );
#endif
  }
}//void displaySecondForegroundData()


void InterSpec::displayBackgroundData()
{
  const auto &meas = m_backgroundMeasurement;
  set<int> &disp_samples = m_backgroundSampleNumbers;
  
  const vector<string> disp_dets = detectorsToDisplay( SpecUtils::SpectrumType::Background );
  
  //Note: below will throw exception if 'disp_samples' has any invalid entries
  shared_ptr<const SpecUtils::EnergyCalibration> energy_cal;
  if( meas )
    energy_cal = meas->suggested_sum_energy_calibration( disp_samples, disp_dets );
  
  if( !energy_cal || !m_dataMeasurement )
  {
    m_backgroundSubItems[0]->disable();
    m_backgroundSubItems[0]->show();
    m_backgroundSubItems[1]->hide();
    m_hardBackgroundSub->disable();
    //disp_samples.clear();
    if( m_spectrum->background() )
      m_spectrum->setBackground( nullptr );
    
    if( !m_timeSeries->isHidden() )
    {
#if( USE_SPECTRUM_CHART_D3 )
      m_timeSeries->setHighlightedIntervals( {}, SpecUtils::SpectrumType::Background );
#else
      m_timeSeries->setTimeHighLightRegions( {}, SpecUtils::SpectrumType::Background );
#endif
    }//if( !m_timeSeries->isHidden() )
    
    return;
  }//if( !energy_cal || !m_dataMeasurement )
  
  auto backgroundH = meas->sum_measurements( disp_samples, disp_dets, energy_cal );
  if( backgroundH )
    backgroundH->set_title( "Background" );
    
  const float lt = backgroundH ? backgroundH->live_time() : -1.0f;
  const float rt = backgroundH ? backgroundH->real_time() : -1.0f;
  const float neutronCounts = backgroundH ? backgroundH->neutron_counts_sum() : -1.0f;
  m_spectrum->setBackground( backgroundH );
  
  if( !m_timeSeries->isHidden() )
  {
#if( USE_SPECTRUM_CHART_D3 )
    const auto background = SpecUtils::SpectrumType::Background;
    if( m_backgroundMeasurement != m_dataMeasurement )
    {
      m_timeSeries->setHighlightedIntervals( {}, background );
    }else
    {
      m_timeSeries->setHighlightedIntervals( m_backgroundSampleNumbers, background );
    }
#else
    vector< pair<double,double> > regions = timeRegionsToHighlight(SpecUtils::SpectrumType::Background);
    m_timeSeries->setTimeHighLightRegions( regions, SpecUtils::SpectrumType::Background );
#endif
  }
  
  const bool canSub = (m_dataMeasurement && m_backgroundMeasurement);
  const bool isSub = m_spectrum->backgroundSubtract();
  if( m_backgroundSubItems[0]->isEnabled() != canSub )
    m_backgroundSubItems[0]->setDisabled( !canSub );
  if( m_backgroundSubItems[0]->isHidden() != isSub )
  {
    m_backgroundSubItems[0]->setHidden( isSub );
    m_backgroundSubItems[1]->setHidden( !isSub );
  }//if( m_backgroundSubItems[0]->isHidden() != isSub )
  
  if( m_hardBackgroundSub->isEnabled() != canSub )
    m_hardBackgroundSub->setDisabled( !canSub );
}//void displayBackgroundData()
<|MERGE_RESOLUTION|>--- conflicted
+++ resolved
@@ -4808,11 +4808,7 @@
   if( m_currentStateID >= 0 )
   {
     AuxWindow *window = new AuxWindow( "Warning",
-<<<<<<< HEAD
-                                      (Wt::WFlags<AuxWindowProperties>(AuxWindowProperties::PhoneModal)
-=======
                                       (Wt::WFlags<AuxWindowProperties>(AuxWindowProperties::PhoneNotFullScreen)
->>>>>>> ccc1f3ac
                                        | AuxWindowProperties::DisableCollapse) );
     WText *t = new WText( "Overwrite current test state?", window->contents() );
     t->setInline( false );
@@ -5092,13 +5088,8 @@
   }//if( state )
   
   AuxWindow *window = new AuxWindow( "Create Snapshot",
-<<<<<<< HEAD
-                                    (Wt::WFlags<AuxWindowProperties>(AuxWindowProperties::IsAlwaysModal)
-                                      | AuxWindowProperties::TabletModal
-=======
                                     (Wt::WFlags<AuxWindowProperties>(AuxWindowProperties::IsModal)
                                       | AuxWindowProperties::TabletNotFullScreen
->>>>>>> ccc1f3ac
                                       | AuxWindowProperties::DisableCollapse) );
   window->rejectWhenEscapePressed();
   window->finished().connect( boost::bind( &AuxWindow::deleteAuxWindow, window ) );
