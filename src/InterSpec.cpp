--- conflicted
+++ resolved
@@ -467,14 +467,11 @@
   m_notificationDiv = new WContainerWidget();
   m_notificationDiv->setStyleClass("qtipDiv");
   m_notificationDiv->setId("qtip-growl-container");
-<<<<<<< HEAD
-=======
   
 #if( BUILD_AS_ELECTRON_APP && !USE_ELECTRON_NATIVE_MENU )
   m_notificationDiv->addStyleClass( "belowMenu" );
 #endif
   
->>>>>>> 08ebd06d
   app->domRoot()->addWidget( m_notificationDiv );
   
   if( !isMobile() )
@@ -695,7 +692,6 @@
     m_menuDiv->addStyleClass( "MenuBar" );
     
     if( !isAppTitlebar )
-<<<<<<< HEAD
     {
       menuWidget = m_menuDiv;
       m_menuDiv->addStyleClass( "WebMenuBar" );
@@ -704,16 +700,6 @@
       snlLogo->addStyleClass("SnlWebMenuBarLogo");
     }else
     {
-=======
-    {
-      menuWidget = m_menuDiv;
-      m_menuDiv->addStyleClass( "WebMenuBar" );
-      
-      WImage *snlLogo = new WImage( "InterSpec_resources/images/SNL_Stacked_Black_Blue_tiny.png", m_menuDiv );
-      snlLogo->addStyleClass("SnlWebMenuBarLogo");
-    }else
-    {
->>>>>>> 08ebd06d
       // TODO: If we're here, BUILD_AS_ELECTRON_APP is true, but not putting all this stuff behind compile switch for development purposes - should do this and the including of AppHtmlMenu.js to be behind compile switch.
       app->useStyleSheet( "InterSpec_resources/AppHtmlMenu.css" );
       m_menuDiv->addStyleClass( "app-titlebar" );
@@ -775,9 +761,6 @@
       
 #if( BUILD_AS_ELECTRON_APP )
       minimizeIcon->clicked().connect( "function(){ $(window).data('ElectronWindow').minimize(); }" );
-<<<<<<< HEAD
-      closeIcon->clicked().connect( "function(){ $(window).data('ElectronWindow').close(); }" );
-=======
       
       // Note that this does not work if developer console is open.  Could use
       //  app.exit(0), or maybe set a timeout for it or something...
@@ -788,7 +771,6 @@
                                    "  w.close();"
                                    "  console.log('Electron window should have closed');"
                                    "}" );
->>>>>>> 08ebd06d
 #endif //BUILD_AS_ELECTRON_APP
     }//if( !isAppTitlebar ) / else
   }//if( isMobile() ) / else
@@ -805,9 +787,6 @@
   indicator->addStyleClass( "LoadingIndicator" );
   app->setLoadingIndicator( indicator );
    
-<<<<<<< HEAD
-
-=======
 #if( USE_CSS_FLEX_LAYOUT )
   addStyleClass( "InterSpecFlex" );
   
@@ -947,7 +926,6 @@
   m_charts->doJavaScript( "Wt.WT.InitFlexResizer('" + m_chartResizer->id() + "','" + m_timeSeries->id() + "');" );
   
   
->>>>>>> 08ebd06d
   m_layout = new WGridLayout();
   m_layout->setContentsMargins( 0, 0, 0, 0 );
   m_layout->setHorizontalSpacing( 0 );
@@ -971,15 +949,6 @@
   m_timeSeries->chartClicked().connect( this, &InterSpec::timeChartClicked );
 #else
   
-#if( USE_SPECTRUM_CHART_D3 )
-  // No need to updated the default axis titles
-  //m_timeSeries->setY1AxisTitle( "Gamma CPS" );
-  //m_timeSeries->setY2AxisTitle( "Neutron CPS" );
-  //m_timeSeries->setXAxisTitle( "Time of Measurement (seconds)", "Time (seconds)" );
-  
-  m_timeSeries->chartDragged().connect( this, &InterSpec::timeChartDragged );
-  m_timeSeries->chartClicked().connect( this, &InterSpec::timeChartClicked );
-#else
   m_timeSeries->enableLegend( false );
   m_timeSeries->showHistogramIntegralsInLegend( false );
   m_timeSeries->setMouseDragHighlights( true, true );
@@ -2721,12 +2690,8 @@
       sigma = width;
       
       //For low res spectra make relatively less wide
-<<<<<<< HEAD
-      if( !!m_dataMeasurement && (m_dataMeasurement->num_gamma_channels()< HIGH_RES_NUM_CHANNELS) )
-=======
       const auto spectrum = displayedHistogram(SpecUtils::SpectrumType::Foreground);
       if( m_dataMeasurement && !PeakFitUtils::is_high_res(spectrum) )
->>>>>>> 08ebd06d
         sigma *= 0.35;
     }//if( within 3 sigma of peak )
   }//if( !!peak )
@@ -4745,12 +4710,7 @@
     
     const std::set<int> &dispsamples = meas->displayedSampleNumbers();
     
-<<<<<<< HEAD
-    
-    setSpectrum( meas, meas->displayedSampleNumbers(), SpecUtils::SpectrumType::Foreground, 0 );
-=======
     setSpectrum( meas, dispsamples, SpecUtils::SpectrumType::Foreground, 0 );
->>>>>>> 08ebd06d
     
     if( backgroundsamplenums.size() )
       setSpectrum( meas, backgroundsamplenums, SpecUtils::SpectrumType::Background, 0 );
@@ -6399,14 +6359,6 @@
 
 #if( BUILD_AS_ELECTRON_APP )
 #if( PERFORM_DEVELOPER_CHECKS )
-<<<<<<< HEAD
-  LOAD_JAVASCRIPT(wApp, "js/AppHtmlMenu.js", "AppHtmlMenu", wtjsToggleDevTools);
-  m_displayOptionsPopupDiv->addSeparator();
-  PopupDivMenuItem *devToolItem = m_displayOptionsPopupDiv->addMenuItem( "Toggle Dev Tools" );
-  devToolItem->triggered().connect( std::bind( []{
-    wApp->doJavaScript( "Wt.WT.ToggleDevTools();" );
-  }) );
-=======
   if( InterSpecApp::isPrimaryWindowInstance() )
   {
     LOAD_JAVASCRIPT(wApp, "js/AppHtmlMenu.js", "AppHtmlMenu", wtjsToggleDevTools);
@@ -6416,7 +6368,6 @@
       wApp->doJavaScript( "Wt.WT.ToggleDevTools();" );
     }) );
   }//if( InterSpecApp::isPrimaryWindowInstance() )
->>>>>>> 08ebd06d
 #endif
 #endif
   
@@ -8423,21 +8374,12 @@
     action = ActionType::AddSamples;
   else if( modifiers.testFlag(KeyboardModifier::ControlModifier) )
     action = ActionType::RemoveSamples;
-<<<<<<< HEAD
-  //else if( modifiers.testFlag(KeyboardModifier::MetaModifier) )//Meta key pressed ("Windows" or "Command" (Mac) key)
-  //  action = ...;
-  
-  const auto type = modifiers.testFlag(KeyboardModifier::AltModifier)
-                                 ? SpecUtils::SpectrumType::Background
-                                 : SpecUtils::SpectrumType::Foreground;
-=======
   
   SpecUtils::SpectrumType type = SpecUtils::SpectrumType::Foreground;
   if( modifiers.testFlag(KeyboardModifier::AltModifier) )
     type = SpecUtils::SpectrumType::Background;
   else if( modifiers.testFlag(KeyboardModifier::MetaModifier) )
     type = SpecUtils::SpectrumType::SecondForeground;
->>>>>>> 08ebd06d
   
   const int sample_start = std::min( sample_start_in, sample_end_in );
   const int sample_end = std::max( sample_start_in, sample_end_in );
@@ -8475,12 +8417,6 @@
   {
     case ActionType::ChangeSamples:
       dispsamples = interaction_samples;
-<<<<<<< HEAD
-      break;
-    case ActionType::AddSamples:
-      dispsamples.insert( begin(interaction_samples), end(interaction_samples) );
-      break;
-=======
       changeDisplayedSampleNums( dispsamples, type );
       break;
       
@@ -8489,21 +8425,10 @@
       changeDisplayedSampleNums( dispsamples, type );
       break;
       
->>>>>>> 08ebd06d
     case ActionType::RemoveSamples:
       for( const auto sample : interaction_samples )
         dispsamples.erase(sample);
       
-<<<<<<< HEAD
-      //If user erased all the samples - then lets go back to displaying all of that type of samples
-      if( dispsamples.empty() )
-        dispsamples = sampleNumbersForTypeFromForegroundFile(type);
-      
-      break;
-  }//switch( action )
-  
-  changeDisplayedSampleNums( dispsamples, type );
-=======
       if( !dispsamples.empty() )
       {
         changeDisplayedSampleNums( dispsamples, type );
@@ -8529,7 +8454,6 @@
       
       break;
   }//switch( action )
->>>>>>> 08ebd06d
 }//void timeChartDragged(...)
 
 #else
@@ -10647,15 +10571,10 @@
       DetectorPeakResponse *detPtr = new DetectorPeakResponse();
       detector.reset( detPtr );
     
-<<<<<<< HEAD
-      string drf_dir = SpecUtils::append_path(sm_staticDataDirectory, "GenericGadrasDetectors/HPGe 40%" );
-      if( data && (data->num_gamma_channels() < HIGH_RES_NUM_CHANNELS) )
-=======
       string drf_dir;
       if( PeakFitUtils::is_high_res(data) )
         drf_dir = SpecUtils::append_path(sm_staticDataDirectory, "GenericGadrasDetectors/HPGe 40%" );
       else
->>>>>>> 08ebd06d
         drf_dir = SpecUtils::append_path(sm_staticDataDirectory, "GenericGadrasDetectors/NaI 1x1" );
       
       detPtr->fromGadrasDirectory( drf_dir );
@@ -10925,50 +10844,6 @@
   }//if( passthrough ) / else
 #else
   
-<<<<<<< HEAD
-}//void setChartSpacing()
-
-
-void InterSpec::displayTimeSeriesData()
-{
-#if( USE_SPECTRUM_CHART_D3 )
-  if( m_dataMeasurement && m_dataMeasurement->passthrough() )
-  {
-    if( m_timeSeries->isHidden() )
-    {
-      m_timeSeries->setHidden( false );
-      setChartSpacing();
-    }//if( m_timeSeries->isHidden() )
-    
-    m_timeSeries->setData( m_dataMeasurement );
-    
-    const set<int> emptyset;
-    const set<int> &fore   = m_displayedSamples;
-    const set<int> &back   = (m_backgroundMeasurement == m_dataMeasurement)
-                                ? m_backgroundSampleNumbers : emptyset;
-    const set<int> &second = (m_secondDataMeasurement == m_dataMeasurement)
-                                ? m_sectondForgroundSampleNumbers : emptyset;
-  
-    m_timeSeries->setHighlightedIntervals( fore, SpecUtils::SpectrumType::Foreground );
-    m_timeSeries->setHighlightedIntervals( back, SpecUtils::SpectrumType::Background );
-    m_timeSeries->setHighlightedIntervals( second, SpecUtils::SpectrumType::SecondForeground );
-  }else
-  {
-    m_timeSeries->setData( nullptr );
-    m_timeSeries->setHighlightedIntervals( {}, SpecUtils::SpectrumType::Foreground );
-    m_timeSeries->setHighlightedIntervals( {}, SpecUtils::SpectrumType::Background );
-    m_timeSeries->setHighlightedIntervals( {}, SpecUtils::SpectrumType::SecondForeground );
-    
-    if( !m_timeSeries->isHidden() )
-    {
-      m_timeSeries->setHidden( true );
-      setChartSpacing();
-    }//if( !m_timeSeries->isHidden() )
-  }//if( passthrough ) / else
-#else
-  
-=======
->>>>>>> 08ebd06d
   std::shared_ptr<SpecUtils::Measurement> gammaH, neutronH;
 
   const size_t ndet = m_dataMeasurement ? m_dataMeasurement->detector_names().size() : size_t(0);
@@ -11597,11 +11472,8 @@
 
   m_spectrum->setData( dataH, current_energy_range );
   
-<<<<<<< HEAD
-=======
   m_spectrum->setData( dataH, current_energy_range );
   
->>>>>>> 08ebd06d
 #if( USE_SPECTRUM_CHART_D3 )
   if( !m_timeSeries->isHidden() )
     m_timeSeries->setHighlightedIntervals( sample_nums, SpecUtils::SpectrumType::Foreground );
@@ -11625,8 +11497,6 @@
     //sample_nums.clear();
     if( m_spectrum->secondData() )
       m_spectrum->setSecondData( nullptr, false );
-<<<<<<< HEAD
-=======
     
     if( !m_timeSeries->isHidden() )
     {
@@ -11637,7 +11507,6 @@
 #endif
     }//if( !m_timeSeries->isHidden() )
     
->>>>>>> 08ebd06d
     return;
   }//if( !m_secondDataMeasurement )
   
@@ -11683,8 +11552,6 @@
     //disp_samples.clear();
     if( m_spectrum->background() )
       m_spectrum->setBackground( nullptr );
-<<<<<<< HEAD
-=======
     
     if( !m_timeSeries->isHidden() )
     {
@@ -11695,7 +11562,6 @@
 #endif
     }//if( !m_timeSeries->isHidden() )
     
->>>>>>> 08ebd06d
     return;
   }//if( !energy_cal || !m_dataMeasurement )
   
@@ -11703,12 +11569,9 @@
   if( backgroundH )
     backgroundH->set_title( "Background" );
     
-<<<<<<< HEAD
-=======
   const float lt = backgroundH ? backgroundH->live_time() : -1.0f;
   const float rt = backgroundH ? backgroundH->real_time() : -1.0f;
   const float neutronCounts = backgroundH ? backgroundH->neutron_counts_sum() : -1.0f;
->>>>>>> 08ebd06d
   m_spectrum->setBackground( backgroundH );
   
   if( !m_timeSeries->isHidden() )
