/* InterSpec: an application to analyze spectral gamma radiation data.
 
 Copyright 2018 National Technology & Engineering Solutions of Sandia, LLC
 (NTESS). Under the terms of Contract DE-NA0003525 with NTESS, the U.S.
 Government retains certain rights in this software.
 For questions contact William Johnson via email at wcjohns@sandia.gov, or
 alternative emails of interspec@sandia.gov.
 
 This library is free software; you can redistribute it and/or
 modify it under the terms of the GNU Lesser General Public
 License as published by the Free Software Foundation; either
 version 2.1 of the License, or (at your option) any later version.
 
 This library is distributed in the hope that it will be useful,
 but WITHOUT ANY WARRANTY; without even the implied warranty of
 MERCHANTABILITY or FITNESS FOR A PARTICULAR PURPOSE.  See the GNU
 Lesser General Public License for more details.
 
 You should have received a copy of the GNU Lesser General Public
 License along with this library; if not, write to the Free Software
 Foundation, Inc., 51 Franklin Street, Fifth Floor, Boston, MA  02110-1301  USA
 */

#include "InterSpec_config.h"

// Get rid of some issues lurking in the boost libraries.
#pragma warning(disable:4244)
#pragma warning(disable:4800)
// Block out some UUID warnings
#pragma warning(disable:4996)

#include <ctime>
#include <tuple>
#include <mutex>
#include <locale>
#include <vector>
#include <string>
#include <limits>
#include <sstream>
#include <fstream>
#include <iostream>
#include <stdexcept>
#include <sys/stat.h>

#include <boost/ref.hpp>
#include <boost/date_time/posix_time/posix_time.hpp>
#include <boost/uuid/uuid.hpp>
#include <boost/uuid/uuid_generators.hpp>
#include <boost/uuid/uuid_io.hpp>

#include <Wt/WText>
#include <Wt/Utils>
#include <Wt/WLabel>
#include <Wt/WImage>
#include <Wt/WBreak>
#include <Wt/WPoint>
#include <Wt/WServer>
#include <Wt/Dbo/Dbo>
#include <Wt/WSpinBox>
#include <Wt/WTextArea>
#include <Wt/WCheckBox>
#include <Wt/WTemplate>
#include <Wt/WIOService>
#include <Wt/WAnimation>
#include <Wt/WTabWidget>
#include <Wt/WPopupMenu>
#include <Wt/WPushButton>
#include <Wt/WGridLayout>
#include <Wt/WJavaScript>
#include <Wt/WApplication>
#include <Wt/WEnvironment>
#include <Wt/WSplitButton>
#include <Wt/WBorderLayout>
#include <Wt/WSelectionBox>
#include <Wt/WCssStyleSheet>
#include <Wt/Json/Serializer>
#include <Wt/WSuggestionPopup>
#include <Wt/WContainerWidget>
#include <Wt/WDefaultLoadingIndicator>

#if( USE_CSS_FLEX_LAYOUT )
#include <Wt/WStackedWidget>
#endif

#if( USE_DB_TO_STORE_SPECTRA )
#include <Wt/Json/Array>
#include <Wt/Json/Value>
#include <Wt/Json/Object>
#include <Wt/Json/Parser>
#endif

#include "rapidxml/rapidxml.hpp"
#include "rapidxml/rapidxml_print.hpp"
#include "rapidxml/rapidxml_utils.hpp"

#include "InterSpec/MakeDrf.h"
#include "InterSpec/PeakFit.h"
#include "InterSpec/AppUtils.h"
#include "SpecUtils/DateTime.h"
#include "InterSpec/FluxTool.h"
#include "InterSpec/PeakEdit.h"
#include "InterSpec/PopupDiv.h"
#include "SpecUtils/SpecFile.h"
#include "InterSpec/SpecMeas.h"
#include "InterSpec/AuxWindow.h"
#include "InterSpec/DrfSelect.h"
#include "InterSpec/InterSpec.h"
#include "InterSpec/IsotopeId.h"
#include "InterSpec/PeakModel.h"
#include "InterSpec/ColorTheme.h"
#include "SpecUtils/Filesystem.h"
#include "InterSpec/GammaXsGui.h"
#include "InterSpec/HelpSystem.h"
#include "InterSpec/MaterialDB.h"
#include "SpecUtils/StringAlgo.h"
#include "InterSpec/ColorSelect.h"
#include "InterSpec/DecayWindow.h"
#include "InterSpec/InterSpecApp.h"
#include "InterSpec/SimpleDialog.h"
#include "InterSpec/PeakFitUtils.h"
#include "InterSpec/DataBaseUtils.h"
#include "InterSpec/EnergyCalTool.h"
#include "InterSpec/InterSpecUser.h"
#include "InterSpec/OneOverR2Calc.h"
#include "InterSpec/PhysicalUnits.h"
#include "InterSpec/SpectrumChart.h"
#include "InterSpec/UseInfoWindow.h"
#include "InterSpec/WarningWidget.h"
#include "InterSpec/DoseCalcWidget.h"
#include "InterSpec/ExportSpecFile.h"
#include "SpecUtils/SpecUtilsAsync.h"
#include "InterSpec/PeakFitChi2Fcn.h"
#include "InterSpec/PeakInfoDisplay.h"
#include "InterSpec/SpecMeasManager.h"
#include "InterSpec/SpecFileSummary.h"
#include "InterSpec/UndoRedoManager.h"
#include "InterSpec/ColorThemeWindow.h"
#include "InterSpec/GammaCountDialog.h"
#include "InterSpec/SpectraFileModel.h"
#include "InterSpec/LocalTimeDelegate.h"
#include "InterSpec/MultimediaDisplay.h"
#include "InterSpec/CompactFileManager.h"
#include "InterSpec/PeakSearchGuiUtils.h"
#include "InterSpec/UnitsConverterTool.h"
#include "InterSpec/DecayDataBaseServer.h"
#include "InterSpec/FeatureMarkerWidget.h"
#include "InterSpec/MassAttenuationTool.h"
#include "InterSpec/DetectorPeakResponse.h"
#include "InterSpec/IsotopeSearchByEnergy.h"
#include "InterSpec/FileDragUploadResource.h"
#include "InterSpec/ShieldingSourceDisplay.h"
#include "InterSpec/ShowRiidInstrumentsAna.h"
#include "InterSpec/EnergyCalPreserveWindow.h"
#include "InterSpec/ReferencePhotopeakDisplay.h"
#include "InterSpec/LicenseAndDisclaimersWindow.h"

#include "InterSpec/D3TimeChart.h"
#include "InterSpec/D3SpectrumDisplayDiv.h"

#if( USE_DB_TO_STORE_SPECTRA )
#include "InterSpec/DbStateBrowser.h"
#endif

#if( IOS )
#include "target/ios/InterSpec/FileHandling.h"
#endif 

#if( INCLUDE_ANALYSIS_TEST_SUITE )
#include "InterSpec/SpectrumViewerTester.h"
#endif

#if( USE_GOOGLE_MAP )
#include "InterSpec/GoogleMap.h"
#elif( USE_LEAFLET_MAP )
#include "InterSpec/LeafletRadMap.h"
#endif

#if( USE_SEARCH_MODE_3D_CHART )
#include "InterSpec/SearchMode3DChart.h"
#endif

#if( USE_TERMINAL_WIDGET )
#include "InterSpec/TerminalWidget.h"
#endif

#if( USE_DETECTION_LIMIT_TOOL )
#include "InterSpec/DetectionLimitTool.h"
#endif

#if( USE_SPECRUM_FILE_QUERY_WIDGET )
#include "InterSpec/SpecFileQueryWidget.h"
#endif

#if( SpecUtils_ENABLE_D3_CHART )
#include "SpecUtils/D3SpectrumExport.h"
#endif

#if( BUILD_AS_ELECTRON_APP )
#include "target/electron/ElectronUtils.h"
#endif

#if( BUILD_AS_ELECTRON_APP || BUILD_AS_WX_WIDGETS_APP)
#include "js/AppHtmlMenu.js"
#endif

#if( BUILD_AS_WX_WIDGETS_APP )
#include "target/wxWidgets/InterSpecWxUtils.h"
#endif 


#if( USE_REMOTE_RID )
#include "InterSpec/RemoteRid.h"
#endif

#if( USE_REL_ACT_TOOL )
#include "InterSpec/RelActAutoGui.h"
#include "InterSpec/RelActManualGui.h"
#endif

#include "js/InterSpec.js"

#define INLINE_JAVASCRIPT(...) #__VA_ARGS__

using namespace Wt;
using namespace std;


#if( ANDROID )
// Defined in target/android/android.cpp
extern void android_download_workaround( Wt::WResource *resource, std::string description );
#endif

namespace
{
  std::mutex ns_staticDataDirectoryMutex;
  bool sm_haveSetStaticDataDirectory = false;
  std::string ns_staticDataDirectory = "data";

#if( BUILD_AS_ELECTRON_APP || IOS || ANDROID || BUILD_AS_OSX_APP || BUILD_AS_LOCAL_SERVER || BUILD_AS_WX_WIDGETS_APP || BUILD_AS_UNIT_TEST_SUITE )
  std::mutex ns_writableDataDirectoryMutex;
  std::string ns_writableDataDirectory = "";
#endif  //if( not a webapp )


  static const char * const PeakInfoTabTitle      = "Peak Manager";
  static const char * const GammaLinesTabTitle    = "Reference Photopeaks";
  static const char * const CalibrationTabTitle   = "Energy Calibration";
  static const char * const NuclideSearchTabTitle = "Nuclide Search";
  static const char * const FileTabTitle          = "Spectrum Files";
#if( USE_TERMINAL_WIDGET )
  static const char * const TerminalTabTitle      = "Terminal";
#endif
#if( USE_REL_ACT_TOOL )
  static const char * const RelActManualTitle     = "Isotopics";
#endif

//#if( !BUILD_FOR_WEB_DEPLOYMENT )
//  const WTabWidget::LoadPolicy TabLoadPolicy = WTabWidget::LazyLoading;
//#else
  const WTabWidget::LoadPolicy TabLoadPolicy = WTabWidget::PreLoading;
//#endif

  void postSvlogHelper( const WString &msg, const int priority )
  {
    InterSpecApp *app = dynamic_cast<InterSpecApp *>(wApp);
    if( app )
      app->svlog( msg, priority );
  }
  
  //adapted from: http://stackoverflow.com/questions/1894886/parsing-a-comma-delimited-stdstring
  struct csv_reader: std::ctype<char>
  {
    csv_reader(): std::ctype<char>(get_table()) {}
    static std::ctype_base::mask const* get_table()
    {
      static std::vector<std::ctype_base::mask> rc(table_size, std::ctype_base::mask());
      rc[','] = std::ctype_base::space;
    	rc[' '] = std::ctype_base::space;
      rc['\n'] = std::ctype_base::space;
      return &rc[0];
    }
  };//struct csv_reader
  

  
  //Returns -1 if you shouldnt add the peak to the hint peaks
  int add_hint_peak_pos( const std::shared_ptr<const PeakDef> &peak,
                        const std::deque< std::shared_ptr<const PeakDef> > &existing )
  {
    if( !peak )
      return -1;
    
    if( existing.empty() )
      return 0;
  
    const double sigma_frac = 0.7;
    const double mean = peak->mean();
    const double sigma = peak->sigma();
    
    deque< std::shared_ptr<const PeakDef> >::const_iterator pos;
    pos = lower_bound( existing.begin(), existing.end(),
                       peak, &PeakDef::lessThanByMeanShrdPtr );
    
    bool nearother = false;
    if( pos != existing.begin() )
      nearother |= ((fabs(((*(pos-1))->mean() - mean)/sigma) < sigma_frac));
    if( pos != existing.end() )
      nearother |= ( fabs(((*pos)->mean() - mean)/sigma) < sigma_frac );
    
    return (nearother ? -1 : static_cast<int>(pos - existing.begin()));
  }//int add_hint_peak_pos(...)
  
  
  bool try_update_hint_peak( const std::shared_ptr<const PeakDef> &newpeak,
                             std::shared_ptr<SpecMeas> &meas,
                             const set<int> &samples )
  {
    if( !meas || !newpeak )
      return false;
    
    std::shared_ptr< const SpecMeas::PeakDeque > hintPeaks
                                        = meas->automatedSearchPeaks( samples );
    
    if( !hintPeaks )
      return false;
    
    const int pos = add_hint_peak_pos( newpeak, *hintPeaks );
    if( pos >= 0 )
    {
      std::shared_ptr< SpecMeas::PeakDeque > newHintPeaks
        = std::make_shared<SpecMeas::PeakDeque>( hintPeaks->begin(), hintPeaks->end() );
      newHintPeaks->insert( newHintPeaks->begin() + pos, newpeak );
      meas->setAutomatedSearchPeaks( samples, newHintPeaks );
      return true;
    }//if( pos >= 0 )
    
    return false;
  }//try_update_hint_peak(...)
}//namespace


InterSpec::InterSpec( WContainerWidget *parent )
  : WContainerWidget( parent ),
    m_peakModel( 0 ),
    m_spectrum( 0 ),
    m_timeSeries( 0 ),
    m_detectorToShowMenu( 0 ),
    m_mobileMenuButton(0),
    m_mobileBackButton(0),
    m_mobileForwardButton(0),
    m_notificationDiv(0),
    m_warnings( 0 ),
    m_warningsWindow( 0 ),
    m_fileManager( 0 ),
#if( USE_CSS_FLEX_LAYOUT )
    m_chartResizer( nullptr ),
    m_toolsResizer( nullptr ),
#else
    m_layout( 0 ),
    m_charts( nullptr ),
    m_chartResizer( nullptr ),
    m_toolsLayout( 0 ),
#endif
    m_menuDiv( 0 ),
    m_peakInfoDisplay( 0 ),
    m_peakInfoWindow( 0 ),
    m_peakEditWindow( 0 ),
    m_currentToolsTab( 0 ),
    m_toolsTabs( 0 ),
    m_energyCalTool( 0 ),
    m_energyCalWindow( 0 ),
    m_gammaCountDialog( 0 ),
    m_specFileQueryDialog( 0 ),
    m_shieldingSuggestion( 0 ),
    m_shieldingSourceFit( 0 ),
    m_shieldingSourceFitWindow( 0 ),
#if( USE_REL_ACT_TOOL )
    m_relActAutoGui( nullptr ),
    m_relActAutoWindow( nullptr ),
    m_relActAutoMenuItem( nullptr ),
    m_relActManualGui( nullptr ),
    m_relActManualWindow( nullptr ),
    m_relActManualMenuItem( nullptr ),
#endif
    m_materialDB( nullptr ),
    m_nuclideSearchWindow( 0 ),
    m_nuclideSearchContainer(0),
    m_nuclideSearch( 0 ),
    m_fileMenuPopup( 0 ),
    m_editMenuPopup( nullptr ),
    m_toolsMenuPopup( 0 ),
    m_helpMenuPopup( 0 ),
    m_displayOptionsPopupDiv( 0 ),
#if( USE_DB_TO_STORE_SPECTRA )
    m_saveState( 0 ),
    m_saveStateAs( 0 ),
    m_createTag( 0 ),
    m_currentStateID( -1 ),
#endif
    m_rightClickMenu( 0 ),
    m_rightClickEnergy( -DBL_MAX ),
    m_rightClickNuclideSuggestMenu( nullptr ),
    m_rightClickChangeContinuumMenu( nullptr ),
    m_exportSpecFileMenu{ nullptr },
    m_exportSpecFileWindow{ nullptr },
  m_logYItems{0},
  m_toolTabsVisibleItems{0},
  m_backgroundSubItems{0},
  m_hardBackgroundSub( nullptr ),
  m_verticalLinesItems{0},
  m_horizantalLinesItems{0},
  m_showXAxisSliderItems{ nullptr },
  m_showYAxisScalerItems{ nullptr },
  m_compactXAxisItems{ nullptr },
  m_tabToolsMenuItems{0},
  m_featureMarkersShown{false},
  m_featureMarkers( nullptr ),
  m_featureMarkerMenuItem( nullptr ),
  m_multimedia( nullptr ),
  m_gammaXsToolWindow( nullptr ),
  m_doseCalcWindow( nullptr ),
  m_1overR2Calc( nullptr ),
  m_unitsConverter( nullptr ),
  m_fluxTool( nullptr ),
#if( USE_GOOGLE_MAP || USE_LEAFLET_MAP )
  m_mapMenuItem( nullptr ),
#if( USE_LEAFLET_MAP )
  m_leafletWarning( nullptr ),
  m_leafletWindow( nullptr ),
#endif
#endif
  m_enterUri( nullptr ),
#if( USE_SEARCH_MODE_3D_CHART )
  m_searchMode3DChart( 0 ),
#endif
  m_showRiidResults( nullptr ),
  m_showMultimedia( nullptr ),
#if( USE_TERMINAL_WIDGET )
  m_terminalMenuItem( 0 ),
  m_terminal( 0 ),
  m_terminalWindow( 0 ),
#endif
#if( USE_REMOTE_RID )
  m_remoteRidMenuItem( nullptr ),
  m_remoteRid( nullptr ),
  m_remoteRidWindow( nullptr ),
#endif
  m_clientDeviceType( 0x0 ),
  m_referencePhotopeakLines( 0 ),
  m_referencePhotopeakLinesWindow( 0 ),
  m_helpWindow( nullptr ),
  m_licenseWindow( nullptr ),
  m_useInfoWindow( 0 ),
  m_decayInfoWindow( nullptr ),
  m_preserveCalibWindow( 0 ),
#if( USE_SEARCH_MODE_3D_CHART )
  m_3dViewWindow( nullptr ),
#endif
  m_riidDisplay( nullptr ),
  m_drfSelectWindow( nullptr ),
  m_undo( nullptr ),
  m_renderedWidth( 0 ),
  m_renderedHeight( 0 ),
  m_colorPeaksBasedOnReferenceLines( true ),
  m_findingHintPeaks( false )
{
  //Initialization of the app (this function) takes about 11ms on my 2.6 GHz
  //  Intel Core i7, as of (20150316).
  
  addStyleClass( "InterSpec" );
  
  //Setting setLayoutSizeAware doesnt seem to add any appreciable network
  //  overhead, at least according to the chrome inspectrion panel when running
  //  locally
  setLayoutSizeAware( true );

  auto app = dynamic_cast<InterSpecApp *>( WApplication::instance() );
  assert( app );
  //make it so InterSpec::instance() wont return nullptr for calls from within this constructor
  app->m_viewer = this;
  
  //for notification div
  m_notificationDiv = new WContainerWidget();
  m_notificationDiv->setStyleClass("qtipDiv");
  m_notificationDiv->setId("qtip-growl-container");
  
#if( BUILD_AS_ELECTRON_APP && !USE_ELECTRON_NATIVE_MENU )
  m_notificationDiv->addStyleClass( "belowMenu" );
#endif
  
  app->domRoot()->addWidget( m_notificationDiv );
  
  app->hotkeySignal().connect( boost::bind( &InterSpec::hotKeyPressed, this, boost::placeholders::_1 ) );
  
  // Try to grab the username.
  string username = app->getUserNameFromEnvironment();

#if( !BUILD_FOR_WEB_DEPLOYMENT )
  if( username == "" )
    username = InterSpecApp::userNameFromOS();
#endif
  
  //If they don't have a username, grab their stored UUID.
  if( username == "" )
  {
    try
    {
      username = wApp->environment().getCookie( "SpectrumViewerUUID" );
    }catch(...)
    {
      stringstream usernamestrm;
      usernamestrm << boost::uuids::random_generator()();
      username = usernamestrm.str();
      wApp->setCookie( "SpectrumViewerUUID", username, 3600*24*365 );
    }//try / catch
  }//if( no username )

  
  if( app->isPhone() )
    username += "_phone";
  else if( app->isTablet() )
    username += "_tablet";

// Set up the session; open the database.
  m_sql.reset( new DataBaseUtils::DbSession() );
  
  
  // Try to find the user in the database, if not, make a new entry
  {//begin interacting with DB
    DataBaseUtils::DbTransaction transaction( *m_sql );
    m_user = m_sql->session()->find< InterSpecUser >().where( "userName = ?" )
                         .bind( username ).limit(1).resultValue();
    
    if( m_user )
    {
      InterSpecUser::initFromDbValues( m_user, m_sql );
    }else
    {
      InterSpecUser::DeviceType type = InterSpecUser::Desktop;
      if( app->isPhone() )
        type = InterSpecUser::PhoneDevice;
      else if( app->isTablet() )
        type = InterSpecUser::TabletDevice;
    
      InterSpecUser *newuser = new InterSpecUser( username, type );
      m_user = m_sql->session()->add( newuser );
    
      InterSpecUser::initFromDefaultValues( m_user, m_sql );
    }//if( m_user ) / else
  
    m_user.modify()->startingNewSession();
    
    transaction.commit();
  }//end interacting with DB
  
  detectClientDeviceType();

    
  // Now that we have m_sql and m_user setup, we can create the undo/redo manager, if we
  //  are using the desktop interface.  We will create this manager before any our widgets
  //
  // We wont enable undo/redo when we are using mobile-menu (i.e., phones, or tablets that dont
  //  have desktop interface enabled).
  std::unique_ptr<UndoRedoManager::BlockUndoRedoInserts> undo_blocker;
  if( (UndoRedoManager::maxUndoRedoSteps() >= 0)
      /* && !app->isPhone()
      && (!app->isTablet() || InterSpecUser::preferenceValue<bool>("TabletUseDesktopMenus", this)) */ )
  {
    m_undo = new UndoRedoManager( this );
    undo_blocker = std::unique_ptr<UndoRedoManager::BlockUndoRedoInserts>();
  }//if( desktop interface )
    
  m_peakModel = new PeakModel( this );
  m_spectrum   = new D3SpectrumDisplayDiv();
  m_timeSeries = new D3TimeChart();
  
  if( app->isMobile() )
  {
    //TODO: layoutSizeChanged(...) will trigger the compact axis anyway, but need to check if doing it here saves a roundtrip
    m_spectrum->setCompactAxis( true );
    m_timeSeries->setCompactAxis( true );
    
    LOAD_JAVASCRIPT(wApp, "js/InterSpec.js", "InterSpec", wtjsDoOrientationChange);
    
    const char *js = INLINE_JAVASCRIPT(
      window.addEventListener("orientationchange", Wt.WT.DoOrientationChange );
      setTimeout( Wt.WT.DoOrientationChange, 0 );
      setTimeout( Wt.WT.DoOrientationChange, 250 );  //JIC - doesnt look necessary
      setTimeout( Wt.WT.DoOrientationChange, 1000 );
    );
    
    doJavaScript( js );
  }//if( isPhone() )
  
  m_spectrum->setPeakModel( m_peakModel );
  m_spectrum->existingRoiEdgeDragUpdate().connect( m_spectrum, &D3SpectrumDisplayDiv::performExistingRoiEdgeDragWork );
  m_spectrum->dragCreateRoiUpdate().connect( m_spectrum, &D3SpectrumDisplayDiv::performDragCreateRoiWork );
      
  m_nuclideSearch = new IsotopeSearchByEnergy( this, m_spectrum );
  m_nuclideSearch->setLoadLaterWhenInvisible(true);

  m_warnings = new WarningWidget( this );

  // Set up the energy calibration tool
  m_energyCalTool = new EnergyCalTool( this, m_peakModel );
  m_spectrum->rightMouseDragg().connect( m_energyCalTool, &EnergyCalTool::handleGraphicalRecalRequest );
  displayedSpectrumChanged().connect( m_energyCalTool, &EnergyCalTool::displayedSpecChangedCallback );

  m_fileManager = new SpecMeasManager( this );
  
  m_peakInfoDisplay = new PeakInfoDisplay( this, m_spectrum, m_peakModel );

  initMaterialDbAndSuggestions();
  
#if( BUILD_AS_ELECTRON_APP )
#if( USE_ELECTRON_NATIVE_MENU )
  const bool isAppTitlebar = false;
#else
  const bool isAppTitlebar = InterSpecApp::isPrimaryWindowInstance();
#endif
#elif( BUILD_AS_WX_WIDGETS_APP )
  const bool isAppTitlebar = InterSpecApp::isPrimaryWindowInstance();
#else
  const bool isAppTitlebar = false; // !isMobile()
#endif
  
  
  WWidget *menuWidget = NULL;
    
  if( isMobile() )
  {
    m_mobileMenuButton = new WPushButton( "", wApp->domRoot() );

    m_mobileMenuButton->addStyleClass( "MobileMenuButton btn" );
    //Need to set z-index inline rather than in css so AuxWindows loaded before
    //  the CSS can be forced above the button
    m_mobileMenuButton->setZIndex( 8388635 );
   
    //hamburger
    PopupDivMenu *popup = new PopupDivMenu( m_mobileMenuButton, PopupDivMenu::AppLevelMenu );
    m_mobileMenuButton->removeStyleClass( "Wt-btn" );
    menuWidget = popup;
    
#if( !SpecUtils_ENABLE_D3_CHART )
    m_spectrum->setAvoidMobileMenu( true );
#endif
    
    //Add this transparent overlay when mobile left menu slides in, so that
    // we can capture the click to hide the menu.  If this is not there, the
    // canvas will take over and not propagate the event to close the menu down.
    doJavaScript( "$('body').append('<div class=\"mobilePopupMenuOverlay\" style=\"display: none;\"></div>');" );
    
    m_mobileBackButton = new WContainerWidget( wApp->domRoot() );
    m_mobileBackButton->addStyleClass( "MobilePrevSample btn" );
    m_mobileBackButton->setZIndex( 8388635 );
    m_mobileBackButton->clicked().connect( boost::bind(&InterSpec::handleUserIncrementSampleNum, this, SpecUtils::SpectrumType::Foreground, false) );
    m_mobileBackButton->setHidden(true);
      
    m_mobileForwardButton = new WContainerWidget( wApp->domRoot() );
    m_mobileForwardButton->addStyleClass( "MobileNextSample btn" );
    m_mobileForwardButton->setZIndex( 8388635 );
    m_mobileForwardButton->clicked().connect( boost::bind(&InterSpec::handleUserIncrementSampleNum, this, SpecUtils::SpectrumType::Foreground, true) );
    m_mobileForwardButton->setHidden(true);
  }else  //if( isMobile() )
  {
    m_menuDiv = new WContainerWidget();
    m_menuDiv->addStyleClass( "MenuBar" );
    
    if( !isAppTitlebar )
    {
      menuWidget = m_menuDiv;
      m_menuDiv->addStyleClass( "WebMenuBar" );
      
      WImage *snlLogo = new WImage( "InterSpec_resources/images/SNL_Stacked_Black_Blue_tiny.png", m_menuDiv );
      snlLogo->addStyleClass("SnlWebMenuBarLogo");
    }else
    {
      // If we're here, BUILD_AS_ELECTRON_APP is true, but leaving the compile switch easy to comment out for
      //  development purposes (i.e., there are redundant nested #if statements we can clear up once AppHtmlMenu.js
      //  development is more clear).
      
#if( BUILD_AS_ELECTRON_APP || BUILD_AS_WX_WIDGETS_APP )
      app->useStyleSheet( "InterSpec_resources/AppHtmlMenu.css" );
      m_menuDiv->addStyleClass( "app-titlebar" );
      m_menuDiv->setHeight( 30 );
      
      WContainerWidget *dragRegion = new WContainerWidget( m_menuDiv );
      dragRegion->addStyleClass( "app-titlebar-drag-region" );
      
      //Add InterSpec icon to left side of menubar
      WContainerWidget *appIcon = new WContainerWidget( m_menuDiv );
      appIcon->addStyleClass( "window-appicon" );
      
      menuWidget = new WContainerWidget( m_menuDiv );
      menuWidget->addStyleClass( "AppMenuBtns" );
      menuWidget->setAttributeValue( "role", "menubar" );
      
      WText *menuTitle = new WText( "InterSpec", m_menuDiv );
      menuTitle->setInline( false );
      menuTitle->addStyleClass( "window-title" );
      
      WContainerWidget *titleStretcher = new WContainerWidget( m_menuDiv );
      titleStretcher->addStyleClass( "titlebar-stretcher" );
      
      WContainerWidget *windowControls = new WContainerWidget( m_menuDiv );
      windowControls->addStyleClass( "window-controls-container" );
      
      WContainerWidget *iconDiv = new WContainerWidget( windowControls );
      iconDiv->addStyleClass( "window-icon-bg" );
      WContainerWidget *minimizeIcon = new WContainerWidget( iconDiv );
      minimizeIcon->addStyleClass( "window-icon window-minimize InvertInDark" );
      
      iconDiv = new WContainerWidget( windowControls );
      iconDiv->addStyleClass( "window-icon-bg" );
      WContainerWidget *maximizeIcon = new WContainerWidget( iconDiv );
      maximizeIcon->addStyleClass( "window-icon window-max-restore window-maximize InvertInDark" );
      
      iconDiv = new WContainerWidget( windowControls );
      iconDiv->addStyleClass( "window-icon-bg" );
      WContainerWidget *closeIcon = new WContainerWidget( iconDiv );
      closeIcon->addStyleClass( "window-icon window-close InvertInDark" );
  
      WContainerWidget *resizer = new WContainerWidget( m_menuDiv );
      resizer->addStyleClass( "resizer top" );
      
      resizer = new WContainerWidget( m_menuDiv );
      resizer->addStyleClass( "resizer left" );
      
      LOAD_JAVASCRIPT(wApp, "js/AppHtmlMenu.js", "AppHtmlMenu", wtjsSetupAppTitleBar);
      LOAD_JAVASCRIPT(wApp, "js/AppHtmlMenu.js", "AppHtmlMenu", wtjsTitleBarChangeMaximized);
      
      doJavaScript( "Wt.WT.SetupAppTitleBar();" );
      
#if( BUILD_AS_WX_WIDGETS_APP )
      if(InterSpecApp::isPrimaryWindowInstance())
      {
        //The Edge WebView2 doesnt respect the "-webkit-app-region: drag" property, so we will
        //  do a workaround to have wxWidgets capture the mouse when titlebar is clicked on
        const char* js = "function(el,evt){"
          // Make sure its left mouse button, and for `m_menuDiv`, make sure element clicked on was not a descendant (like a menu button)
          "if( (evt.button!==0) || (el.id !== evt.target.id)) return;"
          "window.wx.postMessage('MouseDownInTitleBar');"
          "evt.stopPropagation();"
          "evt.preventDefault();"
          "}";

        //titleStretcher doesnt work for this since it is all margin, and no actual width
        dragRegion->mouseWentDown().connect(js); //Doesnt seem to be useful; havent checked out why
        menuTitle->mouseWentDown().connect(js);
        appIcon->mouseWentDown().connect(js);
        m_menuDiv->mouseWentDown().connect(js);

        // Should we also send wxWidgets a mouse up signal, e.g., ` m_menuDiv->mouseWentUp().connect(...)`?
      }//if( primary wxWidgets instance )
#endif
      
      
#if( BUILD_AS_ELECTRON_APP || BUILD_AS_WX_WIDGETS_APP)
      if (InterSpecApp::isPrimaryWindowInstance())
      {
#if( BUILD_AS_ELECTRON_APP )
        auto toggleMaximize = []() {
            ElectronUtils::send_nodejs_message("ToggleMaximizeWindow", "");
        };//doMaximize

        maximizeIcon->clicked().connect(std::bind(toggleMaximize));
        appIcon->doubleClicked().connect(std::bind(toggleMaximize));
        dragRegion->doubleClicked().connect(std::bind(toggleMaximize));
        menuTitle->doubleClicked().connect(std::bind(toggleMaximize));
#elif( BUILD_AS_WX_WIDGETS_APP )
        const string js = "function(){window.wx.postMessage('ToggleMaximizeWindow');}";
        maximizeIcon->clicked().connect(js);
        // None of the below double-click events seem to work
        appIcon->doubleClicked().connect(js);
        dragRegion->doubleClicked().connect(js);
        menuTitle->doubleClicked().connect(js);
        m_menuDiv->doubleClicked().connect(js);
#endif
      }
      else
      {
#endif
        const char* toggleMaxJs =
          "function(){let elem = document.querySelector(\".Wt-domRoot\");"
          "if (!document.fullscreenElement) {"
          "  elem.requestFullscreen().catch(err => {"
          "    console.log( 'Error attempting to enable full-screen mode' );"
          "  });"
          "} else {"
          "  document.exitFullscreen();"
          "}"
          "}";

        maximizeIcon->clicked().connect(toggleMaxJs);
        appIcon->doubleClicked().connect(toggleMaxJs);
        dragRegion->doubleClicked().connect(toggleMaxJs);
        menuTitle->doubleClicked().connect(toggleMaxJs);
#if( BUILD_AS_ELECTRON_APP || BUILD_AS_WX_WIDGETS_APP)
      }
#endif

#if( BUILD_AS_ELECTRON_APP )
      minimizeIcon->clicked().connect( std::bind([](){
        ElectronUtils::send_nodejs_message( "MinimizeWindow", "" );
      }) );
      
      closeIcon->clicked().connect( std::bind([](){
        ElectronUtils::send_nodejs_message( "CloseWindow", "" );
      }) );
#endif //BUILD_AS_ELECTRON_APP

#if( BUILD_AS_WX_WIDGETS_APP )
      minimizeIcon->clicked().connect( "function(){ window.wx.postMessage('MinimizeWindow'); }" );
      closeIcon->clicked().connect( "function(){ window.wx.postMessage('CloseWindow'); }" );
#endif //BUILD_AS_WX_WIDGETS_APP


#else //#if( BUILD_AS_ELECTRON_APP - for dev purposes )
      assert( 0 );
#endif //#if( BUILD_AS_ELECTRON_APP - for dev pupropses )
    }//if( !isAppTitlebar ) / else
  }//if( isMobile() ) / else

  addFileMenu( menuWidget, isAppTitlebar );
  addEditMenu( menuWidget );
  addDisplayMenu( menuWidget );
  addToolsMenu( menuWidget );
  addAboutMenu( menuWidget );

  
  /* Set the loading indicator so that it's the highest z-index, so always visible  */
  WDefaultLoadingIndicator *indicator = new Wt::WDefaultLoadingIndicator();
  indicator->addStyleClass( "LoadingIndicator" );
  app->setLoadingIndicator( indicator );
   
#if( USE_CSS_FLEX_LAYOUT )
  addStyleClass( "InterSpecFlex" );
  
  if( m_menuDiv )
    addWidget( m_menuDiv );
  
  addWidget( m_spectrum );
  
  m_chartResizer = new WContainerWidget( this );
  m_chartResizer->addStyleClass( "Wt-vsh2" );
  m_chartResizer->setHeight( 5 );
  
  addWidget( m_timeSeries );
  
  m_toolsResizer = new WContainerWidget( this );
  m_toolsResizer->addStyleClass( "Wt-vsh2" );
  m_toolsResizer->setHeight( 5 );
  
  {//begin make tool tabs
    m_nuclideSearchWindow = nullptr;
    m_referencePhotopeakLinesWindow = NULL;
    
    
    m_toolsTabs = new WTabWidget( this );
    m_toolsTabs->addStyleClass( "ToolsTabs" );
    
    CompactFileManager *compact = new CompactFileManager( m_fileManager, this, CompactFileManager::LeftToRight );
    m_toolsTabs->addTab( compact, FileTabTitle, TabLoadPolicy );
    
    m_spectrum->yAxisScaled().connect( boost::bind( &CompactFileManager::handleSpectrumScale, compact,
                                                   boost::placeholders::_1,
                                                   boost::placeholders::_2,
                                                   boost::placeholders::_3 ) );
    
    m_toolsTabs->addTab( m_peakInfoDisplay, PeakInfoTabTitle, TabLoadPolicy );
    
    m_referencePhotopeakLines = new ReferencePhotopeakDisplay( m_spectrum,
                                                              m_materialDB.get(),
                                                              m_shieldingSuggestion,
                                                              this );
    setReferenceLineColors( nullptr );
    
    //PreLoading is necessary on the m_referencePhotopeakLines widget, so that the
    //  "Isotope Search" widget will work properly when a nuclide is clicked
    //  on to display its photopeaks
    //XXX In Wt 3.3.4 at least, the contents of m_referencePhotopeakLines
    //  are not actually loaded to the client until the tab is clicked, and I
    //  cant seem to get this to actually happen.
    //WMenuItem *refPhotoTab =
    m_toolsTabs->addTab( m_referencePhotopeakLines, GammaLinesTabTitle, TabLoadPolicy );
    
    m_toolsTabs->currentChanged().connect( this, &InterSpec::handleToolTabChanged );
    
    m_energyCalTool->setWideLayout();
    m_toolsTabs->addTab( m_energyCalTool, CalibrationTabTitle, TabLoadPolicy );
    
    m_toolsTabs->setHeight( 245 );
    
    assert( !m_nuclideSearchContainer );
    
    m_nuclideSearchContainer = new WContainerWidget();
    WGridLayout *isoSearchLayout = new WGridLayout();
    m_nuclideSearchContainer->setLayout( isoSearchLayout );
    isoSearchLayout->setContentsMargins( 0, 0, 0, 0 );
    isoSearchLayout->addWidget( m_nuclideSearch, 0, 0 );
    m_nuclideSearchContainer->setMargin( 0 );
    m_nuclideSearchContainer->setPadding( 0 );
    isoSearchLayout->setRowStretch( 0, 1 );
    isoSearchLayout->setColumnStretch( 0, 1 );
    
    //WMenuItem *nuclideTab =
    m_toolsTabs->addTab( m_nuclideSearchContainer, NuclideSearchTabTitle, TabLoadPolicy );
    //    const char *tooltip = "Search for nuclides with constraints on energy, "
    //                          "branching ratio, and half life.";
    //    HelpSystem::attachToolTipOn( nuclideTab, tooltip, showToolTips, HelpSystem::ToolTipPosition::Top );
    
#if( USE_TERMINAL_WIDGET || USE_REL_ACT_TOOL )
    // Handle when the user closes the tab for the Math/Command terminal and the Manual Relative
    //  Activity tool
    m_toolsTabs->tabClosed().connect( boost::bind( &InterSpec::handleToolTabClosed, this, boost::placeholders::_1 ) );
#endif
    
    //Make sure the current tab is the peak info display
    m_toolsTabs->setCurrentWidget( m_peakInfoDisplay );
    
    m_toolsTabs->setJavaScriptMember( WT_RESIZE_JS, "function(self,w,h,layout){ console.log( 'wtResize called for tools tab:', w, h, layout ); }" );
    
     // An attempt to call into wtResize from ResizeObserver - not working yet - tool tab contents dont expand...
    const string stackJsRef = m_toolsTabs->contentsStack()->jsRef();
    m_toolsTabs->setJavaScriptMember( "resizeObserver",
      "new ResizeObserver(entries => {"
        "for (let entry of entries) {"
          "if( entry.target && entry.target.wtResize ) {"
            "const w = entry.contentRect.width;"
            "const h = entry.contentRect.height;"
            "console.log( 'Got resize', entry.target.id, 'for {' + w + ',' + h + '}'  );"
            "entry.target.wtResize(entry.target, Math.round(w), Math.round(h), true);"
            "if( (h > 27) && (entry.target.id === '" + m_toolsTabs->id() + "') ){"
              "$('#" + m_toolsTabs->id() + " > .Wt-stack').each( function(i,el){ "
                  "$(el).height( Math.round(h - 27) );"
              "} );"
                                     
            "}"
            "if( (h > 35) && (entry.target.id === '" + m_toolsTabs->id() + "') ){"
              "$('#" + m_toolsTabs->id() + " > .Wt-stack > div').each( function(i,el){ "
                "console.log( 'Setting height to ' + (h - 35) ); "
                "$(el).height( Math.round(h - 35) );"
              "} );"
            "}"
            //"if(" + stackJsRef + " && " + stackJsRef + ".wtResize) {"
            //  + stackJsRef + ".wtResize(" + stackJsRef + ", Math.round(w), Math.round(h-27), true);"
            //  "console.log( 'Will call resize for', " + stackJsRef + " );"
            //"}"
          "}else console.log( 'no wtResize' );"
        "}"
           // "console.log( 'stack=', " + m_toolsTabs->contentsStack()->jsRef() + " );"
           // "console.log( 'stack wtResize=', " + m_toolsTabs->contentsStack()->jsRef() + ".wtResize );"
      "});"
    );
    
    m_toolsTabs->callJavaScriptMember( "resizeObserver.observe", m_toolsTabs->jsRef() );
    //for( int i = 0; i < m_toolsTabs->count(); ++i )
    //  m_toolsTabs->callJavaScriptMember( "resizeObserver.observe", m_toolsTabs->widget(i)->jsRef() );
    
  }//end make tool tabs
  
  // TODO: need to call wtResize of m_toolsTabs so they will get resized correctly
  // TODO: 

  
#else
  

  m_charts = new WContainerWidget();
      
      
  m_charts->addWidget( m_spectrum );
  m_charts->addStyleClass( "charts" );
  m_chartResizer = new WContainerWidget( m_charts );
  m_chartResizer->addStyleClass( "Wt-hrh2" );
  m_chartResizer->setHeight( isMobile() ? 10 : 5 );
  m_charts->addWidget( m_timeSeries );
  
  m_chartResizer->setHidden( m_timeSeries->isHidden() );
  
  LOAD_JAVASCRIPT(wApp, "js/InterSpec.js", "InterSpec", wtjsInitFlexResizer);
  m_charts->doJavaScript( "Wt.WT.InitFlexResizer('" + m_chartResizer->id() + "','" + m_timeSeries->id() + "');" );
  
  m_layout = new WGridLayout();
  m_layout->setContentsMargins( 0, 0, 0, 0 );
  m_layout->setHorizontalSpacing( 0 );
  m_layout->setVerticalSpacing( 0 );
  
  setLayout( m_layout );

  if( m_menuDiv )
    m_layout->addWidget( m_menuDiv, m_layout->rowCount(), 0 );
  m_layout->addWidget( m_charts, m_layout->rowCount(), 0 );
  m_layout->setRowStretch( m_layout->rowCount() - 1, 1 );
#endif
  
  // No need to updated the default axis titles
  //m_timeSeries->setY1AxisTitle( "Gamma CPS" );
  //m_timeSeries->setY2AxisTitle( "Neutron CPS" );
  //m_timeSeries->setXAxisTitle( "Time of Measurement (seconds)", "Time (seconds)" );
  
  m_timeSeries->chartDragged().connect( this, &InterSpec::timeChartDragged );
  m_timeSeries->chartClicked().connect( this, &InterSpec::timeChartClicked );
  
  m_spectrum->setXAxisTitle( "Energy (keV)" );
  m_spectrum->setYAxisTitle( "Counts" );

  m_spectrum->enableLegend();
  m_spectrum->showHistogramIntegralsInLegend( true );
  m_spectrum->shiftAltKeyDragged().connect( this, &InterSpec::handleShiftAltDrag );

//  m_spectrum->rightClicked().connect( boost::bind( &InterSpec::createPeakEdit, this, boost::placeholders::_1) );
  m_rightClickMenu = new PopupDivMenu( nullptr, PopupDivMenu::TransientMenu );
  m_rightClickMenu->aboutToHide().connect( this, &InterSpec::rightClickMenuClosed );
  
  if( m_rightClickMenu->isMobile() )
  {
    m_rightClickMenu->addPhoneBackItem( nullptr );
  }else
  {
    m_rightClickMenu->setPositionScheme( Wt::Absolute );
    m_rightClickMenu->addStyleClass( " Wt-popupmenu Wt-outset" );
  }
  
  for( RightClickItems i = RightClickItems(0);
       i < kNumRightClickItems; i = RightClickItems(i+1) )
  {
    switch( i )
    {
      case kPeakEdit:
        m_rightClickMenutItems[i] = m_rightClickMenu->addMenuItem( "Peak Editor..." );
        m_rightClickMenutItems[i]->triggered().connect( this, &InterSpec::peakEditFromRightClick );
        break;
      case kRefitPeak:
        m_rightClickMenutItems[i] = m_rightClickMenu->addMenuItem( "Refit Peak" );
        m_rightClickMenutItems[i]->triggered().connect( this, &InterSpec::refitPeakFromRightClick );
        break;
      case kRefitROI:
        m_rightClickMenutItems[i] = m_rightClickMenu->addMenuItem( "Refit ROI" );
        m_rightClickMenutItems[i]->triggered().connect( this, &InterSpec::refitPeakFromRightClick );
        break;
      case kDeletePeak:
        m_rightClickMenutItems[i] = m_rightClickMenu->addMenuItem( "Delete Peak" );
        m_rightClickMenutItems[i]->triggered().connect( this, &InterSpec::deletePeakFromRightClick );
        break;
      case kChangeNuclide:
        m_rightClickNuclideSuggestMenu = m_rightClickMenu->addPopupMenuItem( "Change Nuclide" );
        m_rightClickMenutItems[i] = m_rightClickNuclideSuggestMenu->parentItem();
        break;
      case kChangeContinuum:
      {
        m_rightClickChangeContinuumMenu = m_rightClickMenu->addPopupMenuItem( "Change Continuum" );
        m_rightClickMenutItems[i] = m_rightClickChangeContinuumMenu->parentItem();
        
        for( auto type = PeakContinuum::OffsetType(0);
            type <= PeakContinuum::External; type = PeakContinuum::OffsetType(type+1) )
        {
          WMenuItem *item = m_rightClickChangeContinuumMenu->addItem( PeakContinuum::offset_type_label(type) );
          item->triggered().connect( boost::bind( &InterSpec::handleChangeContinuumTypeFromRightClick, this, type ) );
        }//for( loop over PeakContinuum::OffsetTypes )
        break;
      }//case kChangeContinuum:
        
      case kAddPeak:
        m_rightClickMenutItems[i] = m_rightClickMenu->addMenuItem( "Add Peak" );
        m_rightClickMenutItems[i]->triggered().connect( this, &InterSpec::addPeakFromRightClick );
        break;
      case kShareContinuumWithLeftPeak:
        m_rightClickMenutItems[i] = m_rightClickMenu->addMenuItem( "Combine Cont. Left" );
        m_rightClickMenutItems[i]->triggered().connect( boost::bind( &InterSpec::shareContinuumWithNeighboringPeak, this, true ) );
        break;
      case kShareContinuumWithRightPeak:
        m_rightClickMenutItems[i] = m_rightClickMenu->addMenuItem( "Combine Cont. Right" );
        m_rightClickMenutItems[i]->triggered().connect( boost::bind( &InterSpec::shareContinuumWithNeighboringPeak, this, false ) );
        break;
        
      case kMakeOwnContinuum:
        m_rightClickMenutItems[i] = m_rightClickMenu->addMenuItem( "Own Continuum" );
        m_rightClickMenutItems[i]->triggered().connect( this, &InterSpec::makePeakFromRightClickHaveOwnContinuum );
        break;
        
      case kNumRightClickItems:
        break;
    }//switch( i )
  }//for( loop over right click menu items )

  // For touch devices, give an obvious way to close the right-click menu since they cant simply
  //  leave with the mouse (although they could just tap somewhere).
  if( app && app->isMobile() && !m_rightClickMenu->isMobile() )
    m_rightClickMenu->addMenuItem( "Cancel" );
    
  m_spectrum->rightClicked().connect( boost::bind( &InterSpec::handleRightClick, this,
                                                  boost::placeholders::_1, boost::placeholders::_2,
                                                  boost::placeholders::_3, boost::placeholders::_4 ) );
  m_spectrum->chartClicked().connect( boost::bind( &InterSpec::handleLeftClick, this,
                                                  boost::placeholders::_1, boost::placeholders::_2,
                                                  boost::placeholders::_3, boost::placeholders::_4 ) );
  
  m_spectrum->shiftKeyDragged().connect( boost::bind( &InterSpec::excludePeaksFromRange, this,
                                                     boost::placeholders::_1,
                                                     boost::placeholders::_2 ) );
  m_spectrum->doubleLeftClick().connect( boost::bind( &InterSpec::searchForSinglePeak, this,
                                                     boost::placeholders::_1 ) );
  m_spectrum->xRangeChanged().connect( boost::bind( &InterSpec::handleSpectrumChartXRangeChange, this,
                                                     boost::placeholders::_1,
                                                   boost::placeholders::_2,
                                                   boost::placeholders::_3,
                                                   boost::placeholders::_4,
                                                   boost::placeholders::_5) );
      
  m_spectrum->yAxisScaled().connect(
          boost::bind( &InterSpec::handleDisplayScaleFactorChangeFromSpectrum, this,
                      boost::placeholders::_1, boost::placeholders::_2, boost::placeholders::_3 ) );
    
  m_spectrum->legendDisabled().connect( std::bind([this](){
    if( m_undo && !m_undo->isInUndoOrRedo() )
      m_undo->addUndoRedoStep( [this](){ m_spectrum->enableLegend(); },
                               [this](){ m_spectrum->disableLegend(); },
                              "Hide spectrum legend." );
    } ) );
    
  m_spectrum->legendEnabled().connect( std::bind([this](){
    if( m_undo && !m_undo->isInUndoOrRedo() )
      m_undo->addUndoRedoStep( [this](){ m_spectrum->disableLegend(); },
                               [this](){ m_spectrum->enableLegend(); },
                              "Show spectrum legend." );
    } ) );
    
    
  m_timeSeries->setHidden( true );
  m_chartResizer->setHidden( m_timeSeries->isHidden() );
  
#if( USE_OSX_NATIVE_MENU || USING_ELECTRON_NATIVE_MENU )
  if( InterSpecApp::isPrimaryWindowInstance() )
    m_menuDiv->hide();
#endif
  
  if( !isPhone() )
  {
    setToolTabsVisible( true );
  }else
  {
    //Disallow showing tool tabs when on a phone
    m_toolTabsVisibleItems[1]->setHidden(true);
    
    //Add Ref photopeaks, etc. to tool menu
    addToolsTabToMenuItems();
  }//If( start with tool tabs showing ) / else
 
  initDragNDrop();
  
#if( USE_DB_TO_STORE_SPECTRA )
  updateSaveWorkspaceMenu();
#endif
  
#if( APPLY_OS_COLOR_THEME_FROM_JS && !BUILD_AS_OSX_APP && !BUILD_AS_ELECTRON_APP )
  initOsColorThemeChangeDetect();
#endif
  
  applyColorTheme( nullptr );
  
#if( APP_MENU_STATELESS_FIX )
  // Make sure the menus get pre-loaded
  PopupDivMenu::pre_render(m_fileMenuPopup);
  PopupDivMenu::pre_render(m_editMenuPopup);
  PopupDivMenu::pre_render(m_toolsMenuPopup);
  PopupDivMenu::pre_render(m_helpMenuPopup);
  PopupDivMenu::pre_render(m_displayOptionsPopupDiv);
#endif
}//InterSpec( constructor )


InterSpec *InterSpec::instance()
{
  auto app = dynamic_cast<InterSpecApp *>( WApplication::instance() );
  if( !app )
    return nullptr;
  return app->viewer();
}//instance()


void InterSpec::setStaticDataDirectory( const std::string &dir )
{
  std::lock_guard<std::mutex> lock( ns_staticDataDirectoryMutex );
  
  if( !SpecUtils::is_directory(dir) )
    throw runtime_error( "InterSpec::setStaticDataDirectory(): " + dir + " is not a directory." );
  
  ns_staticDataDirectory = dir;
  sm_haveSetStaticDataDirectory = true;

#ifdef _WIN32
  MassAttenuation::set_data_directory( SpecUtils::convert_from_utf8_to_utf16(dir) );
#else
  MassAttenuation::set_data_directory( dir );
#endif
  const string rctn_xml_file = SpecUtils::append_path( dir, "sandia.reactiongamma.xml" );
  if( !SpecUtils::is_file(rctn_xml_file) )
    throw runtime_error( "InterSpec::setStaticDataDirectory(): " + dir + " does not contain a sandia.reactiongamma.xml file." );
  ReactionGammaServer::set_xml_file_location( rctn_xml_file );
  
  const string decay_xml_file = SpecUtils::append_path( dir, "sandia.decay.xml" );
  if( !SpecUtils::is_file(decay_xml_file) )
    throw runtime_error( "InterSpec::setStaticDataDirectory(): " + dir + " does not contain a sandia.decay.xml file." );
  DecayDataBaseServer::setDecayXmlFile( decay_xml_file );
  
  IsotopeId::setDataDirectory( dir );
}//void setStaticDataDirectory( const std::string &dir )


std::string InterSpec::staticDataDirectory()
{
  std::lock_guard<std::mutex> lock( ns_staticDataDirectoryMutex );
  return ns_staticDataDirectory;
}

bool InterSpec::haveSetStaticDataDirectory()
{
  std::lock_guard<std::mutex> lock( ns_staticDataDirectoryMutex );
  return sm_haveSetStaticDataDirectory;
}

#if( BUILD_AS_ELECTRON_APP || IOS || ANDROID || BUILD_AS_OSX_APP || BUILD_AS_LOCAL_SERVER || BUILD_AS_WX_WIDGETS_APP || BUILD_AS_UNIT_TEST_SUITE )
void InterSpec::setWritableDataDirectory( const std::string &dir )
{
  std::lock_guard<std::mutex> lock( ns_writableDataDirectoryMutex );
  
  if( !dir.empty() && !SpecUtils::is_directory(dir) )
    throw runtime_error( "InterSpec::setWritableDataDirectory(): " + dir + " is not a directory." );
  
  //Set the serial to module database file, if the user has one in thier
  //  application data directory.
  //Currently this is being done in the target specific code; it should all be
  //  moved here probably.
  //const vector<string> serial_db = SpecUtils::ls_files_in_directory( dir, "serial_to_model.csv" );
  //if( !serial_db.empty() )
  //  SerialToDetectorModel::set_detector_model_input_csv( serial_db[0] );
  
  ns_writableDataDirectory = dir;
}//setWritableDataDirectory( const std::string &dir )

std::string InterSpec::writableDataDirectory()
{
  std::lock_guard<std::mutex> lock( ns_writableDataDirectoryMutex );
  
  if( ns_writableDataDirectory.empty() )
    throw runtime_error( "writableDataDirectory hasnt been set." );
  
  return ns_writableDataDirectory;
}//string writableDataDirectory()
#endif  //if( not a webapp )



InterSpec::~InterSpec() noexcept(true)
{
  // The DOM root may not actually being deleted, most likely if the "Clear Session..." option
  //  was invoked.  WPopupWidget descendants, except for AuxWindow, SimpleDialog, and any
  //  WPopupWidget-derived widget explicitly given a parent, will not be deleted, so we'll do
  //  some manual cleanup here (as of 20220917 when AuxWindow and SimpleDialog where explicitly
  //  parented by the current InterSpec instance, we are doing much more cleanup than necessary).

  Wt::log("info") << "Destructing InterSpec from session '" << (wApp ? wApp->sessionId() : string("")) << "'";

  // Get rid of undo/redo, so we dont insert anything into them
  if( m_undo )
  {
    delete m_undo;
    m_undo = nullptr;
  }
  
  if( m_licenseWindow )
  {
    delete m_licenseWindow;
    m_licenseWindow = nullptr;
  }
  
  try
  {
    closeShieldingSourceFit();
  }catch(...)
  {
    cerr << "Caught exception closing shielding source window - shouldnt have happened" << endl;
  }
  
  if( m_peakInfoDisplay )
  {
    if( m_toolsTabs && m_toolsTabs->indexOf(m_peakInfoDisplay)>=0 )
        m_toolsTabs->removeTab( m_peakInfoDisplay );
    if( m_peakInfoWindow )
      m_peakInfoWindow->contents()->removeWidget( m_peakInfoDisplay );
    delete m_peakInfoDisplay;
    m_peakInfoDisplay = nullptr;
  }//if( m_peakInfoDisplay )

  if( m_peakInfoWindow )
  {
    delete m_peakInfoWindow;
    m_peakInfoWindow = nullptr;
  }//if( m_peakInfoWindow )
  
  if( m_energyCalTool )
  {
    if( m_toolsTabs && m_toolsTabs->indexOf(m_energyCalTool)>=0 )
      m_toolsTabs->removeTab( m_energyCalTool );
    
    delete m_energyCalTool;
    m_energyCalTool = nullptr;
  }//if( m_energyCalTool )
  
  if( m_energyCalWindow )
  {
    delete m_energyCalWindow;
    m_energyCalWindow = nullptr;
  }//if( m_energyCalWindow )
    
  if( m_shieldingSourceFitWindow )
  {
    delete m_shieldingSourceFitWindow;
    m_shieldingSourceFitWindow = nullptr;
  }//if( m_shieldingSourceFitWindow )
  
  if( m_nuclideSearch )
  {
    delete m_nuclideSearch;
    m_nuclideSearch = nullptr;
  }//if( m_nuclideSearch )

  if( m_nuclideSearchWindow )
  {
    delete m_nuclideSearchWindow;
    m_nuclideSearchWindow = nullptr;
  }
  
  if( m_referencePhotopeakLines )
  {
    if( m_toolsTabs && m_toolsTabs->indexOf(m_referencePhotopeakLines)>=0 )
      m_toolsTabs->removeTab( m_referencePhotopeakLines );
    
    m_referencePhotopeakLines->clearAllLines();
    delete m_referencePhotopeakLines;
    m_referencePhotopeakLines = nullptr;
  }//if( m_referencePhotopeakLines )
  
  if( m_referencePhotopeakLinesWindow )
  {
    delete m_referencePhotopeakLinesWindow;
    m_referencePhotopeakLinesWindow = nullptr;
  }//if( m_referencePhotopeakLinesWindow )
  
  handleWarningsWindowClose();
  if( m_warnings )  //WarningWidget isnt necessarily parented, so we do have to manually delete it
  {
    delete m_warnings;
    m_warnings = nullptr;
  }//if( m_warnings )

  
  deletePeakEdit();
  deleteGammaCountDialog();
  
  if( m_mobileMenuButton )
    delete m_mobileMenuButton;

  if (m_mobileBackButton )
    delete m_mobileBackButton;
  
  if (m_mobileForwardButton)
    delete m_mobileForwardButton;
  
  if( m_notificationDiv )
    delete m_notificationDiv;
  
  if( m_fileManager )
    delete m_fileManager;

  if( m_menuDiv )
  {
    delete m_menuDiv;
    m_menuDiv = nullptr;
  }//if( m_menuDiv )
  
  try
  {
    m_user.reset();
  }catch( ... )
  {
    cerr << "Caught unexpected exception doing m_user.reset()" << endl;
  }
  
  try
  {
    m_sql.reset();
  }catch( ... )
  {
    cerr << "Caught unexpected exception doing m_sql.reset()" << endl;
  }
}//InterSpec destructor



#if( SpecUtils_ENABLE_D3_CHART )


D3SpectrumExport::D3SpectrumChartOptions InterSpec::getD3SpectrumOptions() const
{
  double xMin, xMax, yMin, yMax;
  displayedSpectrumRange(xMin, xMax, yMin, yMax);
  
  map<string,string> referc_line_json;
  
  if( m_referencePhotopeakLines )
    referc_line_json = m_referencePhotopeakLines->jsonReferenceLinesMap();

  const char * const title = "Interactive Spectrum Development";
  const char * const xAxisTitle = "Energy";
  const char * const yAxisTitle = "Counts";
  const string dataTitle = (m_spectrum->data() ? m_spectrum->data()->title() :
                            m_spectrum->background() ? m_spectrum->background()->title() :
                            m_spectrum->secondData() ? m_spectrum->secondData()->title() :
                            "Foreground");
  const bool useLogYAxis = m_spectrum->yAxisIsLog();
  const bool showVerticalGridLines = m_spectrum->verticalLinesShowing();
  const bool showHorizontalGridLines = m_spectrum->horizontalLinesShowing();
  const bool legendEnabled = m_spectrum->legendIsEnabled();
  const bool compactXAxis = m_spectrum->isAxisCompacted();
  const bool showPeakUserLabels = m_spectrum->showingPeakLabel( SpectrumChart::kShowPeakUserLabel );
  const bool showPeakEnergyLabels = m_spectrum->showingPeakLabel( SpectrumChart::kShowPeakEnergyLabel );
  const bool showPeakNuclideLabels = m_spectrum->showingPeakLabel( SpectrumChart::kShowPeakNuclideLabel );
  const bool showPeakNuclideEnergyLabels = m_spectrum->showingPeakLabel( SpectrumChart::kShowPeakNuclideEnergies );
  const bool showEscapePeakMarker = (m_featureMarkers && m_featureMarkersShown[static_cast<int>(FeatureMarkerType::EscapePeakMarker)]);
  const bool showComptonPeakMarker = (m_featureMarkers && m_featureMarkersShown[static_cast<int>(FeatureMarkerType::ComptonPeakMarker)]);
  const bool showComptonEdgeMarker = (m_featureMarkers && m_featureMarkersShown[static_cast<int>(FeatureMarkerType::ComptonEdgeMarker)]);
  const bool showSumPeakMarker = (m_featureMarkers && m_featureMarkersShown[static_cast<int>(FeatureMarkerType::SumPeakMarker)]);
  const bool backgroundSubtract = m_spectrum->backgroundSubtract();
  
  
  D3SpectrumExport::D3SpectrumChartOptions options( title, xAxisTitle, yAxisTitle, dataTitle,
      useLogYAxis, showVerticalGridLines, showHorizontalGridLines, legendEnabled, compactXAxis,
      showPeakUserLabels, showPeakEnergyLabels, showPeakNuclideLabels, showPeakNuclideEnergyLabels,
      showEscapePeakMarker, showComptonPeakMarker, showComptonEdgeMarker, showSumPeakMarker,
      backgroundSubtract, xMin, xMax,
      referc_line_json
  );
  

  return options;
}
#endif //#if( SpecUtils_ENABLE_D3_CHART )

/**
 Calls CompactFileManager's refactored and static method handleUserIncrementSampleNum
 */
void InterSpec::handleUserIncrementSampleNum( SpecUtils::SpectrumType type,
                                                      bool increment)
{
    CompactFileManager::handleUserIncrementSampleNum(type, increment, this, m_fileManager->model(), NULL);
}

std::shared_ptr<DataBaseUtils::DbSession> InterSpec::sql()
{
  return m_sql;
};


void InterSpec::layoutSizeChanged( int w, int h )
{
  m_renderedWidth = w;
  m_renderedHeight = h;
  
  const bool comactX = (h <= 420); //Apple iPhone 6+, 6s+, 7+, 8+
  if( (h > 20) && (comactX != m_spectrum->isAxisCompacted()) )
  {
    //Only set axis compact if it isnt already; dont ever set non-compact
    //  ToDo: For case screen is made small, so axis goes compact, then user
    //        makes screen large, currently wont un-compactify axis, even if
    //        user wants this; should evaluate if its worth checking the user
    //        preference about this.
    //const bool makeCompact = InterSpecUser::preferenceValue<bool>( "CompactXAxis", this );
    
    if( comactX && !m_spectrum->isAxisCompacted() )
      m_spectrum->setCompactAxis( comactX );
    
    if( comactX && !m_timeSeries->isAxisCompacted() )
      m_timeSeries->setCompactAxis( comactX );
  }
}//void layoutSizeChanged( int w, int h )


bool InterSpec::isMobile() const
{
  return (m_clientDeviceType & MobileClient);
}

bool InterSpec::isPhone() const
{
  return (m_clientDeviceType & PhoneClient);
}

bool InterSpec::isTablet() const
{
  return (m_clientDeviceType & TabletClient);
}

bool InterSpec::isDesktop() const
{
  return (m_clientDeviceType & DesktopBrowserClient);
}

bool InterSpec::isDedicatedApp() const
{
  return (m_clientDeviceType & DedicatedAppClient);
}

bool InterSpec::isAndroid() const
{
  return (m_clientDeviceType & ClientDeviceType::AndroidClient);
}

void InterSpec::detectClientDeviceType()
{
  m_clientDeviceType= 0x0;

  InterSpecApp *app= dynamic_cast<InterSpecApp *>( wApp );
  if( !app )
    return;

  const bool phone  = app->isPhone();
  bool tablet = app->isTablet();
  bool mobile = app->isMobile();
  if( mobile && !phone && tablet )
    tablet = mobile = !InterSpecUser::preferenceValue<bool>("TabletUseDesktopMenus", this);

  for( ClientDeviceType type= ClientDeviceType( 0x1 );
       type < NumClientDeviceType; type= ClientDeviceType( type << 1 ) )
  {
    switch( type )
    {
      case DesktopBrowserClient:
        if( !phone && !tablet && !mobile )
          m_clientDeviceType |= type;
        break;

      case PhoneClient:
        if( phone )
          m_clientDeviceType |= type;
        break;

      case TabletClient:
        if( tablet )
          m_clientDeviceType |= type;
        break;

      case MobileClient:
        if( mobile )
          m_clientDeviceType |= type;
        break;

      case DedicatedAppClient:
#if( !BUILD_FOR_WEB_DEPLOYMENT )
        m_clientDeviceType |= type;
#endif
        break;

      case AndroidClient:
        if( app->isAndroid() )
          m_clientDeviceType |= type;
        break;
        
      case NumClientDeviceType:
        break;
    }// switch( type )
  }// for( loop over ClientDeviceType enums )
}// void detectClientDeviceType()


void InterSpec::initDragNDrop()
{
  LOAD_JAVASCRIPT(wApp, "js/InterSpec.js", "InterSpec", wtjsFileUploadFcn);
  
  doJavaScript( "$('.Wt-domRoot').data('ForegroundUpUrl','" +
               m_fileManager->foregroundDragNDrop()->url() + "');" );
  
  doJavaScript( "$('.Wt-domRoot').data('BackgroundUpUrl','" +
               m_fileManager->backgroundDragNDrop()->url() + "');" );
  
  doJavaScript( "$('.Wt-domRoot').data('SecondUpUrl','" +
               m_fileManager->secondForegroundDragNDrop()->url() + "');" );
  
  doJavaScript( "Wt.WT.FileUploadFcn();" );
}//void InterSpec::initDragNDrop()


void InterSpec::hotKeyPressed( const unsigned int value )
{
  if( m_toolsTabs )
  {
    //string expectedTxt;
    switch( value )
    {
      case '1': case '2': case '3': case '4': case '5': case '6': case '7':
      {
        const int tabIndex = value - '1';
        
        if( tabIndex < m_toolsTabs->count() )
        {
          m_toolsTabs->setCurrentIndex( tabIndex );
          handleToolTabChanged( tabIndex );
        }
        
        break;
      }// case '1' through '7'
        
        
      case 'h': case 'H':
        HelpSystem::createHelpWindow( "getting-started" );
        break;
      
      case 'i': case 'I':
        showWelcomeDialog( true );
        break;
      
      case 'k': case 'K':
        // TODO: decide how to handle this if the current reference lines are from the
        //       "Nuclide Search" tool
        if( m_referencePhotopeakLines )
          m_referencePhotopeakLines->clearAllLines();
        break;
      
      case 'l': case 'L':
        setLogY( !m_spectrum->yAxisIsLog() );
        break;
        
      case 's': case 'S':
        stateSave();
        break;
        
      case 37: case 38: case 39: case 40:
        arrowKeyPressed( value );
        break;
        
      case 'z':
        if( m_undo )
          m_undo->executeUndo();
        break;
        
      case 'Z':
        if( m_undo )
          m_undo->executeRedo();
        break;
    }//switch( value )
  
    
    /*
    if( expectedTxt.empty() )
      return;
  
    for( int i = 0; i < m_toolsTabs->count(); ++i )
    {
      if( m_toolsTabs->tabText(i).toUTF8() == expectedTxt )
      {
        m_toolsTabs->setCurrentIndex( i );
        handleToolTabChanged( i );
        break;
      }
    }//for( int i = 0; i < m_toolsTabs->count(); ++i )
     */
  }else
  {
    switch( value )
    {
      case '1': showCompactFileManagerWindow(); break;
      case '2': showPeakInfoWindow();           break;
      case '3': showGammaLinesWindow();         break;
      case '4': showEnergyCalWindow();          break;
      case '5': showNuclideSearchWindow();      break;
      case 'l':
        setLogY( !m_spectrum->yAxisIsLog() );
        break;
      case 37: case 38: case 39: case 40:
        arrowKeyPressed( value );
        break;
    }//switch( value )
  }//if( tool tabs visible ) / else
}//void hotKeyPressed( const int value )


void InterSpec::arrowKeyPressed( const unsigned int value )
{
#if( USING_ELECTRON_NATIVE_MENU || USE_OSX_NATIVE_MENU || IOS || ANDROID )
  return;
#endif
  
  if( m_mobileMenuButton )
    return;
  
  const vector<PopupDivMenu *> menus{
    m_fileMenuPopup, m_editMenuPopup, m_displayOptionsPopupDiv, m_toolsMenuPopup, m_helpMenuPopup
  };
  
  bool foundActive = false;
  size_t activeIndex = 0;
  for( size_t i = 0; i < menus.size(); ++i )
  {
    if( menus[i] && menus[i]->isVisible() && menus[i]->parentButton() )
    {
      foundActive = true;
      activeIndex = i;
      break;
    }
  }
  
  if( !foundActive )
    return;
  
  const bool leftArrow  = (value == 37);
  const bool upArrow    = (value == 38);
  const bool rightArrow = (value == 39);
  const bool downArrow  = (value == 40);
  
  if( leftArrow || rightArrow )
  {
    size_t nextActiveIndex = activeIndex;
    do
    {
      if( leftArrow )
        nextActiveIndex = (nextActiveIndex == 0) ? (menus.size() - 1) : (nextActiveIndex - 1);
      else
        nextActiveIndex = ((nextActiveIndex + 1) % menus.size());
    }while( !menus[nextActiveIndex] );
    
    menus[activeIndex]->hide();
    menus[nextActiveIndex]->parentClicked();
  }else if( upArrow || downArrow )
  {
    // TODO: Have the up/down arrow keys select different menu items in the menu
    //   I havent gotten the up/down arrows working to select different menu items - maybe
    //    it needs to be purely JS.
    //    And once we do get the up/down arrows working, then need to listen for 'Enter' and
    //    trigger, again probably all in JS
  }//if( leftArrow || rightArrow ) / else if( upArrow || downArrow )
}//void arrowKeyPressed( const unsigned int value )


void InterSpec::rightClickMenuClosed()
{
  m_rightClickEnergy = -DBL_MAX;
}//void rightClickMenuClosed()


void InterSpec::peakEditFromRightClick()
{
  if( m_rightClickEnergy < -99999.9 )
    return;
  createPeakEdit( m_rightClickEnergy );
}//void peakEditFromRightClick()


std::shared_ptr<const PeakDef> InterSpec::nearestPeak( const double energy ) const
{
  // Why not just call m_peakModel->nearestPeak(energy)
  std::shared_ptr<const PeakDef> nearPeak;
  double minDE = std::numeric_limits<double>::infinity();
  
  const int nrow = m_peakModel->rowCount();
  for( int row = 0; row < nrow; ++row )
  {
    WModelIndex index = m_peakModel->index( row, 0 );
    const PeakModel::PeakShrdPtr &peak = m_peakModel->peak( index );
    const double dE = fabs( peak->mean() - energy );
    if( (dE < minDE)
        && ((energy > peak->lowerX()) && (energy < peak->upperX())) )
    {
      minDE = dE;
      nearPeak = peak;
    }//if( dE < minDE )
  }//for( int row = 0; row < nrow; ++row )

  return nearPeak;
}//std::shared_ptr<const PeakDef> nearestPeak() const

void InterSpec::refitPeakFromRightClick()
{
  UndoRedoManager::PeakModelChange peak_undo_creator;
  
  PeakSearchGuiUtils::refit_peaks_from_right_click( this, m_rightClickEnergy );
}//void refitPeakFromRightClick()


void InterSpec::addPeakFromRightClick()
{
  UndoRedoManager::PeakModelChange peak_undo_creator;
  
  std::shared_ptr<const SpecUtils::Measurement> dataH = m_spectrum->data();
  std::shared_ptr<const PeakDef> peak = nearestPeak( m_rightClickEnergy );
  if( !peak
      || m_rightClickEnergy < peak->lowerX()
      || m_rightClickEnergy > peak->upperX()
      || !m_dataMeasurement
      || !dataH )
  {
    passMessage( "There was no ROI to add peak to", WarningWidget::WarningMsgInfo );
    return;
  }//if( !peak )
  
  //get all the peaks that belong to this ROI
  typedef std::shared_ptr<const PeakContinuum> ContPtr;
  typedef map<ContPtr, std::vector<PeakDef > > ContToPeakMap;
  
  
  const auto origContinumm = peak->continuum();
  const std::shared_ptr<const deque<PeakModel::PeakShrdPtr>> allOrigPeaksDeque = m_peakModel->peaks();
  
  // We need to make a copy of all the shared pointers because we modify the deque that
  //  allOrigPeaksDeque points at.
  const deque<PeakModel::PeakShrdPtr> allOrigPeaks( begin(*allOrigPeaksDeque), end(*allOrigPeaksDeque) );
  
  ContToPeakMap contToPeaks;
  for( const PeakModel::PeakShrdPtr &thispeak : allOrigPeaks )
  {
    if( thispeak )
      contToPeaks[thispeak->continuum()].push_back( *thispeak );
  }
  
  std::vector<PeakDef> origRoiPeaks = contToPeaks[peak->continuum()];
  
  //Make sure we dont try to mix data defined and gaussian defined peaks
  for( const PeakDef &p : origRoiPeaks )
  {
    if( !p.gausPeak() )
    {
      passMessage( "Sorry, cant add peaks to a ROI with a data defined peak.",
                  WarningWidget::WarningMsgInfo );
      return;
    }
  }//for( const PeakDef &p : origRoiPeaks )
  
  if( origRoiPeaks.empty() )
    throw runtime_error( "Logic error in InterSpec::addPeakFromRightClick()" );
  
  const double x0 = peak->lowerX();
  const double x1 = peak->upperX();
  const size_t lower_channel = dataH->find_gamma_channel( x0 );
  const size_t upper_channel = dataH->find_gamma_channel( x1 );
  const size_t nbin = ((upper_channel > lower_channel) ? (upper_channel-lower_channel) : size_t(0));
  
  double startingChi2, fitChi2;
  
  {//begin codeblock to evaluate startingChi2
    MultiPeakFitChi2Fcn chi2fcn( static_cast<int>(origRoiPeaks.size()),
                                dataH,
                                peak->continuum()->type(),
                                lower_channel, upper_channel );
    startingChi2 = chi2fcn.evalRelBinRange( 0, chi2fcn.nbin(), origRoiPeaks );
  }//end codeblock to evaluate startingChi2
  
  
  bool inserted = false;
  vector< std::shared_ptr<PeakDef> > answer;
  for( PeakDef p : origRoiPeaks )
  {
    if( fabs(p.mean() - peak->mean()) < 0.01 )
    {
      inserted = true;
      PeakDef newpeak = p;
      newpeak.setMean( m_rightClickEnergy );
      newpeak.setSigma( newpeak.sigma() / sqrt(2.0) );
      newpeak.setAmplitude( 0.25*p.amplitude() );
      p.setAmplitude( 0.75*p.amplitude() );
      p.setSigma( p.sigma() / sqrt(2.0) );
      
      if( newpeak.mean() < p.mean() )
      {
        answer.push_back( std::make_shared<PeakDef>( newpeak ) );
        answer.push_back( std::make_shared<PeakDef>( p ) );
      }else
      {
        answer.push_back( std::shared_ptr<PeakDef>( new PeakDef(p) ) );
        answer.push_back( std::shared_ptr<PeakDef>( new PeakDef(newpeak) ) );
      }//if( newpeak.mean() < p.mean() ) / else
    }else
    {
//      p.setFitFor(PeakDef::Mean, false);
//      p.setFitFor(PeakDef::Sigma, false);
//      p.setFitFor(PeakDef::GaussAmplitude, false);
      answer.push_back( std::make_shared<PeakDef>( p ) );
    }
  }//for( PeakDef p : origRoiPeaks )
  
  if( !inserted )
    throw runtime_error( "Logic error 2 in InterSpec::addPeakFromRightClick()" );

  
  const MultiPeakInitialGuesMethod methods[] = { FromInputPeaks, UniformInitialGuess, FromDataInitialGuess };
  
  for( auto method : methods )
  {
    vector< std::shared_ptr<PeakDef> > orig_answer;
    for( auto p : answer )
      orig_answer.push_back( make_shared<PeakDef>( *p ) );
    
    findPeaksInUserRange( x0, x1, int(answer.size()), method, dataH,
                        m_dataMeasurement->detector(), answer, fitChi2 );
  
    std::vector<PeakDef> newRoiPeaks;
    for( size_t i = 0; i < answer.size(); ++i )
      newRoiPeaks.push_back( *answer[i] );
    
    MultiPeakFitChi2Fcn chi2fcn( static_cast<int>(newRoiPeaks.size()),
                                dataH,
                                 peak->continuum()->type(),
                                 lower_channel, upper_channel );
    fitChi2 = chi2fcn.evalRelBinRange( 0, chi2fcn.nbin(), newRoiPeaks );
    
    if( fitChi2 < startingChi2 )
    {
      //cout << "Method " << method << " gave fitChi2=" << fitChi2 << ", which is better than initial startingChi2=" << startingChi2 << endl;
      break;
    }
    
    answer = orig_answer;
  }//for( auto method : methods )
  
//  could try to fix all peaks other than the new one, and the nearest one, do the
//  fit, then replace the other peaks to original fitFor state, and refit all of
//  them.
  
  const double dof = (nbin + 3*origRoiPeaks.size() + peak->continuum()->type());
  const double chi2Dof = fitChi2 / dof;
  
  cerr << "m_rightClickEnergy=" << m_rightClickEnergy << endl;
  cerr << "PreChi2=" << startingChi2 << ", PostChi2=" << fitChi2 << endl;
  cerr << "Got chi2Dof=" << chi2Dof << " when fitting for new peak" << endl;
  
  for( size_t i = 0; i < answer.size(); ++i )
  {
    cerr << "Peak " << i << " at " << answer[i]->mean() << " w/ width="
         << answer[i]->sigma() << ", and amp=" << answer[i]->amplitude() << endl;
  }
  
  //Remove old ROI peaks
  if( fitChi2 > startingChi2 )
  {
    passMessage( "Adding a peak did not improve overall ROI fit - not adding one.",
                WarningWidget::WarningMsgInfo );
    return;
  }
  
  
  std::map<std::shared_ptr<PeakDef>,PeakModel::PeakShrdPtr> new_to_orig_peaks;
  for( const PeakModel::PeakShrdPtr &thispeak : allOrigPeaks )
  {
    if( !thispeak || (thispeak->continuum() != origContinumm) )
      continue;
    
    m_peakModel->removePeak( thispeak );
    
    //Associate new peak 
    double dist = 99999.9;
    std::shared_ptr<PeakDef> nearest_new;
    for( std::shared_ptr<PeakDef> newpeak : answer )
    {
      const double d = fabs( newpeak->mean() - thispeak->mean() );
      if( d < dist && !new_to_orig_peaks.count(newpeak) )
      {
        dist = d;
        nearest_new = newpeak;
      }
    }//
    if( nearest_new )
    {
      nearest_new->inheritUserSelectedOptions( *thispeak, true );
      new_to_orig_peaks[nearest_new] = thispeak;
    }
  }//for( const PeakModel::PeakShrdPtr &thispeak : allOrigPeaks )
  
  
  for( size_t i = 0; i < answer.size(); ++i )
  {
    const bool isNew = !new_to_orig_peaks.count(answer[i]);
    InterSpec::addPeak( *answer[i], isNew );
  }
}//void addPeakFromRightClick()


void InterSpec::makePeakFromRightClickHaveOwnContinuum()
{
  UndoRedoManager::PeakModelChange peak_undo_creator;
  
  const std::shared_ptr<const SpecUtils::Measurement> data = m_spectrum->data();
  std::shared_ptr<const PeakDef> peak = nearestPeak( m_rightClickEnergy );
  if( !peak || !data
      || m_rightClickEnergy < peak->lowerX()
      || m_rightClickEnergy > peak->upperX() )
  {
    passMessage( "There was no ROI to add peak to", WarningWidget::WarningMsgInfo );
    return;
  }//if( !peak )
  
  std::shared_ptr<const PeakContinuum> oldcont = peak->continuum();
  
  PeakDef newpeak(*peak);
  std::shared_ptr<PeakContinuum> cont
                                = std::make_shared<PeakContinuum>( *oldcont );
  newpeak.setContinuum( cont );
  
  cont->setRange( -1.0, -1.0 );
  size_t lowbin = findROILimit( newpeak, data, false );
  size_t upbin  = findROILimit( newpeak, data, true );
  double minx = data->gamma_channel_lower( lowbin );
  double maxx = data->gamma_channel_upper( upbin );
  cont->setRange( minx, maxx );
  
  m_peakModel->removePeak( peak );
  addPeak( newpeak, true );
  
  refitPeakFromRightClick();
  
  //Now we gotta refit the peaks that have the continuum we took this peak from
  std::shared_ptr<const std::deque< PeakModel::PeakShrdPtr > > peaks;
  peaks = m_peakModel->peaks();
  if( !peaks )
    return;
  
  //const cast hack!  (I *think* its okay since the peak is refit anyway)
  std::const_pointer_cast<PeakContinuum>(oldcont)->setRange( -1.0, -1.0 );
  
  minx = std::numeric_limits<double>::infinity();
  maxx = -std::numeric_limits<double>::infinity();
  vector<PeakModel::PeakShrdPtr > oldneighbors;
  for( deque< PeakModel::PeakShrdPtr >::const_iterator iter = peaks->begin();
       iter != peaks->end(); ++iter )
  {
    if( (*iter)->continuum() == oldcont )
    {
      oldneighbors.push_back( *iter );
      lowbin = findROILimit( *(*iter), data, false );
      upbin  = findROILimit( *(*iter), data, true );
      const double a = data->gamma_channel_lower( lowbin );
      const double z = data->gamma_channel_upper( upbin );
      minx = std::min( minx, a );
      maxx = std::max( maxx, z );
    }//if( (*iter)->continuum() == oldcont )
  }//for( iterate over peaks )
  
  if( oldneighbors.empty() )
    return;
  
  //const cast hack!  (I *think* its okay since the peak is refit anyway)
  std::const_pointer_cast<PeakContinuum>(oldcont)->setRange( minx, maxx );
  const double oldenergy = m_rightClickEnergy;
  m_rightClickEnergy = oldneighbors[0]->mean();
  refitPeakFromRightClick();
  m_rightClickEnergy = oldenergy;
}//void makePeakFromRightClickHaveOwnContinuum()


void InterSpec::handleChangeContinuumTypeFromRightClick( const int continuum_type )
{
  UndoRedoManager::PeakModelChange peak_undo_creator;
  
  PeakSearchGuiUtils::change_continuum_type_from_right_click( this, m_rightClickEnergy,
                                                             continuum_type );
}//InterSpec::handleChangeContinuumTypeFromRightClick(...)


void InterSpec::shareContinuumWithNeighboringPeak( const bool shareWithLeft )
{
  UndoRedoManager::PeakModelChange peak_undo_creator;
  
  std::shared_ptr<const PeakDef> peak = nearestPeak( m_rightClickEnergy );
  if( !peak || m_rightClickEnergy < peak->lowerX() || m_rightClickEnergy > peak->upperX() )
  {
    passMessage( "There was no ROI to add peak to", WarningWidget::WarningMsgInfo );
    return;
  }//if( !peak )
  
  std::shared_ptr<const std::deque< PeakModel::PeakShrdPtr > > peaks;
  peaks = m_peakModel->peaks();
  
  if( !peaks )
    return;
  
  std::shared_ptr<const PeakDef> peaktoshare;
  deque<PeakModel::PeakShrdPtr >::const_iterator iter;
  
//  boost::function<bool(const PeakModel::PeakShrdPtr &, const PeakModel::PeakShrdPtr &)> meansort;
//  meansort = boost::bind( &PeakModel::compare, boost::placeholders::_1, boost::placeholders::_2, PeakModel::kMean, Wt::AscendingOrder );
//  iter = lower_bound( peaks->begin(), peaks->end(), peak, meansort );
  iter = std::find( peaks->begin(), peaks->end(), peak );
  
  if( iter==peaks->end() || (*iter)!=peak )
    throw runtime_error( "shareContinuumWithNeighboringPeak: "
                         "error searching for peak I should have found" );
  
  if( shareWithLeft )
  {
    if( iter == peaks->begin() )
      return;
    peaktoshare = *(iter-1);
  }else
  {
    if( (iter+1) == peaks->end() )
      return;
    peaktoshare = *(iter+1);
  }//if( shareWithLeft ) / else
  
  if( peak->continuum() == peaktoshare->continuum() )
    return;
  
  if( !peaktoshare->continuum()->isPolynomial() || !peaktoshare->gausPeak() )
    return;
  
  vector<PeakModel::PeakShrdPtr> leftpeaks, rightpeaks;
  vector<PeakModel::PeakShrdPtr> &pp = (shareWithLeft ? rightpeaks : leftpeaks);
  vector<PeakModel::PeakShrdPtr> &op = (shareWithLeft ? leftpeaks : rightpeaks);
  
  for( auto iter = peaks->begin(); iter != peaks->end(); ++iter )
  {
    if( (*iter)->continuum() == peak->continuum() )
      pp.push_back( *iter );
    else if( (*iter)->continuum() == peaktoshare->continuum() )
      op.push_back( *iter );
  }//for( iterate over peaks )
  
  
  std::shared_ptr<const PeakContinuum> oldcontinuum = peaktoshare->continuum();
  std::shared_ptr<PeakContinuum> continuum = std::make_shared<PeakContinuum>( *oldcontinuum );
  
  const double minx = min( leftpeaks[0]->lowerX(), rightpeaks[0]->lowerX() );
  const double maxx = max( leftpeaks[0]->upperX(), rightpeaks[0]->upperX() );
  continuum->setRange( minx, maxx );
  
  //Make sure the order polynomial is at least the minimum of either side
  if( leftpeaks[0]->continuum()->isPolynomial()
      && continuum->type() < leftpeaks[0]->continuum()->type() )
    continuum->setType( leftpeaks[0]->continuum()->type() );
  
  if( rightpeaks[0]->continuum()->isPolynomial()
     && continuum->type() < rightpeaks[0]->continuum()->type() )
    continuum->setType( rightpeaks[0]->continuum()->type() );
  
  
  for( PeakModel::PeakShrdPtr &p : leftpeaks )
  {
    PeakDef newpeak( *p );
    newpeak.setContinuum( continuum );
    m_peakModel->removePeak( p );
    addPeak( newpeak, false );
  }//for( PeakModel::PeakShrdPtr &p : leftpeaks )
  
  for( PeakModel::PeakShrdPtr &p : rightpeaks )
  {
    PeakDef newpeak( *p );
    newpeak.setContinuum( continuum );
    m_peakModel->removePeak( p );
    addPeak( newpeak, false );
  }//for( PeakModel::PeakShrdPtr &p : leftpeaks )

  
//Instead of the more computationally expensive stuff (lots of signals get
//  emmitted, tables re-rendered, and charts re-drawn - although hopefully
//  mostly lazili) above, you could do the following not very nice const casts
//  std::shared_ptr<PeakContinuum> continuum;
//  continuum = boost::const_pointer_cast<PeakContinuum>( peaktoshare->continuum() );
//  if( shareWithLeft )
//    continuum->setRange( peaktoshare->lowerX(), peak->upperX() );
//  else
//    continuum->setRange( peak->lowerX(), peaktoshare->upperX() );
//  boost::const_pointer_cast<PeakDef>(peak)->setContinuum( continuum );

  refitPeakFromRightClick();
}//void shareContinuumWithNeighboringPeak( const bool shareWithLeft )


void InterSpec::deletePeakFromRightClick()
{
  UndoRedoManager::PeakModelChange peak_undo_creator;
  
  std::shared_ptr<const PeakDef> peak = nearestPeak( m_rightClickEnergy );
  if( !peak )
  {
    passMessage( "There was no peak to delete", WarningWidget::WarningMsgInfo );
    return;
  }

  m_peakModel->removePeak( peak );
}//void deletePeakFromRightClick()




void InterSpec::setPeakNuclide( const std::shared_ptr<const PeakDef> peak,
                                     std::string nuclide )
{
  UndoRedoManager::PeakModelChange peak_undo_creator;
  
  //TODO: should probably add in some error logging or something
  const SandiaDecay::SandiaDecayDataBase *db = DecayDataBaseServer::database();
  
  if( !peak || nuclide.empty() || !db )
  {
    cerr << "InterSpec::setPeakNuclide(): invalid input" << endl;
    return;
  }//if( !peak || nuclide.empty() || !db )
  
  WModelIndex index = m_peakModel->indexOfPeak( peak );
  if( !index.isValid() )
  {
    cerr << "InterSpec::setPeakNuclide(): couldnt find index for peak"
         << endl;
    return;
  }//if( !index.isValid() )
  
  index = m_peakModel->index( index.row(), PeakModel::kIsotope );
  
  m_peakModel->setData( index, boost::any(WString(nuclide)) );
  
  const PeakModel::PeakShrdPtr &p = m_peakModel->peak(index);
  
  //Reactions not implemented yet.
  if( !p || !p->hasSourceGammaAssigned() )
    return;
  
  //Check if source is same as showing reference line, if so, set peak color to that.
  //ToDo: implement this if the user types into the Peak Manager.
  vector<ReferenceLineInfo> refLines;
  if( m_referencePhotopeakLines )
    refLines = m_referencePhotopeakLines->showingNuclides();
  
  // Try for a simple match - that is if the ref lines were for a nuclide, element, or reaction
  for( const auto &lines : refLines )
  {
    if( (lines.m_nuclide && (lines.m_nuclide==p->parentNuclide()))
       || (lines.m_element && (lines.m_element==p->xrayElement()))
       || (p->reaction() && lines.m_reactions.count(p->reaction()))
      )
    {
      index = m_peakModel->index( index.row(), PeakModel::kPeakLineColor );
      m_peakModel->setData( index, boost::any(WString(lines.m_input.m_color.cssText())) );
      
      return;
    }
  }//for( const auto &lines : refLines )
  
  // Lets try check each of the lines
  for( const auto &lines : refLines )
  {
    if( lines.m_nuclide || lines.m_element || !lines.m_reactions.empty() )
      continue;
    
    for( const ReferenceLineInfo::RefLine &line : lines.m_ref_lines )
    {
      if( (line.m_parent_nuclide && (line.m_parent_nuclide == p->parentNuclide()))
         || (line.m_element && (line.m_element == p->xrayElement()))
         || (line.m_reaction && (line.m_reaction == p->reaction()))
         )
      {
        index = m_peakModel->index( index.row(), PeakModel::kPeakLineColor );
        m_peakModel->setData( index, boost::any(WString(lines.m_input.m_color.cssText())) );
        
        return;
      }
    }//for( const ReferenceLineInfo::RefLine &line : lines.m_ref_lines )
      
  }//for( const auto &lines : refLines )
  
}//void setPeakNuclide(...)


void InterSpec::updateRightClickNuclidesMenu(
                                  const std::shared_ptr<const PeakDef> peak,
                                  std::shared_ptr< std::vector<std::string> > nuclides )
{
  //TODO: should probably add in some error logging or something
  PopupDivMenu *menu = m_rightClickNuclideSuggestMenu;
  
  if( !peak || !nuclides || m_rightClickEnergy < 0.0 ||!menu )
    return;
  
  for( WMenuItem *item : menu->items() )
  {
    if( !item->hasStyleClass("PhoneMenuBack") && !item->hasStyleClass("PhoneMenuClose") )
      delete item;
  }//for( WMenuItem *item : menu->items() )

  
  for( size_t i = 0; i < nuclides->size(); ++i )
  {
    const std::string &nuc = (*nuclides)[i];
    
    if( i==0 && nuc.size()
        && (peak->parentNuclide() || peak->reaction() || peak->xrayElement())  )
    {
      PopupDivMenuItem *item = menu->addMenuItem( nuc, "", true );
      item->setAttributeValue("style", "background: grey; color: white;"
                                       + item->attributeValue("style"));
    }else if( nuc.size() )
    {
      PopupDivMenuItem *item = menu->addMenuItem( nuc, "", true );
      
      if( nuc[0]=='(' && nuc[nuc.size()-1]==')' )
        item->disable();
      else
        item->triggered().connect( boost::bind( &InterSpec::setPeakNuclide, this, peak, nuc ) );
    }else if( i != (nuclides->size()-1) )
    {
      menu->addSeparator();
    }
  }//for( size_t i = 0; i < nuclides->size(); ++i )
  
  //Adjust the menu so its all visible, since it may be larger now, but first
  //  check to make sure the menu is still visible.  We have to do this client
  //  side since the server is unaware whats hidden/visible.
  WMenuItem *parentItem = menu->parentItem();
  WMenu *parentMenu = (parentItem ? parentItem->parentMenu() : (WMenu *)0);
  if( !isMobile() && parentMenu )
  {
    //The positioning margin is copied from WPopupMenu.js and could change in
    //  future versions of Wt (current 3.3.4).  The AdjustTopPos(...) function
    //  is from PopupDiv.cpp, and makes sure Wts positioning is reasonable.
    doJavaScript(  "setTimeout(function(){try{"
                     "var u=" + menu->jsRef() + ", p=" + parentItem->jsRef() + ";"
                     "if(u.style.display==='block'){"
                       "var m=Wt.WT.px(u,'paddingTop')+Wt.WT.px(u,'borderTopWidth');"
                       "Wt.WT.positionAtWidget(u.id,p.id, Wt.WT.Horizontal,-m);"
                       "Wt.WT.AdjustTopPos(u.id);"
                     "}"
                   "}catch(e){console.log('Failed re-positioning menu');}},0);" );
  }//if( !isMobile() && parentMenu )
  
  if( nuclides->empty() )
  {
    PopupDivMenuItem *item = menu->addMenuItem( "No Suggestions", "", true );
    item->setAttributeValue("style", "background: grey; color: white;"
                            + item->attributeValue("style"));
  }
  
  WApplication *app = wApp;
  if( app )
    app->triggerUpdate();
}//updateRightClickNuclidesMenu()


void InterSpec::handleLeftClick( double energy, double counts,
                                      double pageX, double pageY )
{
  // For touch screen non-mobile devices, the right-click menu may be showing
  //  since when it is touch activated (by holding down for >600ms), there is
  //  no mouse-leave signal to cause it to leave.
  //  Note: I dont think m_rightClickMenu is ever null, but we'll check JIC
  if( m_rightClickMenu && !m_rightClickMenu->isHidden() )
    m_rightClickMenu->hide();

  if( (m_toolsTabs && (m_currentToolsTab == m_toolsTabs->indexOf(m_nuclideSearchContainer)))
      || m_nuclideSearchWindow )
  {
    setIsotopeSearchEnergy( energy );
    return;
  }
  
#if( USE_TERMINAL_WIDGET )
  if( m_toolsTabs && m_terminal
      && (m_toolsTabs->currentIndex() == m_toolsTabs->indexOf(m_terminal)) )
  {
    m_terminal->chartClicked(energy,counts,pageX,pageY);
  }
#endif
  
  if( (m_toolsTabs && (m_currentToolsTab == m_toolsTabs->indexOf(m_peakInfoDisplay)))
     || m_peakInfoWindow )
  {
    m_peakInfoDisplay->handleChartLeftClick( energy );
    return;
  }
}//void handleLeftClick(...)




void InterSpec::handleRightClick( double energy, double counts,
                                  double pageX, double pageY )
{
  if( !m_dataMeasurement )
    return;
  
  const std::shared_ptr<const PeakDef> peak = nearestPeak( energy );
  m_rightClickEnergy = energy;
  
  
  typedef std::shared_ptr<const std::deque< PeakModel::PeakShrdPtr > > PeakContainer_t;
  PeakContainer_t peaks = m_peakModel->peaks();
  
  if( !peaks || !peak )
    return;
  
  //We actually need to make a copy of peaks since we will post to outside the
  //  main thread where the deque is expected to remain constant, however, the
  //  PeakModel deque may get changed by like the user deleting a peak.
  peaks = make_shared< std::deque< PeakModel::PeakShrdPtr > >( begin(*peaks), end(*peaks) );
  
  
  //see how many other peaks share ROI
  size_t npeaksInRoi = 0;
  for( const PeakModel::PeakShrdPtr &p : *peaks )
    npeaksInRoi += (p->continuum() == peak->continuum());
  
  std::deque< PeakModel::PeakShrdPtr >::const_iterator iter;
  
  for( RightClickItems i = RightClickItems(0);
      i < kNumRightClickItems; i = RightClickItems(i+1) )
  {
    switch( i )
    {
      case kPeakEdit: case kDeletePeak: case kAddPeak:
//        m_rightClickMenutItems[i]->setHidden( !peak );
      break;
        
      case kChangeContinuum:
      {
        if( !m_rightClickChangeContinuumMenu )
          break;
        
        // Disable current continuum type, enable all others
        const vector<WMenuItem *> items = m_rightClickChangeContinuumMenu->items();
        const char *labelTxt = PeakContinuum::offset_type_label( peak->continuum()->type() );
        for( WMenuItem *item : items )
          item->setDisabled( item->text() == labelTxt );
        
        break;
      }//case kChangeContinuum:
        
      case kChangeNuclide:
      {
        if( m_rightClickNuclideSuggestMenu )
        {
          for( WMenuItem *item : m_rightClickNuclideSuggestMenu->items() )
          {
            if( !item->hasStyleClass("PhoneMenuBack")
                && !item->hasStyleClass("PhoneMenuClose") )
              delete item;
          }//for( WMenuItem *item : m_rightClickNuclideSuggestMenu->items() )
          
          m_rightClickNuclideSuggestMenu->addMenuItem( "...calculating...",
                                                       "", false );
          
          Wt::WServer *server = Wt::WServer::instance();
          assert( server );
          if( server )  //this should always be true
          {
            Wt::WIOService &io = server->ioService();
            std::shared_ptr< vector<string> > candidates
                                       = std::make_shared<vector<string> >();
            boost::function<void(void)> updater = wApp->bind(
                       boost::bind(&InterSpec::updateRightClickNuclidesMenu,
                                   this, peak, candidates ) );
            
            std::shared_ptr<const SpecUtils::Measurement> hist = displayedHistogram( SpecUtils::SpectrumType::Foreground );
            std::shared_ptr<const SpecMeas> meas = measurment( SpecUtils::SpectrumType::Foreground );
            std::shared_ptr<const DetectorPeakResponse> detector;
            if( !!meas )
              detector = meas->detector();
        
            PeakContainer_t hintpeaks;
            if( m_dataMeasurement )
              hintpeaks = m_dataMeasurement->automatedSearchPeaks( m_displayedSamples );
//            if( !hintpeaks || (!!peaks && hintpeaks->size() <= peaks->size()) )
//              hintpeaks = peaks;
            
            //Make a copy of hintpeaks deque since we will be posting to outside
            //  the main thread, where the original deque could actually get
            //  modified by another call, but what we're posting to expected it
            //  to remain constant.
            if( hintpeaks )
              hintpeaks = make_shared< std::deque< PeakModel::PeakShrdPtr > >( begin(*hintpeaks), end(*hintpeaks) );
            
            vector<ReferenceLineInfo> refLines;
            if( m_referencePhotopeakLines )
              refLines = m_referencePhotopeakLines->showingNuclides();
            
            const string session_id = wApp->sessionId();
            
            boost::function<void(void)> worker = [=](){
              IsotopeId::populateCandidateNuclides( hist, peak, hintpeaks,
                      peaks, refLines, detector, session_id, candidates, updater );
            };
            
            io.boost::asio::io_service::post( worker );
          }//if( server )
        }//if( menu )
        else
          cerr << "Serious error getting WMenu" << endl;
        
        break;
      }//case kChangeNuclide:
        
      case kRefitPeak:
        m_rightClickMenutItems[i]->setHidden( !peak->gausPeak() || npeaksInRoi>1 );
      break;
        
      case kRefitROI:
        m_rightClickMenutItems[i]->setHidden( !peak->gausPeak() || npeaksInRoi<2 );
      break;
        
      case kShareContinuumWithLeftPeak:
      {
        iter = std::find( peaks->begin(), peaks->end(), peak );
        if( iter == peaks->begin() )
        {
          m_rightClickMenutItems[i]->setHidden( true );
          break;
        }//if( iter == peaks.begin() )
        
        if( iter==peaks->end() || (*iter)!=peak )
          throw runtime_error( "InterSpec::handleRightClick: "
                               "error searching for peak I should have found 1" );
        
        PeakModel::PeakShrdPtr leftpeak = *(iter - 1);
        if( leftpeak->continuum() == peak->continuum()
            || !leftpeak->continuum()->isPolynomial() )
        {
          m_rightClickMenutItems[i]->setHidden( true );
          break;
        }//if( it alread shares a continuum with the left peak )
        
        const double leftupper = leftpeak->upperX();
        const double rightlower = peak->lowerX();
        const double rightupper = peak->upperX();
        
        //The below 2.0 is arbitrary
        const bool show = ((rightlower-leftupper) < 2.0*(rightupper-rightlower));
        m_rightClickMenutItems[i]->setHidden( !show );
        break;
      }//case kShareContinuumWithLeftPeak:
        
        
      case kShareContinuumWithRightPeak:
      {
        iter = std::find( peaks->begin(), peaks->end(), peak );
        
        if( iter==peaks->end() || (*iter)!=peak )
          throw runtime_error( "InterSpec::handleRightClick: "
                               "error searching for peak I should have found 2" );

        if( (iter+1) == peaks->end() )
        {
          m_rightClickMenutItems[i]->setHidden( true );
          break;
        }//if( iter == peaks.begin() )
        
        
        PeakModel::PeakShrdPtr rightpeak = *(iter + 1);
        if( rightpeak->continuum() == peak->continuum()
            || !rightpeak->continuum()->isPolynomial() )
        {
          m_rightClickMenutItems[i]->setHidden( true );
          break;
        }//if( it alread shares a continuum with the left peak )
        
        const double rightlower = rightpeak->lowerX();
        const double leftlower = peak->lowerX();
        const double leftupper = peak->upperX();
        
        //The below 2.0 is arbitrary
        const bool show = ((rightlower-leftupper) < 2.0*(leftupper-leftlower));
        m_rightClickMenutItems[i]->setHidden( !show );
        break;
      }//case kShareContinuumWithRightPeak:
      
      
      case kMakeOwnContinuum:
      {
        bool shares = false;
        std::shared_ptr<const PeakContinuum> cont = peak->continuum();
        for( PeakModel::PeakShrdPtr p : *peaks )
          shares = (shares || (p!=peak && p->continuum()==cont) );
        m_rightClickMenutItems[i]->setHidden( !shares );
        break;
      }//kMakeOwnContinuum
        
      case kNumRightClickItems:
      break;
    }//switch( i )
  }//for( loop over right click menu items )
  
  if( m_rightClickMenu->isMobile() )
    m_rightClickMenu->showMobile();
  else
    m_rightClickMenu->popup( WPoint(pageX,pageY) );
}//void handleRightClick(...)


void InterSpec::createPeakEdit( double energy )
{
  auto create_editor = [this]( double ene ){
    m_peakEditWindow = new PeakEditWindow( ene, m_peakModel, this );
    m_peakEditWindow->editingDone().connect( this, &InterSpec::deletePeakEdit );
    m_peakEditWindow->finished().connect( this, &InterSpec::deletePeakEdit );
    m_peakEditWindow->resizeToFitOnScreen();
    
    PeakEdit *editor = m_peakEditWindow->peakEditor();
    if( !editor->isEditingValidPeak() )
    {
      delete m_peakEditWindow;
      m_peakEditWindow = nullptr;
      return;
    }//if( !editor->isEditingValidPeak() )
  };//
  
  auto change_peak = [this,create_editor]( double ene ){
    if( m_peakEditWindow )
    {
      PeakEdit *editor = m_peakEditWindow->peakEditor();
      editor->changePeak( ene );
    }else
    {
      create_editor( ene );
    }
  };//change_peak
  
  
  if( m_peakEditWindow )
  {
    PeakEdit *editor = m_peakEditWindow->peakEditor();
    const double prev_energy = editor->currentPeakEnergy();
    
    change_peak( energy );
    
    auto undo = [prev_energy,change_peak](){ change_peak( prev_energy ); };
    auto redo = [energy,change_peak](){ change_peak( energy ); };
    if( m_undo )
      m_undo->addUndoRedoStep( undo, redo, "Change peak editor peak." );
  }else
  {
    create_editor( energy );
    
    auto undo = [this](){
      if( m_peakEditWindow )
      {
        delete m_peakEditWindow;
        m_peakEditWindow = nullptr;
      }
    };
    
    auto redo = [energy,change_peak](){ change_peak( energy ); };
    if( m_undo )
      m_undo->addUndoRedoStep( undo, redo, "Open peak editor." );
  }//if( m_peakEditWindow ) / else
  
}//void createPeakEdit( Wt::WMouseEvent event )


PeakEditWindow *InterSpec::peakEdit()
{
  return m_peakEditWindow;
}


void InterSpec::deletePeakEdit()
{
  if( m_peakEditWindow )
  {
    PeakEdit *editor = m_peakEditWindow->peakEditor();
    assert( editor );
    const double currentEnergy = editor ? editor->currentPeakEnergy() : 0.0;
    
    auto doClose = [this](){
      if( m_peakEditWindow )
      {
        delete m_peakEditWindow;
        m_peakEditWindow = nullptr;
      }
    };
    
    auto undo = [this, currentEnergy, doClose](){
      m_peakEditWindow = new PeakEditWindow( currentEnergy, m_peakModel, this );
      m_peakEditWindow->editingDone().connect( std::bind(doClose) );
      m_peakEditWindow->finished().connect( std::bind(doClose) );
      m_peakEditWindow->resizeToFitOnScreen();
    };//auto undo
    
    if( m_undo )
      m_undo->addUndoRedoStep( undo, doClose, "Close peak editor." );
    
    delete m_peakEditWindow;
    m_peakEditWindow = nullptr;
  }
}//void deletePeakEdit()



void InterSpec::setIsotopeSearchEnergy( double energy )
{
  if( !m_nuclideSearch )
    return;
  
  double sigma = -1.0;

  if( m_toolsTabs )
  {
    if( m_currentToolsTab != m_toolsTabs->indexOf(m_nuclideSearchContainer) )
      return;
  }else if( !m_nuclideSearchWindow )
  {
    return;
  }
  
  //check to see if this is within 3.0 sigma of a peak, and if so, set the
  //  energy to the mean of that peak
  PeakModel::PeakShrdPtr peak = m_peakModel->nearestPeak( energy );
  
  if( !!peak )
  {
    const double width = peak->gausPeak() ? peak->fwhm() : 0.5*peak->roiWidth();
    if( (fabs(peak->mean()-energy) < (3.0/2.35482)*width) )
    {
      energy = peak->mean();
      sigma = width;
      
      //For low res spectra make relatively less wide
      const auto spectrum = displayedHistogram(SpecUtils::SpectrumType::Foreground);
      if( m_dataMeasurement && !PeakFitUtils::is_high_res(spectrum) )
        sigma *= 0.35;
    }//if( within 3 sigma of peak )
  }//if( !!peak )
  
  m_nuclideSearch->setNextSearchEnergy( energy, sigma );
}//void setIsotopeSearchEnergy( double energy );



void InterSpec::setFeatureMarkerOption( const FeatureMarkerType option, const bool show )
{
  const bool wasShown = m_featureMarkersShown[static_cast<int>(option)];
  
  m_featureMarkersShown[static_cast<int>(option)] = show;
  m_spectrum->setFeatureMarkerOption( option, show );
  
  if( m_featureMarkers && m_undo && !m_undo->isInUndoOrRedo() && (show != wasShown) )
  {
    auto undo = [this,option,show](){
      if( m_featureMarkers )
        m_featureMarkers->setFeatureMarkerChecked( option, !show );
      setFeatureMarkerOption( option, !show );
    };
    auto redo = [this,option,show](){
      if( m_featureMarkers )
        m_featureMarkers->setFeatureMarkerChecked( option, show );
      setFeatureMarkerOption( option, show );
    };
    
    m_undo->addUndoRedoStep( undo, redo, "Toggle feature marker" );
  }//if( m_undo && (show != wasShown) )
}//setFeatureMarkerOption(...)


bool InterSpec::showingFeatureMarker( const FeatureMarkerType option )
{
  return m_featureMarkersShown[static_cast<int>(option)];
}


void InterSpec::setComptonPeakAngle( const int angle )
{
  const int prev_angle = m_spectrum->comptonPeakAngle();
  m_spectrum->setComptonPeakAngle( angle );
  
  if( m_featureMarkers && m_undo && !m_undo->isInUndoOrRedo() && (prev_angle != angle) )
  {
    auto undo = [this,prev_angle](){
      if( m_featureMarkers )
        m_featureMarkers->setDisplayedComptonPeakAngle( prev_angle );
      m_spectrum->setComptonPeakAngle( prev_angle );
    };
    auto redo = [this,angle](){
      if( m_featureMarkers )
        m_featureMarkers->setDisplayedComptonPeakAngle( angle );
      m_spectrum->setComptonPeakAngle( angle );
    };
    
    m_undo->addUndoRedoStep( undo, redo, "Change Compton angle" );
  }//if( m_undo && (show != wasShown) )
}//void setComptonPeakAngle( const float angle );


void InterSpec::toggleFeatureMarkerWindow()
{
  if( m_undo )
    m_undo->addUndoRedoStep( [this](){ toggleFeatureMarkerWindow(); },
                            [this](){ toggleFeatureMarkerWindow(); },
                            "Show feature marker window" );
  
  if( m_featureMarkers )
  {
    deleteFeatureMarkerWindow();
    return;
  }//if( m_featureMarkers )

  m_featureMarkers = new FeatureMarkerWindow( this );
  m_featureMarkers->finished().connect( this, &InterSpec::toggleFeatureMarkerWindow );
  
  m_featureMarkerMenuItem->setText( "Hide Feature Markers" );
  
  // Restore the widget state to previous opened state.
  for( FeatureMarkerType i = FeatureMarkerType(0);
       i < FeatureMarkerType::NumFeatureMarkers;
       i = FeatureMarkerType(static_cast<int>(i)+1) )
  {
    const bool show = m_featureMarkersShown[static_cast<int>(i)];
    m_spectrum->setFeatureMarkerOption( i, show );
    m_featureMarkers->setFeatureMarkerChecked( i, show );
  }//for( set FeatureMarkers to the last state of the window )
}//void toggleFeatureMarkerWindow()


void InterSpec::deleteFeatureMarkerWindow()
{
  if( !m_featureMarkers )
    return;
  
  AuxWindow::deleteAuxWindow( m_featureMarkers );
  m_featureMarkers = nullptr;
  m_featureMarkerMenuItem->setText( "Feature Markers..." );
  
  for( FeatureMarkerType i = FeatureMarkerType(0);
       i < FeatureMarkerType::NumFeatureMarkers;
       i = FeatureMarkerType(static_cast<int>(i)+1) )
  {
    if( m_featureMarkersShown[static_cast<int>(i)] )
      m_spectrum->setFeatureMarkerOption( i, false );
      //setFeatureMarkerOption( i, false );
  }
}//void deleteFeatureMarkerWindow()


Wt::Signal<SpecUtils::SpectrumType,std::shared_ptr<SpecMeas>, std::set<int>, vector<string> > &
                                      InterSpec::displayedSpectrumChanged()
{
  return m_displayedSpectrumChangedSignal;
}


Wt::Signal<SpecUtils::SpectrumType,double> &InterSpec::spectrumScaleFactorChanged()
{
  return m_spectrumScaleFactorChanged;
}


WModelIndex InterSpec::addPeak( PeakDef peak,
                                    const bool associateShowingNuclideXrayRctn )
{
  if( fabs(peak.mean())<0.1 && fabs(peak.amplitude())<0.1 )
    return WModelIndex();
  
  if( !m_referencePhotopeakLines || !associateShowingNuclideXrayRctn )
    return m_peakModel->addNewPeak( peak );
  
  if( peak.parentNuclide() || peak.xrayElement() || peak.reaction() )
    return m_peakModel->addNewPeak( peak );
  
  const bool showingEscape = showingFeatureMarker(FeatureMarkerType::EscapePeakMarker);
  auto foreground = displayedHistogram(SpecUtils::SpectrumType::Foreground);
  PeakSearchGuiUtils::assign_nuclide_from_reference_lines( peak, m_peakModel,
                         foreground, m_referencePhotopeakLines,
                         m_colorPeaksBasedOnReferenceLines, showingEscape );
  
  WModelIndex newpeakindex = m_peakModel->addNewPeak( peak );
  
  PeakModel::PeakShrdPtr newpeak = m_peakModel->peak(newpeakindex);
  try_update_hint_peak( newpeak, m_dataMeasurement, m_displayedSamples );
  
  return newpeakindex;
}//WModelIndex addPeak( PeakDef peak )


#if( USE_DB_TO_STORE_SPECTRA )
void InterSpec::saveStateToDb( Wt::Dbo::ptr<UserState> entry )
{
  if( !entry || entry->user != m_user || !m_user.session() )
    throw runtime_error( "Invalid input to saveStateToDb()" );
  
  if( entry->isWriteProtected() )
    throw runtime_error( "UserState is write protected; "
                         "please clone state to re-save" );
  
//  if( !m_user->preferenceValue<bool>("SaveSpectraToDb") )
//    throw runtime_error( "You must enable saving spectra to database inorder to"
//                         " save the apps state." );

  try
  {
    saveShieldingSourceModelToForegroundSpecMeas();
#if( USE_REL_ACT_TOOL )
    saveRelActManualStateToForegroundSpecMeas();
    saveRelActAutoStateToForegroundSpecMeas();
#endif
    
    DataBaseUtils::DbTransaction transaction( *m_sql );
    entry.modify()->serializeTime = WDateTime::currentDateTime();
  
    if( !entry->creationTime.isValid() )
      entry.modify()->creationTime = entry->serializeTime;
    
    const bool forTesting = (entry->stateType == UserState::kForTest);
    
    std::shared_ptr<const SpecMeas> foreground = measurment( SpecUtils::SpectrumType::Foreground );
    std::shared_ptr<const SpecMeas> second = measurment( SpecUtils::SpectrumType::SecondForeground );
    std::shared_ptr<const SpecMeas> background = measurment( SpecUtils::SpectrumType::Background );
    
    Dbo::ptr<UserFileInDb> dbforeground = measurmentFromDb( SpecUtils::SpectrumType::Foreground, true );
    Dbo::ptr<UserFileInDb> dbsecond     = measurmentFromDb( SpecUtils::SpectrumType::SecondForeground, true );
    Dbo::ptr<UserFileInDb> dbbackground = measurmentFromDb( SpecUtils::SpectrumType::Background, true );
  
    //JIC, make sure indices have all been assigned to everything.
    m_sql->session()->flush();
    
    if( (entry->snapshotTagParent || forTesting)
        || (dbforeground && dbforeground->isWriteProtected()) )
    {
      dbforeground = UserFileInDb::makeDeepWriteProtectedCopyInDatabase( dbforeground, *m_sql, true );
      if( dbforeground && !(entry->snapshotTagParent || forTesting) )
        UserFileInDb::removeWriteProtection( dbforeground );
    }
    
    if( (entry->snapshotTagParent || forTesting)
         && dbsecond
         && !dbsecond->isWriteProtected()
         && (foreground != second) )
    {
      dbsecond = UserFileInDb::makeDeepWriteProtectedCopyInDatabase( dbsecond, *m_sql, true );
      if( dbsecond && !(entry->snapshotTagParent || forTesting) )
        UserFileInDb::removeWriteProtection( dbsecond );
    }else if( foreground == second )
      dbsecond = dbforeground;
    
    if( (entry->snapshotTagParent || forTesting)
        && dbbackground
        && !dbbackground->isWriteProtected()
        && (background != foreground)
        && (background != second))
    {
      dbbackground = UserFileInDb::makeDeepWriteProtectedCopyInDatabase( dbbackground, *m_sql, true );
      if( dbbackground && !(entry->snapshotTagParent || forTesting) )
        UserFileInDb::removeWriteProtection( dbbackground );
    }else if( background == foreground )
      dbbackground = dbforeground;
    else if( background == second )
      dbbackground = dbsecond;
    
    if( !dbforeground && foreground )
      throw runtime_error( "Error saving foreground to the database" );
    if( !dbsecond && second )
      throw runtime_error( "Error saving second foreground to the database" );
    if( !dbbackground && background )
      throw runtime_error( "Error saving background to the database" );
    
    entry.modify()->snapshotTagParent = entry->snapshotTagParent;
    entry.modify()->snapshotTags = entry->snapshotTags;
    
    //We need to make sure dbforeground, dbbackground, dbsecond will have been
    //  written to the database, so there id()'s will be not -1.
    m_sql->session()->flush();
    
    entry.modify()->foregroundId = dbforeground.id();
    entry.modify()->backgroundId = dbbackground.id();
    entry.modify()->secondForegroundId = dbsecond.id();
    
    /*
    entry.modify()->shieldSourceModelId = -1;
    if( m_shieldingSourceFit )
    {
      Wt::Dbo::ptr<ShieldingSourceModel> model = m_shieldingSourceFit->modelInDb();
      
      //make sure model has actually been written to the DB, so index wont be 0
      if( model )
        m_sql->session()->flush();
        
      entry.modify()->shieldSourceModelId = model.id();
    }
     */
    
//    entry.modify()->otherSpectraCsvIds;
    {
      string &str = (entry.modify()->foregroundSampleNumsCsvIds);
      str.clear();
      for( const int i : m_displayedSamples )
        str += (str.empty() ? "" : ",") + std::to_string( i );
    }
    
    {
      string &str = (entry.modify()->backgroundSampleNumsCsvIds);
      str.clear();
      for( const int i : m_backgroundSampleNumbers )
        str += (str.empty() ? "" : ",") + std::to_string( i );
    }
    
    {
      string &str = (entry.modify()->secondForegroundSampleNumsCsvIds);
      str.clear();
      for( const int i : m_sectondForgroundSampleNumbers )
        str += (str.empty() ? "" : ",") + std::to_string( i );
    }
    
    {
      const vector<string> dispDet = detectorsToDisplay(SpecUtils::SpectrumType::Foreground);
      const vector<string> det_names = foreground ? foreground->detector_names() : vector<string>();
      const vector<int>  detNums = foreground ? foreground->detector_numbers() : vector<int>();
      
      string &str = (entry.modify()->showingDetectorNumbersCsv);
      str.clear();
      for( const auto &det : dispDet )
      {
        auto pos = std::find( begin(det_names), end(det_names), det );
        const auto index = pos - begin(det_names);
        if( index < static_cast<int>(detNums.size()) )
          str += (str.empty() ? "" : ",") + to_string(detNums[index]);
      }
    }
    
    entry.modify()->energyAxisMinimum = m_spectrum->xAxisMinimum();
    entry.modify()->energyAxisMaximum = m_spectrum->xAxisMaximum();
    entry.modify()->countsAxisMinimum = m_spectrum->yAxisMinimum();
    entry.modify()->countsAxisMaximum = m_spectrum->yAxisMaximum();
    entry.modify()->displayBinFactor = 0;
    
    // TODO: should add time chart limits here - if showing
    
    entry.modify()->shownDisplayFeatures = 0x0;
    if( toolTabsVisible() )
      entry.modify()->shownDisplayFeatures |= UserState::kDockedWindows;
    if( m_spectrum->yAxisIsLog() )
      entry.modify()->shownDisplayFeatures |= UserState::kLogSpectrumCounts;
    
    try
    {
      if( m_user->preferenceValue<bool>( "ShowVerticalGridlines" ) )
        entry.modify()->shownDisplayFeatures |= UserState::kVerticalGridLines;
    }catch(...)
    {
      // We can get here if we loaded from a state that didnt have this preference
    }
    
    try
    {
      if( m_user->preferenceValue<bool>( "ShowHorizontalGridlines" ) )
        entry.modify()->shownDisplayFeatures |= UserState::kHorizontalGridLines;
    }catch(...)
    {
      // We can get here if we loaded from a state that didnt have this preference
    }
    
    if( m_spectrum->legendIsEnabled() )
      entry.modify()->shownDisplayFeatures |= UserState::kSpectrumLegend;
    
    if( m_shieldingSourceFit )
      entry.modify()->shownDisplayFeatures |= UserState::kShowingShieldSourceFit;
    
#if( USE_TERMINAL_WIDGET )
    if( m_terminal )
      entry.modify()->shownDisplayFeatures |= UserState::kShowingTerminalWidget;
#endif
    
#if( USE_REL_ACT_TOOL )
    if( m_relActManualGui )
      entry.modify()->shownDisplayFeatures |= UserState::kShowingRelActManual;
    
    if( m_relActAutoGui )
      entry.modify()->shownDisplayFeatures |= UserState::kShowingRelActAuto;
#endif
    
    if( m_multimedia )
      entry.modify()->shownDisplayFeatures |= UserState::kShowingMultimedia;
    
    if( m_gammaXsToolWindow && m_gammaXsToolWindow->xstool() )
    {
      entry.modify()->shownDisplayFeatures |= UserState::kShowingGammaXsTool;
      entry.modify()->gammaXsToolUri = m_gammaXsToolWindow->xstool()->encodeStateToUrl();
    }
    
    if( m_doseCalcWindow && m_doseCalcWindow->tool() )
    {
      entry.modify()->shownDisplayFeatures |= UserState::kShowingDoseCalcTool;
      entry.modify()->doseCalcToolUri = m_doseCalcWindow->tool()->encodeStateToUrl();
    }
    
    if( m_1overR2Calc )
    {
      entry.modify()->shownDisplayFeatures |= UserState::kShowing1OverR2Tool;
      entry.modify()->oneOverR2ToolUri = m_1overR2Calc->encodeStateToUrl();
    }
    
    if( m_fluxTool )
    {
      entry.modify()->shownDisplayFeatures |= UserState::kShowingFluxTool;
      entry.modify()->fluxToolUri = m_fluxTool->encodeStateToUrl();
    }//if( m_fluxTool )
    
    if( m_unitsConverter )
    {
      entry.modify()->shownDisplayFeatures |= UserState::kShowingUnitConvertTool;
      entry.modify()->fluxToolUri = m_unitsConverter->encodeStateToUrl();
    }
    
    if( m_decayInfoWindow )
    {
      entry.modify()->shownDisplayFeatures |= UserState::kShowingNucDecayInfo;
      entry.modify()->nucDecayInfoUri = m_decayInfoWindow->encodeStateToUrl();
    }
    
    if( m_gammaCountDialog )
    {
      entry.modify()->shownDisplayFeatures |= UserState::kShowingEnergyRangeSum;
      entry.modify()->energyRangeSumUri = m_gammaCountDialog->encodeStateToUrl();
    }
    
    
    entry.modify()->backgroundSubMode = UserState::kNoSpectrumSubtract;
    if( m_spectrum->backgroundSubtract() )
      entry.modify()->backgroundSubMode = UserState::kBackgorundSubtract;
    
    entry.modify()->currentTab = UserState::kNoTabs;
    if( m_toolsTabs )
    {
      const WString &txt = m_toolsTabs->tabText( m_toolsTabs->currentIndex() );
      if( txt == PeakInfoTabTitle )
        entry.modify()->currentTab = UserState::kPeakInfo;
      else if( txt == GammaLinesTabTitle )
        entry.modify()->currentTab = UserState::kGammaLines;
      else if( txt == CalibrationTabTitle )
        entry.modify()->currentTab = UserState::kCalibration;
      else if( txt == NuclideSearchTabTitle )
        entry.modify()->currentTab = UserState::kIsotopeSearch;
      else if( txt == FileTabTitle )
        entry.modify()->currentTab = UserState::kFileTab;
#if( USE_TERMINAL_WIDGET )
      else if( txt == TerminalTabTitle )
        entry.modify()->currentTab = UserState::kTerminalTab;
#endif
#if( USE_REL_ACT_TOOL )
      else if( txt == RelActManualTitle )
        entry.modify()->currentTab = UserState::kRelActManualTab;
#endif
    }//if( m_toolsTabs )
    
    entry.modify()->showingMarkers = 0x0;
    
    entry.modify()->disabledNotifications = 0x0;

    for( WarningWidget::WarningMsgLevel level = WarningWidget::WarningMsgLevel(0);
        level <= WarningWidget::WarningMsgHigh;
        level = WarningWidget::WarningMsgLevel(level+1) )
    {
      if( !m_warnings->active( level ) )
        entry.modify()->disabledNotifications |= (0x1<<level);
    }
    
    entry.modify()->showingPeakLabels = 0x0;
    for( SpectrumChart::PeakLabels label = SpectrumChart::PeakLabels(0);
         label < SpectrumChart::kNumPeakLabels;
         label = SpectrumChart::PeakLabels(label+1) )
    {
      if( m_spectrum->showingPeakLabel( label ) )
        entry.modify()->showingPeakLabels |= (0x1<<label);
    }

    entry.modify()->showingWindows = 0x0;
    //m_warningsWindow
    //m_peakInfoWindow
    //m_energyCalWindow
    //m_shieldingSourceFitWindow
    //m_referencePhotopeakLinesWindow
//    m_nuclideSearchWindow
//    enum ShowingWindows
//    {
//      kEnergyCalibration = 0x1, DrfSelectSelect = 0x2 //etc..
//    };
  
    entry.modify()->isotopeSearchEnergiesXml.clear();
    if( m_nuclideSearch )
      m_nuclideSearch->serialize( entry.modify()->isotopeSearchEnergiesXml );
    
    if( !toolTabsVisible() && m_nuclideSearchWindow )
    {
      entry.modify()->shownDisplayFeatures |= UserState::kShowingEnergySearch;
      entry.modify()->currentTab = UserState::kIsotopeSearch;
    }
  
   
    entry.modify()->gammaLinesXml.clear();
    if( m_referencePhotopeakLines )
      m_referencePhotopeakLines->serialize( entry.modify()->gammaLinesXml );
    
  /*
   enum FeatureMarkers
   {
   kEscapePeaks = 0x1, kCompPeak = 0x2, kComptonEdge = 0x4, kSumPeak = 0x8
   };
   */

    Json::Array userOptions;
    const Wt::Dbo::collection< Wt::Dbo::ptr<UserOption> > &prefs
                                                     = m_user->m_dbPreferences;
    
    vector< Dbo::ptr<UserOption> > options;
    std::copy( prefs.begin(), prefs.end(), std::back_inserter(options) );
    
    for( vector< Dbo::ptr<UserOption> >::const_iterator iter = options.begin();
        iter != options.end(); ++iter )
    {
      Dbo::ptr<UserOption> option = *iter;
      Json::Value val( Json::ObjectType );
      Json::Object &obj = val;
      obj["type"]  = int(option->m_type);
      obj["name"]  = WString(option->m_name);
      
      switch( option->m_type )
      {
        case UserOption::String:
          obj["value"] = WString( option->m_value );
        break;
        
        case UserOption::Decimal:
          obj["value"] = std::stod( option->m_value );
          
        break;
        
        case UserOption::Integer:
          obj["value"] = std::stoi( option->m_value );
        break;
        
        case UserOption::Boolean:
          obj["value"] = (option->m_value== "true" || option->m_value=="1");
        break;
      }//switch( m_type )
      
      userOptions.push_back( val );
    }//for( loop over DB entries )
  
    entry.modify()->userOptionsJson = Json::serialize( userOptions, 0 );
    
    //The color theme, if anything other than default is being used.
    //  (I guess we could serialize the default, but whateer for now)
    try
    {
      Wt::Dbo::ptr<ColorThemeInfo> theme;
      const int colorThemIndex = m_user->preferenceValue<int>("ColorThemeIndex", this);
      if( colorThemIndex > 0 )
        theme = m_user->m_colorThemes.find().where( "id = ?" ).bind( colorThemIndex ).resultValue();
      if( theme )
        entry.modify()->colorThemeJson = theme->json_data;
    }catch(...)
    {
      //Probably shouldnt ever happen
      cerr << "saveStateToDb(): Caught exception retrieving color theme from database" << endl;
    }//try / catch
    
    if( forTesting || entry->snapshotTagParent )
      UserState::makeWriteProtected( entry, m_sql->session() );
    
    transaction.commit();
  }catch( std::exception &e )
  {
    cerr << "saveStateToDb(...) caught: " << e.what() << endl;
    throw runtime_error( "I'm sorry there was a technical error saving your"
                         " user state to the database." );
    //to do: handle errors
  }//try / catch
}//void saveStateToDb( Wt::Dbo::ptr<UserState> entry )


Dbo::ptr<UserState> InterSpec::serializeStateToDb( const Wt::WString &name,
                                                        const Wt::WString &desc,
                                                        const bool forTesting,
                                                        Dbo::ptr<UserState> parent)
{
  Dbo::ptr<UserState> answer;
  
  UserState *state = new UserState();
  state->user = m_user;
  state->stateType = forTesting ? UserState::kForTest : UserState::kUserSaved;
  state->creationTime = WDateTime::currentDateTime();
  state->name = name;
  state->description = desc;

  
  {//Begin interaction with database
    DataBaseUtils::DbTransaction transaction( *m_sql );
    if( parent )
    {
      //Making sure we get the main parent
      while( parent->snapshotTagParent )
        parent = parent->snapshotTagParent;
      state->snapshotTagParent = parent;
    }//parent
    
    answer = m_user.session()->add( state );
    transaction.commit();
  }//End interaction with database
  
  try
  {
    saveStateToDb( answer );
  }catch( std::exception &e )
  {
    passMessage( e.what(), WarningWidget::WarningMsgHigh );
  }
      
  if (parent) {
    WString msg = "Created new tag '";
    msg += name.toUTF8();
    msg += "' under snapshot '";
    msg += parent.get()->name.toUTF8();
    msg += "'.";
    passMessage( msg, WarningWidget::WarningMsgInfo );
  }else
  {
    WString msg = "Created new snapshot '";
    msg += name.toUTF8();
    msg += "'";
    passMessage( msg, WarningWidget::WarningMsgSave );
  }
    
  return answer;
}//Dbo::ptr<UserState> serializeStateToDb(...)



void InterSpec::loadStateFromDb( Wt::Dbo::ptr<UserState> entry )
{
  //This function takes about 5 ms (to load the previous HPGe state, on new app
  //  construction) on my 2.6 GHz Intel Core i7, as of (20150316).
  if( !entry )
    throw runtime_error( "UserState was invalid" );

  UndoRedoManager::BlockUndoRedoInserts undo_blocker;
  
  Wt::Dbo::ptr<UserState> parent = entry->snapshotTagParent;
  
  try
  {
    closeShieldingSourceFit();
    
    switch( entry->stateType )
    {
      case UserState::kEndOfSessionTemp:
      case UserState::kUserSaved:
      case UserState::kForTest:
      case UserState::kUndefinedStateType:
      case UserState::kEndOfSessionHEAD:
      break;
    }//switch( entry->stateType )

    DataBaseUtils::DbTransaction transaction( *m_sql );
    
    if( parent )
    {
      while( parent->snapshotTagParent )
        parent = parent->snapshotTagParent;
    }

    
    Dbo::ptr<UserFileInDb> dbforeground, dbsecond, dbbackground;
    if( entry->foregroundId >= 0 )
      dbforeground = m_sql->session()->find<UserFileInDb>().where( "id = ?" )
                                      .bind( entry->foregroundId );
    if( entry->backgroundId >= 0
        && entry->backgroundId != entry->foregroundId )
      dbbackground = m_sql->session()->find<UserFileInDb>().where( "id = ?" )
                                      .bind( entry->backgroundId );
    else if( entry->backgroundId == entry->foregroundId )
      dbbackground = dbforeground;
      
    if( entry->secondForegroundId >= 0
        && entry->secondForegroundId != entry->foregroundId
        && entry->secondForegroundId != entry->backgroundId )
      dbsecond = m_sql->session()->find<UserFileInDb>().where( "id = ?" )
                                  .bind( entry->secondForegroundId );
    else if( entry->secondForegroundId == entry->foregroundId )
      dbsecond = dbforeground;
    else if( entry->secondForegroundId == entry->backgroundId )
      dbsecond = dbbackground;

    if( entry->foregroundId >= 0
        && (!dbforeground || !dbforeground->filedata.size()) )
      throw runtime_error( "Unable to locate foreground in database" );
    if( entry->backgroundId >= 0
        && (!dbbackground || !dbbackground->filedata.size()) )
      throw runtime_error( "Unable to locate background in database" );
    if( entry->secondForegroundId >= 0
        && (!dbsecond || !dbsecond->filedata.size()) )
      throw runtime_error( "Unable to locate second foreground in database" );
    
    //Essentially reset the state of the app
    m_fileManager->removeAllFiles();
    if( m_referencePhotopeakLines )
      m_referencePhotopeakLines->clearAllLines();
    
    deletePeakEdit();
    deleteGammaCountDialog();
    
    if( m_shieldingSourceFitWindow && !m_shieldingSourceFitWindow->isHidden() )
      m_shieldingSourceFitWindow->hide();
    
    bool wasDocked = (entry->shownDisplayFeatures & UserState::kDockedWindows);
    if( toolTabsVisible() != wasDocked )
      setToolTabsVisible( wasDocked );

    //Now start reloading the state
    std::shared_ptr<SpecMeas> foreground, second, background;
    std::shared_ptr<SpecMeas> snapforeground, snapsecond, snapbackground;
    std::shared_ptr<SpectraFileHeader> foregroundheader, backgroundheader,
                                          secondheader;
    
    
    if( parent )
    {
      //If we are loading a snapshot, we actually want to associate the
      //  foreground/second/backgorund entries in the database with the parent
      //  entries, but actually load the snapshots.  This is so when the user
      //  saves changes, the parents saved state recieves the changes, and the
      //  snapshot doesnt get changed.
      //All of this is really ugly and horrible, and should be improved!
      
//      const bool autosave
//        = InterSpecUser::preferenceValue<bool>( "CheckForPrevOnSpecLoad", this );
//      if( autosave )
//      {
//      Its actually to late, HEAD will be set to the tag version even if the
//      user immediate selects save as.
//        const char *txt = "Auto saving is currently enabled, meaning the most"
//                          " recent version of this snapshot will get"
//                          " over-written with the current state (plus any"
//                          " changes you make) unless you disable auto saving,"
//                          " or do a &quot;Save As&quot; asap.";
//        passMessage( txt, WarningWidget::WarningMsgMedium );
//      }
      
      if( dbforeground && dbforeground->filedata.size() )
        snapforeground = (*dbforeground->filedata.begin())->decodeSpectrum();
    
      if( dbsecond && dbsecond->filedata.size() && dbsecond != dbforeground )
        snapsecond = (*dbsecond->filedata.begin())->decodeSpectrum();
      else if( dbsecond == dbforeground )
        snapsecond = snapforeground;
    
      if( dbbackground && dbbackground->filedata.size()
          && dbbackground != dbforeground
          && dbbackground != dbsecond  )
        snapbackground = (*dbbackground->filedata.begin())->decodeSpectrum();
      else if( dbbackground == dbforeground )
        snapbackground = snapforeground;
      else if( dbbackground == dbsecond )
        snapbackground = snapsecond;
      
      
      if( parent->foregroundId >= 0 )
        dbforeground = m_sql->session()->find<UserFileInDb>().where( "id = ?" )
                                        .bind( parent->foregroundId );
      if( parent->backgroundId >= 0
          && parent->backgroundId != parent->foregroundId )
      {
        dbbackground = m_sql->session()->find<UserFileInDb>().where( "id = ?" )
                                        .bind( parent->backgroundId );
      }else if( parent->backgroundId == parent->foregroundId )
      {
        dbbackground = dbforeground;
      }else if( parent->backgroundId < 0 && entry->backgroundId >= 0 )
      {
        parent.modify()->backgroundId = entry->backgroundId;
      }else
      {
        dbbackground.reset();
      }
      
      if( parent->secondForegroundId >= 0
         && parent->secondForegroundId != parent->foregroundId
         && parent->secondForegroundId != parent->backgroundId )
      {
        dbsecond = m_sql->session()->find<UserFileInDb>().where( "id = ?" )
                                    .bind( parent->secondForegroundId );
      }else if( parent->secondForegroundId < 0
                && entry->secondForegroundId >= 0 )
      {
        parent.modify()->secondForegroundId = entry->secondForegroundId;
      }else if( parent->secondForegroundId == parent->foregroundId )
      {
        dbsecond = dbforeground;
      }else if( parent->secondForegroundId == parent->backgroundId )
      {
        dbsecond = dbbackground;
      }else
      {
        dbsecond.reset();
      }
    }//if( parent )
    
    if( dbforeground )
      m_fileManager->setDbEntry( dbforeground, foregroundheader, foreground, 0);
    
    if( !parent || snapbackground )
    {
      if( dbbackground && dbbackground != dbforeground )
        m_fileManager->setDbEntry( dbbackground, backgroundheader, background, 0);
      else if( dbbackground == dbforeground )
        background = foreground;
    }//if( !parent || snapbackground )
    
    if( !parent || snapsecond )
    {
      if( dbsecond && dbsecond != dbforeground && dbsecond != dbbackground )
        m_fileManager->setDbEntry( dbsecond, secondheader, second, 0);
      else if( dbsecond == dbforeground )
        second = foreground;
      else if( dbsecond == dbbackground )
        second = background;
    }//if( !parent || snapsecond )
    
    if( parent )
    {
      if( foregroundheader && snapforeground )
      {
        foregroundheader->setMeasurmentInfo( snapforeground );
        foreground = snapforeground;
      }
      
      if( snapbackground != snapforeground )
      {
        if( backgroundheader && snapbackground )
        {
          backgroundheader->setMeasurmentInfo( snapbackground );
          background = snapbackground;
        }else if( snapbackground && dbbackground )
        {
          dbbackground = UserFileInDb::makeDeepWriteProtectedCopyInDatabase( dbbackground, *m_sql, true );
          if( dbbackground )
            UserFileInDb::removeWriteProtection( dbbackground );
          m_fileManager->setDbEntry( dbbackground, backgroundheader, background, 0);
        }
      }//if( snapbackground != snapforeground )
      
      
      if( (snapsecond != snapforeground) && (snapsecond != snapbackground) )
      {
        if( secondheader && snapsecond )
        {
          secondheader->setMeasurmentInfo( snapsecond );
          second = snapsecond;
        }else if( snapsecond && dbsecond )
        {
          dbsecond = UserFileInDb::makeDeepWriteProtectedCopyInDatabase( dbsecond, *m_sql, true );
          if( dbsecond )
            UserFileInDb::removeWriteProtection( dbsecond );
          m_fileManager->setDbEntry( dbsecond, secondheader, second, 0);
        }
      }
    }//if( parent )
    
    auto csvToInts = []( const string &str ) -> set<int> {
      set<int> samples;
      stringstream strm( str );
      std::copy( istream_iterator<int>( strm ), istream_iterator<int>(),
                std::inserter( samples, end(samples) ) );
      return samples;
    }; //csvToInts lambda
    
    const set<int> foregroundNums = csvToInts( entry->foregroundSampleNumsCsvIds );
    const set<int> secondNums     = csvToInts( entry->secondForegroundSampleNumsCsvIds );
    const set<int> backgroundNums = csvToInts( entry->backgroundSampleNumsCsvIds );
    const set<int> otherSamples   = csvToInts( entry->otherSpectraCsvIds );
    
    setSpectrum( nullptr, {}, SpecUtils::SpectrumType::Background, 0 );
    setSpectrum( nullptr, {}, SpecUtils::SpectrumType::SecondForeground, 0 );
    
    Wt::WFlags<SetSpectrumOptions> options;
#if( USE_REMOTE_RID )
    if( background || second )
      options |= SetSpectrumOptions::SkipExternalRid;
#endif
    
    setSpectrum( foreground, foregroundNums, SpecUtils::SpectrumType::Foreground, options );
    if( foreground )
    {
      //If we dont have a foreground, we probably shouldnt be loading the state, but...
#if( USE_REMOTE_RID )
      if( !second )
        options.clear( SetSpectrumOptions::SkipExternalRid );
#endif
      setSpectrum( background, backgroundNums, SpecUtils::SpectrumType::Background, options );
      
#if( USE_REMOTE_RID )
      options.clear( SetSpectrumOptions::SkipExternalRid );
#endif
      setSpectrum( second, secondNums, SpecUtils::SpectrumType::SecondForeground, options );
    }//if( foreground )
    
    
    //Load the other spectra the user had opened.  Note that they were not
    //  write protected so they may have been changed or removed
    //...should check to make sure that they are lazily loaded, so as to not
    //  waste to much CPU.
    for( const int id : otherSamples )
    {
      try
      {
        Dbo::ptr<UserFileInDb> dbfile;
        std::shared_ptr<SpecMeas> meas;
        std::shared_ptr<SpectraFileHeader> header;
        dbfile = m_sql->session()->find<UserFileInDb>().where( "id = ?" ).bind( id );
        if( dbfile )
          m_fileManager->setDbEntry( dbfile, header, meas, 0 );
      }catch(...){}
    }//for( const int id : otherSamples )
    
    //Load the ShieldingSourceModel
    Dbo::ptr<ShieldingSourceModel> fitmodel;
    if( entry->shieldSourceModelId >= 0 )
      fitmodel = m_sql->session()->find<ShieldingSourceModel>()
                         .where( "id = ?" ).bind( entry->shieldSourceModelId );
    if( fitmodel )
    {
      cerr << "When loading state from DB, not loading Shielding/Source Fit"
      << " model, due to lame GUI ish" << endl;
//      if( !m_shieldingSourceFit )
//        shieldingSourceFit();
      if( m_shieldingSourceFit )
        m_shieldingSourceFit->loadModelFromDb( fitmodel );
    }//if( fitmodel )
    
    if( m_shieldingSourceFitWindow )
      m_shieldingSourceFitWindow->hide();
    
    if( m_nuclideSearchWindow )
    {
      m_nuclideSearchContainer->layout()->removeWidget( m_nuclideSearch );
      delete m_nuclideSearchContainer;
      m_nuclideSearchContainer = nullptr;
    }
    
//  std::string showingDetectorNumbersCsv;
//  see:  std::vector<bool> detectorsToDisplay() const;
    
    float xmin = entry->energyAxisMinimum;
    float xmax = entry->energyAxisMaximum;
    std::shared_ptr<const SpecUtils::Measurement> hist = m_spectrum->data();
    
    if( hist && (xmin != xmax) && (xmax > xmin)
        && !IsInf(xmin) && !IsInf(xmax) && !IsNan(xmin) && !IsNan(xmax) )
    {
      const size_t nbin = hist->num_gamma_channels();
      xmin = std::max( xmin, hist->gamma_channel_lower( 0 ) );
      xmax = std::min( xmax, hist->gamma_channel_upper( nbin - 1 ) );
      m_spectrum->setXAxisRange( xmin, xmax );
    }//if( xmin != xmax )
        
    
    if( m_multimedia )
      programmaticallyCloseMultimediaWindow();
    assert( !m_multimedia );
    
    if( foreground )
    {
      // If we have a state without a foreground, then for the spectrum chart, changing the legend
      //  enabled status, or setting the horizontal/vertical lines causes the client-side javascript
      //  to crash - I spent some hours trying to figure it out, but no luck.  So for the moment,
      //  we'll just do this work-around.
      //  One hint was for the crashing case D3SpectrumDisplayDiv::defineJavaScript() seems to be
      //  called multiple times, and maybe the id of the parent div changes???
      //  Its really bizarre.
#ifdef _MSC_VER
#pragma message("Not setting show legend or grid lines on charts when loading states that do not have a foreground; should figure out why this causes a client-side error")
#else
#warning "Not setting show legend or grid lines on charts when loading states that do not have a foreground; should figure out why this causes a client-side error"
#endif
      
      const bool vertGridLines = (entry->shownDisplayFeatures & UserState::kVerticalGridLines);
      const bool horizontalGridLines = (entry->shownDisplayFeatures & UserState::kVerticalGridLines);
      m_spectrum->showVerticalLines( vertGridLines );
      m_spectrum->showHorizontalLines( horizontalGridLines );
      m_timeSeries->showVerticalLines( vertGridLines );
      m_timeSeries->showHorizontalLines( horizontalGridLines );
      
      if( (entry->shownDisplayFeatures & UserState::kSpectrumLegend) )
      {
        m_spectrum->enableLegend();
      }else
      {
        m_spectrum->disableLegend();
      }
    }//if( foreground )
    
//  SpectrumSubtractMode backgroundSubMode;
    
    if( (entry->shownDisplayFeatures & UserState::kShowingShieldSourceFit) )
    {
      shieldingSourceFit();
      
      const double windowWidth = 0.95 * renderedWidth();
      const double windowHeight = 0.95 * renderedHeight();
      m_shieldingSourceFitWindow->resizeWindow( windowWidth, windowHeight );
      
      m_shieldingSourceFitWindow->resizeToFitOnScreen();
      m_shieldingSourceFitWindow->show();
      m_shieldingSourceFitWindow->centerWindow();
    }
    
#if( USE_TERMINAL_WIDGET )
    if( (entry->shownDisplayFeatures & UserState::kShowingTerminalWidget) )
      createTerminalWidget();
#endif
    
#if( USE_REL_ACT_TOOL )
    if( (entry->shownDisplayFeatures & UserState::kShowingRelActManual) )
      createRelActManualWidget();
    
    if( (entry->shownDisplayFeatures & UserState::kShowingRelActAuto) )
      showRelActAutoWindow();
#endif
    
    if( (entry->shownDisplayFeatures & UserState::kShowingMultimedia) )
      showMultimedia( SpecUtils::SpectrumType::Foreground );
    
    
    if( (entry->shownDisplayFeatures & UserState::kShowingGammaXsTool)
       && !entry->gammaXsToolUri.empty() )
    {
      GammaXsWindow *w = showGammaXsTool();
      if( w && w->xstool() )
        w->xstool()->handleAppUrl( entry->gammaXsToolUri );
    }
    
    
    if( (entry->shownDisplayFeatures & UserState::kShowingDoseCalcTool)
       && !entry->doseCalcToolUri.empty() )
    {
      DoseCalcWindow *w = showDoseTool();
      DoseCalcWidget *tool = w ? w->tool() : nullptr;
      if( tool )
      {
        string path, uri = entry->doseCalcToolUri;
        const auto pos = uri.find('?');
        if( pos != string::npos )
        {
          path = uri.substr(0,pos);
          uri = uri.substr(pos+1);
        }
        tool->handleAppUrl( path, uri );
      }//if( tool )
    }
    
    if( (entry->shownDisplayFeatures & UserState::kShowing1OverR2Tool)
       && !entry->oneOverR2ToolUri.empty() )
    {
      OneOverR2Calc *calc = createOneOverR2Calculator();
      if( calc )
        calc->handleAppUrl( entry->oneOverR2ToolUri );
    }
    
    if( (entry->shownDisplayFeatures & UserState::kShowingFluxTool)
       && !entry->fluxToolUri.empty() )
    {
      FluxToolWindow *tool = createFluxTool();
      if( tool )
        tool->handleAppUrl( entry->fluxToolUri );
    }//if( m_fluxTool )
    
    if( (entry->shownDisplayFeatures & UserState::kShowingUnitConvertTool)
       && !entry->fluxToolUri.empty() )
    {
      UnitsConverterTool *converter = createUnitsConverterTool();
      if( converter )
        converter->handleAppUrl( entry->fluxToolUri );
    }
    
    if( (entry->shownDisplayFeatures & UserState::kShowingNucDecayInfo)
       && !entry->nucDecayInfoUri.empty() )
    {
      DecayWindow *decay = createDecayInfoWindow();
      if( decay )
        decay->handleAppUrl( entry->nucDecayInfoUri );
    }
    
    if( (entry->shownDisplayFeatures & UserState::kShowingEnergyRangeSum)
       && !entry->energyRangeSumUri.empty() )
    {
      GammaCountDialog *dialog = showGammaCountDialog();
      if( dialog )
        dialog->handleAppUrl( entry->energyRangeSumUri );
    }
    
    if( wasDocked )
    {
      WString title;
      switch( entry->currentTab )
      {
        case UserState::kPeakInfo:        title = PeakInfoTabTitle;      break;
        case UserState::kGammaLines:      title = GammaLinesTabTitle;    break;
        case UserState::kCalibration:     title = CalibrationTabTitle;   break;
        case UserState::kIsotopeSearch:   title = NuclideSearchTabTitle; break;
        case UserState::kFileTab:         title = FileTabTitle;          break;
#if( USE_TERMINAL_WIDGET )
        case UserState::kTerminalTab:     title = TerminalTabTitle;      break;
#endif
#if( USE_REL_ACT_TOOL )
        case UserState::kRelActManualTab: title = RelActManualTitle;     break;
#endif
        case UserState::kNoTabs:                                         break;
      };//switch( entry->currentTab )
      
      for( int tab = 0; tab < m_toolsTabs->count(); ++tab )
      {
        if( m_toolsTabs->tabText( tab ) == title )
        {
          // Note: this causes handleToolTabChanged(...) to be called
          m_toolsTabs->setCurrentIndex( tab );
          m_currentToolsTab = tab;
          break;
        }//if( m_toolsTabs->tabText( tab ) == title )
      }//for( int tab = 0; tab < m_toolsTabs->count(); ++tab )
    }//if( wasDocked )
    
    
    //Should take care of entry->showingWindows here, so we can rely on it below
    if( entry->gammaLinesXml.size() )
    {
      bool toolTabsHidden = false;
      if( !m_referencePhotopeakLines )    //tool tabs must be hidden, so lets show the window
      {
        showGammaLinesWindow();//if entry->showingWindows was implemented
        toolTabsHidden = true;
        assert( m_referencePhotopeakLines );
      }
      
      string data = entry->gammaLinesXml;
      m_referencePhotopeakLines->deSerialize( data );
      
      if( toolTabsHidden )
        closeGammaLinesWindow();
    }//if( entry->gammaLinesXml.size() )
    
    if( m_nuclideSearch && entry->isotopeSearchEnergiesXml.size() )
    {
      string data = entry->isotopeSearchEnergiesXml;
      
      bool display = (entry->currentTab == UserState::kIsotopeSearch);
      
      if( !wasDocked )
      {
        display = (entry->shownDisplayFeatures & UserState::kShowingEnergySearch);
        if( display )
          showNuclideSearchWindow();
      }//if( !wasDocked )
      
      m_nuclideSearch->deSerialize( data, display );
    }//if( m_nuclideSearch && entry->isotopeSearchEnergiesXml.size() )

    for( SpectrumChart::PeakLabels label = SpectrumChart::PeakLabels(0);
        label < SpectrumChart::kNumPeakLabels;
        label = SpectrumChart::PeakLabels(label+1) )
    {
      const bool showing = (entry->showingPeakLabels & (0x1<<label));
      m_spectrum->setShowPeakLabel( label, showing );
    }//for( loop over peak labels )

    
    if( entry->userOptionsJson.size() )
    {
      try
      {
      Json::Value userOptionsVal( Json::ArrayType );
      Json::parse( entry->userOptionsJson, userOptionsVal );
      //cerr << "Parsed User Options, but not doing anything with them" << endl;
        
      const Json::Array &userOptions = userOptionsVal;
      for( size_t i = 0; i < userOptions.size(); ++i )
      {
          const Json::Object &obj = userOptions[i];
          WString name = obj.get("name");
          const int type = obj.get("type");
          const UserOption::DataType datatype = UserOption::DataType( type );
      
          switch( datatype )
          {
            case UserOption::String:
            {
              const std::string value = obj.get("value");
              InterSpecUser::setPreferenceValue( m_user, name.toUTF8(), value, this );
              break;
            }//case UserOption::Boolean:
              
            case UserOption::Decimal:
            {
              const double value = obj.get("value");
              InterSpecUser::setPreferenceValue( m_user, name.toUTF8(), value, this );
              break;
            }//case UserOption::Boolean:
              
            case UserOption::Integer:
            {
              const int value = obj.get("value");
              InterSpecUser::setPreferenceValue( m_user, name.toUTF8(), value, this );
              break;
            }//case UserOption::Boolean:
              
            case UserOption::Boolean:
            {
              const bool value = obj.get("value");
              InterSpecUser::setPreferenceValue( m_user, name.toUTF8(), value, this );
            }//case UserOption::Boolean:
          }//switch( datatype )
        }//for( size_t i = 0; i < userOptions.size(); ++i )
      }catch( std::exception &e )
      {
        cerr << "Failed to parse JSON user preference with error: "
             << e.what() << endl;
        //well let this error slide (happens on OSX, Wt::JSON claims boost isnt
        //  new enough)
      }//try / catch
    }//if( entry->userOptionsJson.size() )
    
    
    if( entry->colorThemeJson.size() > 32 )  //32 is arbitrary
    {
      try
      {
        auto theme = make_shared<ColorTheme>();
        ColorTheme::fromJson( entry->colorThemeJson, *theme );
        applyColorTheme( theme );
      }catch(...)
      {
        cerr << "loadStateFromDb(): Caught exception to set hte color them" << endl;
      }//try / catch to load ColorTheme.
    }//if( its reasonable we might have color theme information )
    
//  int showingMarkers;        //bitwise or of FeatureMarkers
//  int showingWindows;
    
    m_currentStateID = entry.id();
    if( parent )
      m_currentStateID = parent.id();
    
    transaction.commit();
  }catch( std::exception &e )
  {
    m_currentStateID = -1;
    updateSaveWorkspaceMenu();
    cerr << "\n\n\n\nloadStateFromDb(...) caught: " << e.what() << endl;
    throw runtime_error( e.what() );
  }//try / catch
  
  m_currentStateID = entry.id();
  updateSaveWorkspaceMenu();
}//void loadStateFromDb( Wt::Dbo::ptr<UserState> entry )


//Whenever m_currentStateID changes value, we need to update the menu!
void InterSpec::updateSaveWorkspaceMenu()
{
  m_saveStateAs->setDisabled( !m_dataMeasurement );
  
  //check if Save menu needs to be updated
  if( m_currentStateID >= 0 )
  {
    try
    {
      DataBaseUtils::DbTransaction transaction( *m_sql );
      Dbo::ptr<UserState> state = m_sql->session()
                                       ->find<UserState>( "where id = ?" )
                                       .bind( m_currentStateID );
      transaction.commit();
      
      if( state && (state->stateType==UserState::kEndOfSessionHEAD
                    || state->stateType==UserState::kUserSaved) )
      {
        m_saveState->setDisabled(false);
        m_createTag->setDisabled(false);
      } //UserState exists
      else
      { //no UserState
        m_saveState->setDisabled(true);
        m_createTag->setDisabled(true);
      } //no UserState
      return;
    }catch( std::exception &e )
    {
      cerr << "\nstartStoreStateInDb() caught: " << e.what() << endl;
    }//try / catch
  }

  m_saveState->setDisabled(true);
  m_createTag->setDisabled(true);
}//void updateSaveWorkspaceMenu()


long long int InterSpec::currentAppStateDbId()
{
  return m_currentStateID;
}//int currentAppStateDbId()


void InterSpec::resetCurrentAppStateDbId()
{
  m_currentStateID = -1;
  updateSaveWorkspaceMenu();
}//void resetCurrentAppStateDbId()
//m_currentStateID

#endif //#if( USE_DB_TO_STORE_SPECTRA )


std::shared_ptr<const ColorTheme> InterSpec::getColorTheme()
{
  if( m_colorTheme )
    return m_colorTheme;
  
  auto theme = make_shared<ColorTheme>();
  
  try
  {
    const int colorThemIndex = m_user->preferenceValue<int>("ColorThemeIndex", this);
    if( colorThemIndex < 0 )
    {
      auto deftheme = ColorTheme::predefinedTheme( ColorTheme::PredefinedColorTheme(-colorThemIndex) );
      if( deftheme )
        theme.reset( deftheme.release() );
    }else
    {
      DataBaseUtils::DbTransaction transaction( *m_sql );
      auto themeFromDb = m_user->m_colorThemes.find().where( "id = ?" ).bind( colorThemIndex ).resultValue();
      transaction.commit();
   
      theme->setFromDataBase( *themeFromDb );
    }
  }catch(...)
  {
    //We'll get the default color theme here.
  }//try / catch
  
  m_colorTheme = theme;
  
  return theme;
}//Wt::Dbo<ColorTheme> getColorTheme()


void InterSpec::setReferenceLineColors( std::shared_ptr<const ColorTheme> theme )
{
  if( !m_referencePhotopeakLines )
    return;
  
  if( !theme )
    theme = getColorTheme();
  
  m_referencePhotopeakLines->setPeaksGetAssignedRefLineColor( theme->peaksTakeOnReferenceLineColor );
  m_referencePhotopeakLines->setColors( theme->referenceLineColor );
  m_referencePhotopeakLines->setColorsForSpecificSources( theme->referenceLineColorForSources );
}//void setReferenceLineColors( Wt::Dbo<ColorTheme> ptr )


void InterSpec::applyColorTheme( shared_ptr<const ColorTheme> theme )
{
  //20190324: This function, called with a nullptr, takes 30us on my 2018 mbp.
  if( !theme )
    theme = getColorTheme();
  m_colorTheme = theme;

  m_colorPeaksBasedOnReferenceLines = theme->peaksTakeOnReferenceLineColor;

  
  m_spectrum->applyColorTheme( theme );
  m_timeSeries->applyColorTheme( theme );
  
  setReferenceLineColors( theme );
  
  string cssfile;
  if( !theme->nonChartAreaTheme.empty() )
    cssfile = "InterSpec_resources/themes/" + theme->nonChartAreaTheme + "/" + theme->nonChartAreaTheme + ".css";
  
  
  if( !m_currentColorThemeCssFile.empty() && (m_currentColorThemeCssFile != cssfile) )
  {
    wApp->removeStyleSheet( m_currentColorThemeCssFile );
    m_currentColorThemeCssFile.clear();
  }
  
  if( (m_currentColorThemeCssFile != cssfile)
      && !SpecUtils::iequals_ascii(theme->nonChartAreaTheme, "default") )
  {
    // We'll explicitly check if the CSS file exists on disk... and we'll generous and check both
    //  from the CWD, and the docRoot() directory (e.g., InterSpec_resources), although I guess
    //  we should only do the latter.
    //  Also, we "know" we should have the dark theme, so we wont touch disk for this.
    if( (theme->nonChartAreaTheme == "dark")
        || SpecUtils::is_file( SpecUtils::append_path(wApp->docRoot(), cssfile) )
        || SpecUtils::is_file(cssfile) )
    {
      wApp->useStyleSheet( cssfile );
      m_currentColorThemeCssFile = cssfile;
    }else
    {
      passMessage( "Could not load the non-peak-area theme '" + theme->nonChartAreaTheme + "'",
                  WarningWidget::WarningMsgLow );
    }
  }//if( should load CSS file )
  
  m_colorThemeChanged.emit( theme );
}//void InterSpec::applyColorTheme()


Wt::Signal< std::shared_ptr<const ColorTheme> > &InterSpec::colorThemeChanged()
{
  return m_colorThemeChanged;
}


#if( BUILD_AS_OSX_APP || APPLY_OS_COLOR_THEME_FROM_JS || IOS || BUILD_AS_ELECTRON_APP || BUILD_AS_WX_WIDGETS_APP )
void InterSpec::osThemeChange( std::string name )
{
  cout << "InterSpec::osThemeChange('" << name << "');" << endl;
  
  SpecUtils::to_lower_ascii(name);
  if( name != "light" && name != "dark" && name != "default" && name != "no-preference" && name != "no-support" )
  {
    cerr << "InterSpec::osThemeChange('" << name << "'): unknown OS theme." << endl;
    return;
  }
  
  //TODO: if( name == "no-support" ), then should hide widgets associated with "AutoDarkFromOs"
  
  try
  {
    const bool autoDark = InterSpecUser::preferenceValue<bool>( "AutoDarkFromOs", this );
    
    if( autoDark && (name == "dark") )
    {
      //Check to see if we already have dark applied
      if( m_colorTheme && SpecUtils::icontains( m_colorTheme->theme_name.toUTF8(), "Dark") )
        return;
     
      cout << "Will set to dark color theme" << endl;
      unique_ptr<ColorTheme> theme = ColorTheme::predefinedTheme( ColorTheme::PredefinedColorTheme::DarkColorTheme );
      assert( theme );
      if( theme )
        applyColorTheme( make_shared<ColorTheme>(*theme) );
    }else if( !autoDark || name == "light" || name == "default" || name == "no-preference" || name == "no-support" )
    {
      if( m_colorTheme
         && (m_colorTheme->dbIndex < 0)
         && (ColorTheme::PredefinedColorTheme(-m_colorTheme->dbIndex) == ColorTheme::PredefinedColorTheme::DarkColorTheme) )
      {
        cout << "Will set to default or user specified color theme, from \"Dark\"." << endl;
        
        m_colorTheme = nullptr;
        applyColorTheme( nullptr );
      }else
      {
        cout << "Current theme is not \"Dark\", so not setting color theme." << endl;
      }
    }
  }catch( std::exception &e )
  {
    cerr << "InterSpec::osThemeChange() caught exception - not doing anything:" << e.what() << endl;
  }
  
  cout << "Done applying color theme" << endl;
}//void osThemeChange( std::string name )
#endif


void InterSpec::showColorThemeWindow()
{
  //Takes ~5ms (on the server) to create a ColorThemeWindow.
	ColorThemeWindow *window = new ColorThemeWindow(this);
  
  new UndoRedoManager::BlockGuiUndoRedo( window ); // BlockGuiUndoRedo is WObject, so this `new` doesnt leak
}//void showColorThemeWindow()


AuxWindow *InterSpec::showIEWarningDialog()
{
  try
  {
    wApp->environment().getCookie( "IEWarningDialog" );
    return NULL;
  }catch(...){}


  AuxWindow *dialog = new AuxWindow( "Not Compatible with Internet Explorer", AuxWindowProperties::IsModal );
  dialog->setAttributeValue( "style", "max-width: 80%;" );

  WContainerWidget *contents = dialog->contents();
  contents->setContentAlignment( Wt::AlignCenter );

  WText *instructions = new WText(
          "This webapp has not been tested with Microsoft Internet Explorer, and<br />"
          " as a result some things will either fail to render or may not even work.<br />"
          "<p>Please consider using a reasonably recent version of Firefox, Chrome, or Safari.</p>"
          , XHTMLUnsafeText, contents );
  instructions->setInline( false );

  WPushButton *ok = new WPushButton( "Close", contents );
  ok->clicked().connect( dialog, &AuxWindow::hide );

  WCheckBox *cb = new WCheckBox( "Do not show again", contents );
  cb->setFloatSide( Right );
  cb->checked().connect( boost::bind( &InterSpec::setShowIEWarningDialogCookie, this, false ) );
  cb->unChecked().connect( boost::bind( &InterSpec::setShowIEWarningDialogCookie, this, true ) );

  dialog->centerWindow();
  dialog->show();
  
  dialog->finished().connect( boost::bind( AuxWindow::deleteAuxWindow, dialog ) );
  
  return dialog;
} // AuxWindow *showIEWarningDialog()


void InterSpec::showLicenseAndDisclaimersWindow()
{
  if( m_licenseWindow )
  {
    m_licenseWindow->show();
    return;
  }
  
  m_licenseWindow = new LicenseAndDisclaimersWindow( renderedWidth(), renderedHeight() );
  
  m_licenseWindow->finished().connect( this, &InterSpec::deleteLicenseAndDisclaimersWindow );
  
  if( m_undo && m_undo->canAddUndoRedoNow() )
  {
    auto undo = [this](){ deleteLicenseAndDisclaimersWindow(); };
    auto redo = [this](){ showLicenseAndDisclaimersWindow(); };
    m_undo->addUndoRedoStep( std::move(undo), std::move(redo),
                            "Show disclaimers, credits, and contact window." );
  }//if( m_undo && m_undo->canAddUndoRedoNow() )
}//void showLicenseAndDisclaimersWindow()


void InterSpec::startClearSession()
{
  auto app = dynamic_cast<InterSpecApp *>( WApplication::instance() );
  if( !app )
    return;
  
  SimpleDialog *window = new SimpleDialog( "Clear Session?",
                                          "Are you sure you would like to start a clean session?" );
  
  WPushButton *button = window->addButton( "Yes" );
  button->clicked().connect( app, &InterSpecApp::clearSession );
  
  button = window->addButton( "No" );
  button->setFocus();
  
  if( m_undo && m_undo->canAddUndoRedoNow() )
  {
    auto closer = wApp->bind( boost::bind(&WDialog::accept, window) );
    // We wont have redo show the dialog again, because then the closer functionoid wont work, and
    //  it isnt worth making the SimpleDialog a member variable of the InterSpec class.
    m_undo->addUndoRedoStep( closer, nullptr, "Show clear session dialog" );
  }//if( undo )
}//void startClearSession()


void InterSpec::deleteLicenseAndDisclaimersWindow()
{ 
  if( !m_licenseWindow )
    return;
  
  AuxWindow::deleteAuxWindow( m_licenseWindow );
  m_licenseWindow = nullptr;
  
  if( m_undo && m_undo->canAddUndoRedoNow() )
  {
    auto undo = [this](){ showLicenseAndDisclaimersWindow(); };
    auto redo = [this](){ deleteLicenseAndDisclaimersWindow(); };
    m_undo->addUndoRedoStep( std::move(undo), std::move(redo),
                            "Close disclaimers, credits, and contact window." );
  }//if( add undo step )
}//void deleteLicenseAndDisclaimersWindow()


void InterSpec::showWelcomeDialogWorker( const bool force )
{
  if( m_useInfoWindow )
    return;
  
  std::function<void(bool)> dontShowAgainCallback;
  if( !force )
  {
    dontShowAgainCallback = [this](bool value){
      InterSpecUser::setPreferenceValue<bool>( m_user, "ShowSplashScreen", value, this );
    };
  }//if( !force )
  
  m_useInfoWindow = new UseInfoWindow( dontShowAgainCallback , this );

  m_useInfoWindow->finished().connect( boost::bind( &InterSpec::deleteWelcomeDialog, this, force ) );
  
  if( force && m_undo && m_undo->canAddUndoRedoNow() )
  {
    auto undo = [this](){ deleteWelcomeDialog(false); };
    auto redo = [this,force](){ showWelcomeDialog(true); };
    m_undo->addUndoRedoStep( undo, redo, "Show welcome dialog." );
  }//if( force && m_undo && m_undo->canAddUndoRedoNow() )
  
  wApp->triggerUpdate();
}//void showWelcomeDialogWorker( bool force );


void InterSpec::showWelcomeDialog( const bool force )
{
  if( m_useInfoWindow )
  {
    m_useInfoWindow->show();
    m_useInfoWindow->resizeToFitOnScreen();
    m_useInfoWindow->centerWindowHeavyHanded();
    return;
  }//if( m_useInfoWindow )
  
  try
  {
    if( !force && !m_user->preferenceValue<bool>("ShowSplashScreen") )
      return;
  }catch(...)
  {
    assert(0);
    //m_user didnt have preference "ShowSplashScreen" for some reason
    if( !force )
      return;
  }
  
  if( force )
  {
    showWelcomeDialogWorker( force );
  }else
  {
    /*
     For Android, showing this useInfoWindow at startup causes some exceptions
     in the JavaScript whenever the loading indicator is shown.  I'm pretty
     confused by it.
     I tried setting a new loading indicator in deleteWelcomeDialog(), but it didnt work
     
     Havent checked if creating this window via "posting" helps
     */
    WServer::instance()->post( wApp->sessionId(), std::bind(&InterSpec::showWelcomeDialogWorker, this, force ) );
  }
}//void showWelcomeDialog()


void InterSpec::deleteWelcomeDialog( const bool addUndoRedoStep )
{
  if( !m_useInfoWindow )
    return;
  
  AuxWindow::deleteAuxWindow( m_useInfoWindow );
  m_useInfoWindow = nullptr;
  
  if( addUndoRedoStep && m_undo && m_undo->canAddUndoRedoNow() )
  {
    auto undo = [this](){ showWelcomeDialog(true); };
    auto redo = [this](){ deleteWelcomeDialog(false); };
    m_undo->addUndoRedoStep( undo, redo, "Close welcome dialog." );
  }//if( force && m_undo && m_undo->canAddUndoRedoNow() )
}//void deleteWelcomeDialog()


void InterSpec::deleteEnergyCalPreserveWindow()
{
  if( m_preserveCalibWindow )
  {
    delete m_preserveCalibWindow;
    m_preserveCalibWindow = nullptr;
  }
}//void deleteEnergyCalPreserveWindow()



ExportSpecFileWindow *InterSpec::createExportSpectrumFileDialog()
{
  assert( !m_exportSpecFileWindow );
  if( m_exportSpecFileWindow )
    return m_exportSpecFileWindow;
  
  m_exportSpecFileWindow = new ExportSpecFileWindow( this );
  m_exportSpecFileWindow->finished().connect( this, &InterSpec::handleExportSpectrumFileDialogClose );
  
  if( m_undo && m_undo->canAddUndoRedoNow() )
  {
    auto undo = [this](){
      if( m_exportSpecFileWindow )
        m_exportSpecFileWindow->accept();
    };
    
    auto redo = [this](){
      createExportSpectrumFileDialog();
    };
    
    m_undo->addUndoRedoStep( undo, redo, "Show spectrum file export tool." );
  }//if( m_undo && m_undo->canAddUndoRedoNow() )
  
  return m_exportSpecFileWindow;
}//void createExportSpectrumFileDialog()


void InterSpec::handleExportSpectrumFileDialogClose()
{
  assert( m_exportSpecFileWindow );
  if( !m_exportSpecFileWindow )
    return;
  
  if( m_undo && m_undo->canAddUndoRedoNow() )
  {
    const string uri = m_exportSpecFileWindow->encodeStateToUrl();
    auto undo = [this,uri](){
      createExportSpectrumFileDialog();
      if( m_exportSpecFileWindow )
        m_exportSpecFileWindow->handleAppUrl( uri );
    };
    
    auto redo = [this](){
      if( m_exportSpecFileWindow )
        m_exportSpecFileWindow->accept();
    };
    m_undo->addUndoRedoStep( std::move(undo), std::move(redo), "Close spectrum file export tool." );
  }//if( m_undo && m_undo->canAddUndoRedoNow() )
  
  m_exportSpecFileWindow = nullptr;
}


void InterSpec::setShowIEWarningDialogCookie( bool show )
{
  if( show )
    wApp->setCookie( "IEWarningDialog", "", 0 );
  else
    wApp->setCookie( "IEWarningDialog", "noshow", 3600*24*30 );
} // void InterSpec::setShowIEWarningDialogCookie( bool show )



GammaCountDialog *InterSpec::showGammaCountDialog()
{
  if( m_gammaCountDialog )
    return m_gammaCountDialog;

  m_gammaCountDialog = new GammaCountDialog( this );
  m_gammaCountDialog->finished().connect( this, &InterSpec::deleteGammaCountDialog );
  
  if( m_undo && m_undo->canAddUndoRedoNow() )
  {
    m_undo->addUndoRedoStep( [=](){deleteGammaCountDialog();},
                            [=](){showGammaCountDialog();},
                            "Show Energy Range Sum." );
  }//if( m_undo && m_undo->canAddUndoRedoNow() )
  
  return m_gammaCountDialog;
}//GammaCountDialog *showGammaCountDialog()


void InterSpec::deleteGammaCountDialog()
{
  if( !m_gammaCountDialog )
    return;
  
  if( m_undo && m_undo->canAddUndoRedoNow() )
  {
    const string uri = m_gammaCountDialog->encodeStateToUrl();
    auto undo = [this,uri](){
      GammaCountDialog *dialog = showGammaCountDialog();
      if( dialog )
        dialog->handleAppUrl( uri );
    };
    
    auto redo = [this](){ deleteGammaCountDialog(); };
    m_undo->addUndoRedoStep( std::move(undo), std::move(redo), "Close Energy Range Sum." );
  }//if( m_undo && m_undo->canAddUndoRedoNow() )
  
  AuxWindow::deleteAuxWindow( m_gammaCountDialog );
  m_gammaCountDialog = nullptr;
}//void deleteGammaCountDialog()




#if( USE_SPECRUM_FILE_QUERY_WIDGET )
void InterSpec::showFileQueryDialog()
{
  if( m_specFileQueryDialog )
    return;
  
  m_specFileQueryDialog = new AuxWindow( "Spectrum File Query Tool", AuxWindowProperties::TabletNotFullScreen );
  //set min size so setResizable call before setResizable so Wt/Resizable.js wont cause the initial
  //  size to be the min-size
  m_specFileQueryDialog->setMinimumSize( 640, 480 );
  m_specFileQueryDialog->setResizable( true );
  //m_specFileQueryDialog->disableCollapse();
  
  SpecFileQueryWidget *qw = new SpecFileQueryWidget( this );
  
  WGridLayout *stretcher = m_specFileQueryDialog->stretcher();
  stretcher->addWidget( qw, 0, 0 );
  stretcher->setContentsMargins( 0, 0, 0, 0 );
  stretcher->setVerticalSpacing( 0 );
  stretcher->setHorizontalSpacing( 0 );
  
  WPushButton *closeButton = m_specFileQueryDialog->addCloseButtonToFooter( "Close", true );
  closeButton->clicked().connect( boost::bind( &AuxWindow::hide, m_specFileQueryDialog ) );
  
  m_specFileQueryDialog->finished().connect( this, &InterSpec::deleteFileQueryDialog );
  
  if( m_renderedWidth > 100 && m_renderedHeight > 100 && !isPhone() )
  {
    m_specFileQueryDialog->resize( 0.85*m_renderedWidth, 0.85*m_renderedHeight );
    m_specFileQueryDialog->centerWindow();
  }
  
  AuxWindow::addHelpInFooter( m_specFileQueryDialog->footer(), "spectrum-file-query" );
  
  new UndoRedoManager::BlockGuiUndoRedo( m_specFileQueryDialog ); // BlockGuiUndoRedo is WObject, so this `new` doesnt leak
}//void showFileQueryDialog()


void InterSpec::deleteFileQueryDialog()
{
  if( !m_specFileQueryDialog )
    return;
  delete m_specFileQueryDialog;
  m_specFileQueryDialog = 0;
}//void deleteFileQueryDialog()
#endif




PopupDivMenu * InterSpec::displayOptionsPopupDiv()
{
  return m_displayOptionsPopupDiv;
}//WContainerWidget *displayOptionsPopupDiv()


void InterSpec::logMessage( const Wt::WString& message, int priority )
{
#if( PERFORM_DEVELOPER_CHECKS )
  static std::mutex s_message_mutex;
  
  {//begin codeblock to logg message
    std::lock_guard<std::mutex> file_gaurd( s_message_mutex );
    ofstream output( "interspec_messages_to_users.txt", ios::out | ios::app );
    auto now = std::chrono::time_point_cast<std::chrono::microseconds>(std::chrono::system_clock::now());
    output << "Message " << SpecUtils::to_iso_string( now ) << " ";
    output << "[" << priority << "]: ";
    output << message.toUTF8() << endl << endl;
  }//end codeblock to logg message
#endif
  
  if( wApp )
  {
    m_messageLogged.emit( message, priority );
//    wApp->triggerUpdate();
  }else
  {
    auto now = chrono::time_point_cast<chrono::microseconds>( chrono::system_clock::now() );
    cerr << "Message " << SpecUtils::to_iso_string( now ) << " ";
    cerr << "[" << priority << "]: ";
    cerr << message.toUTF8() << endl << endl;
  }
}//void InterSpec::logMessage(...)


WarningWidget *InterSpec::warningWidget()
{
  return m_warnings;
}

Wt::Signal< Wt::WString, int > &InterSpec::messageLogged()
{
  return m_messageLogged;
}


Wt::WContainerWidget *InterSpec::menuDiv()
{
  return m_menuDiv;
}


void InterSpec::showWarningsWindow()
{
  m_warnings->createContent();
  
  if( !m_warningsWindow )
  {
    m_warningsWindow = new AuxWindow( "Notification Log",
                  (Wt::WFlags<AuxWindowProperties>(AuxWindowProperties::TabletNotFullScreen)
                   | AuxWindowProperties::DisableCollapse
                   | AuxWindowProperties::EnableResize) );
    m_warningsWindow->contents()->setOffsets( WLength(0, WLength::Pixel), Wt::Left | Wt::Top );
    m_warningsWindow->rejectWhenEscapePressed();
    m_warningsWindow->stretcher()->addWidget( m_warnings, 0, 0, 1, 1 );
    m_warningsWindow->stretcher()->setContentsMargins(0,0,0,0);
    //set min size so setResizable call before setResizable so Wt/Resizable.js wont cause the initial
    //  size to be the min-size
    m_warningsWindow->setMinimumSize( 640, 480 );
    m_warningsWindow->finished().connect( boost::bind( &InterSpec::handleWarningsWindowClose, this ) );
        
      
    WPushButton *clearButton = new WPushButton( "Clear Notifications", m_warningsWindow->footer() );
    clearButton->clicked().connect( boost::bind( &WarningWidget::clearMessages, m_warnings ) );
    clearButton->addStyleClass( "BinIcon" );
    if( isMobile() )
      clearButton->setFloatSide( Right );
    WPushButton *closeButton = m_warningsWindow->addCloseButtonToFooter();
    closeButton->clicked().connect( boost::bind( &AuxWindow::hide, m_warningsWindow ) );
  }//if( !m_warningsWindow )
  
  m_warningsWindow->show();
  m_warningsWindow->resizeScaledWindow(0.75, 0.75);
  m_warningsWindow->centerWindow();
  
  if( m_undo && m_undo->canAddUndoRedoNow() )
  {
    auto undo = [this](){ handleWarningsWindowClose(); };
    auto redo = [this](){ showWarningsWindow(); };
    m_undo->addUndoRedoStep( std::move(undo), std::move(redo), "Show notifications window" );
  }//if( m_undo && m_undo->canAddUndoRedoNow() )
}//void showWarningsWindow()


void InterSpec::handleWarningsWindowClose()
{
  if( m_warningsWindow )
  {
    m_warningsWindow->stretcher()->removeWidget( m_warnings );
    AuxWindow::deleteAuxWindow( m_warningsWindow );
    m_warningsWindow = nullptr;
    
    if( m_undo && m_undo->canAddUndoRedoNow() )
    {
      auto undo = [this](){ showWarningsWindow(); };
      auto redo = [this](){ handleWarningsWindowClose(); };
      m_undo->addUndoRedoStep( std::move(undo), std::move(redo), "Close notifications window" );
    }//if( m_undo && m_undo->canAddUndoRedoNow() )
  }//if( m_warningsWindow )
}//void handleWarningsWindowClose( bool )


void InterSpec::showPeakInfoWindow()
{
  if( m_toolsTabs )
  {
    cerr << "nterSpec::showPeakInfoWindow()\n\tTemporary hack - we dont want to show the"
         << " peak info window when tool tabs are showing since things get funky"
         << endl;
    m_toolsTabs->setCurrentWidget( m_peakInfoDisplay );
    m_currentToolsTab = m_toolsTabs->currentIndex();
    return;
  }//if( m_toolsTabs )
 
  if( m_toolsTabs && m_peakInfoDisplay )
  {
    m_toolsTabs->removeTab( m_peakInfoDisplay );
    m_toolsTabs->setCurrentIndex( 0 );
    m_currentToolsTab = 0;
  }//if( m_toolsTabs && m_peakInfoDisplay )
  
  if( !m_peakInfoWindow )
  {
    m_peakInfoWindow = new AuxWindow( "Peak Manager" );
    m_peakInfoWindow->rejectWhenEscapePressed();
    WBorderLayout *layout = new WBorderLayout();
    layout->setContentsMargins(0, 0, 15, 0);
    m_peakInfoWindow->contents()->setLayout( layout );
    //m_peakInfoWindow->contents()->setPadding(0);
    //m_peakInfoWindow->contents()->setMargin(0);
    
    layout->addWidget( m_peakInfoDisplay, Wt::WBorderLayout::Center );
    WContainerWidget *buttons = new WContainerWidget();
    layout->addWidget( buttons, Wt::WBorderLayout::South );

    WContainerWidget* footer = m_peakInfoWindow->footer();
    
    WPushButton* closeButton = m_peakInfoWindow->addCloseButtonToFooter("Close",true);
    closeButton->clicked().connect( boost::bind( &AuxWindow::hide, m_peakInfoWindow ) );
      
    AuxWindow::addHelpInFooter( m_peakInfoWindow->footer(), "peak-manager" );
    
    WPushButton *b = new WPushButton( CalibrationTabTitle, footer );
    b->clicked().connect( this, &InterSpec::showEnergyCalWindow );
    b->setFloatSide(Wt::Right);
      
    b = new WPushButton( GammaLinesTabTitle, footer );
    b->clicked().connect( this, &InterSpec::showGammaLinesWindow );
    b->setFloatSide(Wt::Right);
      
      
    m_peakInfoWindow->resizeScaledWindow( 0.75, 0.5 );
    m_peakInfoWindow->centerWindow();
    m_peakInfoWindow->setResizable( true );
    m_peakInfoWindow->finished().connect( this, &InterSpec::handlePeakInfoClose );
  }//if( !m_peakInfoWindow )

  m_peakInfoWindow->show();
}//void showPeakInfoWindow()


void InterSpec::handlePeakInfoClose()
{
  if( !m_peakInfoWindow )
    return;

  if( m_toolsTabs )
  {
    m_peakInfoWindow->contents()->removeWidget( m_peakInfoDisplay );
    if( m_toolsTabs->indexOf(m_peakInfoDisplay) < 0 )
    {
      m_toolsTabs->addTab( m_peakInfoDisplay, PeakInfoTabTitle, TabLoadPolicy );
      m_toolsTabs->setCurrentIndex( m_toolsTabs->indexOf(m_peakInfoDisplay) );
    }//if( m_toolsTabs->indexOf(m_peakInfoDisplay) < 0 )
    m_currentToolsTab = m_toolsTabs->currentIndex();
    
    delete m_peakInfoWindow;
    m_peakInfoWindow = NULL;
  }//if( m_toolsTabs )
}//void handlePeakInfoClose()


#if( USE_DB_TO_STORE_SPECTRA )
void InterSpec::finishStoreStateInDb( WLineEdit *nameedit,
                                           WTextArea *descriptionarea,
                                           AuxWindow *window,
                                           const bool forTesting,
                                           Dbo::ptr<UserState> parent )
{
  const WString &name = nameedit->text();
  if( name.empty() )
  {
    passMessage( "You must specify a name", WarningWidget::WarningMsgHigh );
    return;
  }//if( name.empty() )
  
  const WString &desc = (!descriptionarea ? "" : descriptionarea->text());
  
  Dbo::ptr<UserState> state = serializeStateToDb( name, desc, forTesting, parent );
  
  if( parent )
    m_currentStateID = parent.id();
  else
    m_currentStateID = state.id();
    
  updateSaveWorkspaceMenu();
  
#if( INCLUDE_ANALYSIS_TEST_SUITE )
  if( forTesting )
  {
    string filepath = SpecUtils::append_path(TEST_SUITE_BASE_DIR, "analysis_tests");
    
    if( !SpecUtils::is_directory( filepath ) )
      throw runtime_error( "CWD didnt contain a 'analysis_tests' folder as expected" );
    
    const int offset = wApp->environment().timeZoneOffset();
    auto localtime = chrono::time_point_cast<chrono::microseconds>(chrono::system_clock::now());
    localtime += std::chrono::seconds(60*offset);
    
    string timestr = SpecUtils::to_iso_string( localtime );
    string::size_type period_pos = timestr.find_last_of( '.' );
    timestr.substr( 0, period_pos );
    
    filepath = SpecUtils::append_path( filepath, (name.toUTF8() + "_" + timestr + ".n42") );
    
#ifdef _WIN32
    const std::wstring wfilepath = SpecUtils::convert_from_utf8_to_utf16(filepath);
    ofstream output( wfilepath.c_str(), ios::binary|ios::out );
#else
    ofstream output( filepath.c_str(), ios::binary|ios::out );
#endif
    if( !output.is_open() )
      throw runtime_error( "Couldnt open test file ouput '"
                           + filepath + "'" );
    
    storeTestStateToN42( output, name.toUTF8(), desc.toUTF8() );
  }//if( forTesting )
#endif
  if (window)
      delete window;
}//void finishStoreStateInDb()


#if( INCLUDE_ANALYSIS_TEST_SUITE )
void InterSpec::storeTestStateToN42( std::ostream &output,
                                          const std::string &name,
                                          const std::string &descr )
{
  try
  {
    if( !m_dataMeasurement )
      throw runtime_error( "No valid foreground file" );
    
    SpecMeas meas;
    meas.uniqueCopyContents( *m_dataMeasurement );
    
    
#if( PERFORM_DEVELOPER_CHECKS )
    try
    {
      SpecMeas::equalEnough( meas, *m_dataMeasurement );
    }catch( std::exception &e )
    {
      log_developer_error( __func__, e.what() );
    }
#endif
    
    const set<int> foregroundsamples = displayedSamples( SpecUtils::SpectrumType::Foreground );
    const set<int> backgroundsamples = displayedSamples( SpecUtils::SpectrumType::Background );
    set<int> newbacksamples;
    
    for( const std::shared_ptr<const SpecUtils::Measurement> &p : meas.measurements() )
    {
      const int samplenum = p->sample_number();
      if( foregroundsamples.count(samplenum) )
        meas.set_source_type( SpecUtils::SourceType::Foreground, p );
      else
        meas.remove_measurement( p, false );
    }//for( const std::shared_ptr<const SpecUtils::Measurement> &p : meas.measurements() )
    
    
    std::shared_ptr< std::deque< std::shared_ptr<const PeakDef> > >
    foregroundpeaks, backgroundpeaks;
    foregroundpeaks = meas.peaks( foregroundsamples );
    
    if( !!m_backgroundMeasurement )
    {
      backgroundpeaks = m_backgroundMeasurement->peaks( backgroundsamples );
      
      std::vector< std::shared_ptr<const SpecUtils::Measurement> > backgrounds = m_backgroundMeasurement->measurements();
      for( const std::shared_ptr<const SpecUtils::Measurement> &p : backgrounds )
      {
        if( !backgroundsamples.count( p->sample_number()) )
          continue;
        
        std::shared_ptr<SpecUtils::Measurement> backmeas = std::make_shared<SpecUtils::Measurement>( *p );
        meas.add_measurement( backmeas, false );
        meas.set_source_type( SpecUtils::SourceType::Background, backmeas );
        newbacksamples.insert( backmeas->sample_number() );
      }//for( const std::shared_ptr<const SpecUtils::Measurement> &p : m_backgroundMeasurement->measurements() )
    }//if( !!m_backgroundMeasurement )
 
    //Now remove all peaks not for the currently displayed samples.
    meas.removeAllPeaks();
    
    //But add back in peaks for just the displayed foreground and background
    if( !!foregroundpeaks && foregroundpeaks->size() )
      meas.setPeaks( *foregroundpeaks, foregroundsamples );
    if( !!backgroundpeaks && backgroundpeaks->size() )
      meas.setPeaks( *backgroundpeaks, newbacksamples );
    
    using namespace ::rapidxml;
    std::shared_ptr< xml_document<char> > n42doc;
    n42doc = meas.create_2012_N42_xml();
    
    if( !n42doc )
      throw runtime_error( "Failed to create 2012 N42 XML document" );
    
    xml_node<char> *RadInstrumentData = n42doc->first_node( "RadInstrumentData", 17 );
    
    if( !RadInstrumentData )
      throw runtime_error( "Logic error trying to retrieve RadInstrumentData node" );
    
    xml_node<char> *InterSpecNode = RadInstrumentData->first_node( "DHS:InterSpec", 13 );
    if( !InterSpecNode )
      throw runtime_error( "Logic error trying to retrieve DHS:InterSpec node" );
    
    //Make a note that this contains information for testing as well
    xml_attribute<char> *attr = n42doc->allocate_attribute( "ForTesting", "true" );
    InterSpecNode->append_attribute( attr );
    
    //Add user options into the XML
    m_user->userOptionsToXml( InterSpecNode, this );
    
    if( newbacksamples.size() )
    {
      vector<int> backsamples( newbacksamples.begin(), newbacksamples.end() );
      stringstream backsamplesstrm;
      for( size_t i = 0; i < backsamples.size(); ++i )
        backsamplesstrm << (i?" ":"") << backsamples[i];
      const char *val = n42doc->allocate_string( backsamplesstrm.str().c_str() );
      xml_node<char> *backgroundsamples_node
                    = n42doc->allocate_node( node_element,
                                      "DisplayedBackgroundSampleNumber", val );
      InterSpecNode->append_node( backgroundsamples_node );
    }//if( newbacksamples.size() )
    
    if( m_shieldingSourceFit
        && m_shieldingSourceFit->userChangedDuringCurrentForeground() )
    {
      m_shieldingSourceFit->serialize( InterSpecNode );
      cerr << "\n\nThe shielding/source fit model WAS changed for current foreground" << endl;
    }else
    {
      cerr << "\n\nThe shielding/source fit model was NOT changed for current foreground" << endl;
    }
    
    const int offset = wApp->environment().timeZoneOffset();
    auto localtime = chrono::time_point_cast<chrono::microseconds>(chrono::system_clock::now());
    localtime += std::chrono::seconds(60*offset);
    
    const string timestr = SpecUtils::to_iso_string( localtime );
    
    const char *val = n42doc->allocate_string( timestr.c_str(), timestr.size()+1 );
    xml_node<char> *node = n42doc->allocate_node( node_element, "TestSaveDateTime", val );
    InterSpecNode->append_node( node );
    
    if( name.size() )
    {
      val = n42doc->allocate_string( name.c_str(), name.size()+1 );
      node = n42doc->allocate_node( node_element, "TestName", val );
      InterSpecNode->append_node( node );
    }//if( name.size() )
    
    if( descr.size() )
    {
      val = n42doc->allocate_string( descr.c_str(), descr.size()+1 );
      node = n42doc->allocate_node( node_element, "TestDescription", val );
      InterSpecNode->append_node( node );
    }//if( name.size() )
    
    string xml_data;
    rapidxml::print( std::back_inserter(xml_data), *n42doc, 0 );
    
    if( !output.write( xml_data.c_str(), xml_data.size() ) )
      throw runtime_error( "" );
  }catch( std::exception &e )
  {
    string msg = "Failed to save test state to N42 file: ";
    msg += e.what();
    passMessage( msg, WarningWidget::WarningMsgHigh );
  }//try / catch
}//void storeTestStateToN42( const std::string &name )



void InterSpec::loadTestStateFromN42( const std::string filename )
{
  using namespace rapidxml;
  try
  {
    std::shared_ptr<SpecMeas> meas = std::make_shared<SpecMeas>();
    
    // TODO: If we call load_from_N42_document(...), the sample numbers get all messed up and we
    //       cant match peaks and displayed samples up right - I'm not sure why this is at the
    //       moment, probably some virtual call issue or something, but for the moment will just
    //       patch through it and re-parse the XML a second time.
    //const bool loaded = meas->load_from_N42_document( doc_node );
    const bool loaded = meas->load_file( filename, SpecUtils::ParserType::N42_2012, ".n42" );
    
    if( !loaded )
      throw runtime_error( "Failed to load SpecMeas from XML document" );
    
    
    std::vector<char> data;
    SpecUtils::load_file_data( filename.c_str(), data );
    
    xml_document<char> doc;
    char * const data_start = &data.front();
    char * const data_end = data_start + data.size();
    doc.parse<rapidxml::parse_trim_whitespace|rapidxml::allow_sloppy_parse>( data_start, data_end );
    xml_node<char> *doc_node = doc.first_node();
    
    const xml_node<char> *RadInstrumentData = doc.first_node( "RadInstrumentData", 17 );
    
    if( !RadInstrumentData )
      throw runtime_error( "Error trying to retrieve RadInstrumentData node" );
    
    const xml_node<char> *InterSpecNode = RadInstrumentData->first_node( "DHS:InterSpec", 13 );
    if( !InterSpecNode )
      throw runtime_error( "Error trying to retrieve DHS:InterSpec node" );

    //meas->decodeSpecMeasStuffFromXml( InterSpecNode );
    
    const xml_attribute<char> *attr = InterSpecNode->first_attribute( "ForTesting" );
    if( !attr || !attr->value()
        || !rapidxml::internal::compare(attr->value(), attr->value_size(), "true", 4, true) )
      throw runtime_error( "Input N42 file doesnt look to be a test state" );
    
    set<int> backgroundsamplenums;
    const xml_node<char> *backsample_node
               = InterSpecNode->first_node( "DisplayedBackgroundSampleNumber" );
    
    if( backsample_node && backsample_node->value_size() )
    {
      std::vector<int> results;
      const bool success = SpecUtils::split_to_ints(
                                      backsample_node->value(),
                                      backsample_node->value_size(), results );
      if( !success )
        throw runtime_error( "Error parsing background sample numbers" );
      backgroundsamplenums.insert( results.begin(), results.end() );
    }//if( backsample_node && backsample_node->value_size() )
    
    
    const xml_node<char> *preferences = InterSpecNode->first_node( "preferences" );
    if( preferences )
      InterSpecUser::restoreUserPrefsFromXml( m_user, preferences, this );
    else
      cerr << "Warning, couldnt find preferences in the XML"
              " when restoring state from XML" << endl;
    
    
//    {
//      std::shared_ptr<const std::deque< std::shared_ptr<const PeakDef> > > peaks;
//      peaks = meas->peaks( meas->displayedSampleNumbers() );
//      if( !!peaks )
//        cerr << "There were NO peaks for displayed sample numbers" << endl;
//      else
//        cerr << "There were " << peaks->size() << " peaks for displayed sample numbers" << endl;
//    
//      cerr << "Displaying sample numbers: ";
//      for( int i : meas->displayedSampleNumbers() )
//        cerr << i << ", ";
//      cerr << endl;
      
//      std::set<std::set<int> > samps = meas->sampleNumsWithPeaks();
//      cerr << "There are samps.size()=" << samps.size() << endl;
//      for( auto a : samps )
//      {
//        cerr << "Set: ";
//        for( auto b : a )
//          cerr << b << " ";
//        cerr << endl;
//      }
//    }
    
    
    
    const xml_node<char> *name = InterSpecNode->first_node( "TestName" );
    const xml_node<char> *descrip = InterSpecNode->first_node( "TestDescription" );
    const xml_node<char> *savedate = InterSpecNode->first_node( "TestSaveDateTime" );
    
    
    std::shared_ptr<SpecMeas> dummy;
    setSpectrum( dummy, {}, SpecUtils::SpectrumType::Background, 0 );
    setSpectrum( dummy, {}, SpecUtils::SpectrumType::SecondForeground, 0 );
    
    string filename = meas->filename();
    if( name && name->value_size() )
      filename = name->value();
    
    std::shared_ptr<SpectraFileHeader> header;
    header = m_fileManager->addFile( filename, meas );
    
    const std::set<int> &dispsamples = meas->displayedSampleNumbers();
    
    setSpectrum( meas, dispsamples, SpecUtils::SpectrumType::Foreground, 0 );
    
    if( backgroundsamplenums.size() )
      setSpectrum( meas, backgroundsamplenums, SpecUtils::SpectrumType::Background, 0 );
    
    const xml_node<char> *sourcefit = InterSpecNode->first_node( "ShieldingSourceFit" );
    if( sourcefit )
    {
      shieldingSourceFit();
      m_shieldingSourceFit->deSerialize( sourcefit );
      closeShieldingSourceFit();
    }//if( sourcefit )
    
    stringstream msg;
    msg << "Loaded test state";
    if( name && name->value_size() )
      msg << " named '" << name->value() << "'";
    if( savedate && savedate->value_size() )
      msg << " saved " << savedate->value();
    if( descrip && descrip->value_size() )
      msg << " with description " << descrip->value();
    
    passMessage( msg.str(), WarningWidget::WarningMsgInfo );
  }catch( std::exception &e )
  {
    string msg = "InterSpec::loadTestStateFromN42: ";
    msg += e.what();
    passMessage( msg, WarningWidget::WarningMsgHigh );
  }//try / catch
}//void InterSpec::loadTestStateFromN42()

namespace
{
  void doTestStateLoad( WSelectionBox *filesbox, AuxWindow *window, InterSpec *viewer )
  {
    const string path_to_tests = SpecUtils::append_path( TEST_SUITE_BASE_DIR, "analysis_tests" );
    const string filename = SpecUtils::append_path( path_to_tests, filesbox->currentText().toUTF8() );
    viewer->loadTestStateFromN42( filename );
    delete window;
  }
}

void InterSpec::startN42TestStates()
{
  const string path_to_tests = SpecUtils::append_path( TEST_SUITE_BASE_DIR, "analysis_tests" );
  const vector<string> files = SpecUtils::recursive_ls( path_to_tests, ".n42" );
  
  if( files.empty() )
  {
    passMessage( "There are no test files to load in the 'analysis_tests' "
                 "directory", WarningWidget::WarningMsgHigh );
    return;
  }//if( files.empty() )
  
  AuxWindow *window = new AuxWindow( "Test State N42 Files" );
  window->resizeWindow( 450, 400 );
  
  WGridLayout *layout = window->stretcher();
  WSelectionBox *filesbox = new WSelectionBox();
  layout->addWidget( filesbox, 0, 0, 1, 2 );
  
  //Lets display files by alphabetical name
  vector<string> dispfiles;
  for( const string &p : files )
    dispfiles.push_back( SpecUtils::fs_relative( path_to_tests, p ) );
    
  std::sort( begin(dispfiles), end(dispfiles) );
  
  for( const string &name : dispfiles )
    filesbox->addItem( name );
  
  WPushButton *button = new WPushButton( "Cancel" );
  layout->addWidget( button, 1, 0, AlignCenter );
  button->clicked().connect( boost::bind(&AuxWindow::deleteAuxWindow, window) );
  
  button = new WPushButton( "Load" );
  button->disable();
  button->clicked().connect( boost::bind( &doTestStateLoad, filesbox, window, this ) );
  
  layout->addWidget( button, 1, 1, AlignCenter );
  filesbox->activated().connect( button, &WPushButton::enable );
  
  layout->setRowStretch( 0, 1 );
  
  window->show();
  window->centerWindow();
}//void startN42TestStates()



void InterSpec::startStoreTestStateInDb()
{
  if( m_currentStateID >= 0 )
  {
    AuxWindow *window = new AuxWindow( "Warning",
                                      (Wt::WFlags<AuxWindowProperties>(AuxWindowProperties::PhoneNotFullScreen)
                                       | AuxWindowProperties::DisableCollapse) );
    WText *t = new WText( "Overwrite current test state?", window->contents() );
    t->setInline( false );
    
    window->setClosable( false );

    WPushButton *button = new WPushButton( "Overwrite", window->footer() );
    button->clicked().connect( boost::bind( &AuxWindow::deleteAuxWindow, window ) );
    button->clicked().connect( boost::bind( &InterSpec::startStoreStateInDb, this, true, false, true, false ) );
    
    button = new WPushButton( "Create New", window->footer() );
    button->clicked().connect( boost::bind( &AuxWindow::deleteAuxWindow, window ) );
    button->clicked().connect( boost::bind( &InterSpec::startStoreStateInDb, this, true, true, false, false ) );
    
    button = new WPushButton( "Cancel", window->footer() );
    button->clicked().connect( boost::bind( &AuxWindow::deleteAuxWindow, window ) );
    window->centerWindow();
    window->show();
    
    window->rejectWhenEscapePressed();
    window->finished().connect( boost::bind( &AuxWindow::deleteAuxWindow, window ) );
  }else
  {
    startStoreStateInDb( true, true, true, false );
  }//if( m_currentStateID >= 0 ) / else
}//void startStoreTestStateInDb()
#endif //#if( INCLUDE_ANALYSIS_TEST_SUITE )


//Save the snapshot and ALSO the spectra.
void InterSpec::stateSave()
{
  if( m_currentStateID > 0 )
  {
    //TODO: Should check if can save?
    saveShieldingSourceModelToForegroundSpecMeas();
#if( USE_REL_ACT_TOOL )
    saveRelActManualStateToForegroundSpecMeas();
    saveRelActAutoStateToForegroundSpecMeas();
#endif
    startStoreStateInDb( false, false, false, false ); //save snapshot
  }else
  {
    //No currentStateID, so just save as new snapshot
    stateSaveAs();
  }//if( m_currentStateID > 0 ) / else
} //void stateSave()


//Copied from startStoreStateInDb()
//This is the new combined Save As method (snapshot/spectra)
void InterSpec::stateSaveAs()
{
  const bool forTesting = false;
    
  AuxWindow *window = new AuxWindow( "Store State As", 
    (Wt::WFlags<AuxWindowProperties>(AuxWindowProperties::IsModal) 
      | AuxWindowProperties::TabletNotFullScreen
      | AuxWindowProperties::DisableCollapse) );
  window->rejectWhenEscapePressed();
  window->finished().connect( boost::bind( &AuxWindow::deleteAuxWindow, window ) );
  window->setClosable( false );
  window->disableCollapse(); //Not sure why the property flags dont get this
  WGridLayout *layout = window->stretcher();
    
  WLineEdit *edit = new WLineEdit();
  edit->setEmptyText( "(Name to store under)" );
  
  edit->setAttributeValue( "ondragstart", "return false" );
#if( BUILD_AS_OSX_APP || IOS )
  edit->setAttributeValue( "autocorrect", "off" );
  edit->setAttributeValue( "spellcheck", "off" );
#endif

  
  WText *label = new WText( "Name" );
  layout->addWidget( label, 2, 0 );
  layout->addWidget( edit,  2, 1 );
    
  if( !!m_dataMeasurement && m_dataMeasurement->filename().size() )
      edit->setText( m_dataMeasurement->filename() );
    
  WTextArea *summary = new WTextArea();
  label = new WText( "Desc." );
  summary->setEmptyText( "(Optional description)" );
  layout->addWidget( label, 3, 0 );
  layout->addWidget( summary, 3, 1 );
  
  layout->setColumnStretch( 1, 1 );
  layout->setRowStretch( 3, 1 );
  
  label = new WText( "This will save the current app state to the database - to export<br/> as a separate file, use the &quot;Export File&quot; menu option" );
  label->setInline( false );
  label->setTextAlignment( Wt::AlignCenter );
  layout->addWidget( label, 4, 1 );
  
  WPushButton *closeButton = window->addCloseButtonToFooter("Cancel", false);
  closeButton->clicked().connect( boost::bind( &AuxWindow::deleteAuxWindow, window ) );
    
  WPushButton *save = new WPushButton( "Save" , window->footer() );
  save->setIcon( "InterSpec_resources/images/disk2.png" );
  
  save->clicked().connect( boost::bind( &InterSpec::stateSaveAsAction,
                                        this, edit, summary, window, forTesting ) );
    
  window->setMinimumSize(WLength(450), WLength(250));
    
  window->centerWindow();
  window->show();
  
  if( m_undo && m_undo->canAddUndoRedoNow() )
  {
    auto closer = wApp->bind( boost::bind( &AuxWindow::hide, window ) );
    m_undo->addUndoRedoStep( closer, nullptr, "Show save-as dialog." );
  }//if( m_undo && m_undo->canAddUndoRedoNow() )
}//void stateSaveAs()


//New method to save tag for snapshot
void InterSpec::stateSaveTag()
{
  AuxWindow *window = new AuxWindow( "Tag current state",
                  (Wt::WFlags<AuxWindowProperties>(AuxWindowProperties::IsModal) | AuxWindowProperties::TabletNotFullScreen) );
  window->rejectWhenEscapePressed();
  window->finished().connect( boost::bind( &AuxWindow::deleteAuxWindow, window ) );
  window->setClosable( false );
  window->disableCollapse();
  WGridLayout *layout = window->stretcher();
    
  WLineEdit *edit = new WLineEdit();
  
  edit->setAttributeValue( "ondragstart", "return false" );
#if( BUILD_AS_OSX_APP || IOS )
  edit->setAttributeValue( "autocorrect", "off" );
  edit->setAttributeValue( "spellcheck", "off" );
#endif
  
  if( !isMobile() )
    edit->setFocus(true);
  WText *label = new WText( "Name" );
  layout->addWidget( label, 2, 0 );
  layout->addWidget( edit,  2, 1 );
    
  layout->setColumnStretch( 1, 1 );
  layout->setRowStretch( 2, 1 );
  
  WPushButton *closeButton = window->addCloseButtonToFooter("Cancel", false);
  closeButton->clicked().connect( boost::bind( &AuxWindow::deleteAuxWindow, window ) );
  
  WPushButton *save = new WPushButton( "Tag" , window->footer() );
  //save->setIcon( "InterSpec_resources/images/disk2.png" );
    
  save->clicked().connect( boost::bind( &InterSpec::stateSaveTagAction,
                                         this, edit, window ) );
    
  window->setMinimumSize(WLength(450), WLength::Auto);
    
  window->centerWindow();
  window->show();
  
  if( m_undo && m_undo->canAddUndoRedoNow() )
  {
    auto closer = wApp->bind( boost::bind( &AuxWindow::hide, window ) );
    m_undo->addUndoRedoStep( closer, nullptr, "Show save-tag dialog." );
  }//if( m_undo && m_undo->canAddUndoRedoNow() )
}//void stateSaveTag()


void InterSpec::stateSaveTagAction( WLineEdit *nameedit, AuxWindow *window )
{
  Dbo::ptr<UserState> state;
    
  if( m_currentStateID >= 0 )
  {
    try
    {
      DataBaseUtils::DbTransaction transaction( *m_sql );
      state = m_sql->session()->find<UserState>( "where id = ?" )
                               .bind( m_currentStateID );
      transaction.commit();
    }catch( std::exception &e )
    {
        cerr << "\nstartStoreStateInDb() caught: " << e.what() << endl;
    }//try / catch
  }//if( m_currentStateID >= 0 )
    
  //Save Snapshot/enviornment
  if( state )
    finishStoreStateInDb( nameedit, 0, 0, false, state );
  else
    passMessage( "You must first save a state before creating a snapshot.",
                 WarningWidget::WarningMsgHigh );
      
  //close window
  AuxWindow::deleteAuxWindow( window );
}//stateSaveTagAction()


//Action to Save As Snapshot
void InterSpec::stateSaveAsAction( WLineEdit *nameedit,
                                      WTextArea *descriptionarea,
                                      AuxWindow *window,
                                      const bool forTesting )
{
  //Need to remove the current foregorund/background/second from the file
  //  manager, and then re-add back in the SpecMeas so they will be saved to
  //  new database entries.  Otherwise saving the current state as, will create
  //  a new UserState that points to the current database entries for the
  //  SpecMeas
  for( int i = 0; i < 3; i++ )
  {
    std::shared_ptr<SpecMeas> m = measurment( SpecUtils::SpectrumType(i) );
    if( m )
    {
      m_fileManager->removeSpecMeas( m, false );
      m_fileManager->addFile( m->filename(), m );
      m->setModified();
    }
  }//for( int i = 0; i < 3; i++ )
  
  //Save Snapshot/enviornment
  finishStoreStateInDb( nameedit, descriptionarea, NULL, forTesting, Dbo::ptr<UserState>() );
    
  //close window
  AuxWindow::deleteAuxWindow(window);
}//stateSaveAsAction()



//Note: Used indirectly by new combined snapshot method stateSave()
void InterSpec::startStoreStateInDb( const bool forTesting,
                                          const bool asNewState,
                                          const bool allowOverWrite,
                                          const bool endOfSessionNoDelete )
{
  Dbo::ptr<UserState> state;
  
  if( m_currentStateID >= 0 && !asNewState )
  {
      //If saving a tag, make sure to save to the parent.  We never overwrite TAGS
      try
      {
          DataBaseUtils::DbTransaction transaction( *m_sql );
          Dbo::ptr<UserState> childState  = m_sql->session()->find<UserState>( "where id = ? AND SnapshotTagParent_id >= 0" )
          .bind( m_currentStateID );
          
          if (childState)
          {
              state = m_sql->session()->find<UserState>( "where id = ?" )
              .bind( childState.get()->snapshotTagParent.id() );
          }
          
          transaction.commit();
      }catch( std::exception &e )
      {
          cerr << "\nstartStoreStateInDb() caught: " << e.what() << endl;
      }//try / catch

    if (!state)
    {
        try
        {
            DataBaseUtils::DbTransaction transaction( *m_sql );
            state = m_sql->session()->find<UserState>( "where id = ?" )
                           .bind( m_currentStateID );
            transaction.commit();
        }catch( std::exception &e )
        {
            cerr << "\nstartStoreStateInDb() caught: " << e.what() << endl;
        }//try / catch
    } //!state
  }//if( m_currentStateID >= 0 )
  
  if( state )
  { //Save without dialog
      
    const bool writeProtected = state->isWriteProtected();
    
    if( allowOverWrite && writeProtected )
    {
      DataBaseUtils::DbTransaction transaction( *m_sql );
      UserState::removeWriteProtection( state, m_sql->session() );
      transaction.commit();
    }//if( allowOverWrite && writeProtected )
    
      if (endOfSessionNoDelete)
      {
          DataBaseUtils::DbTransaction transaction( *m_sql );
          state.modify()->stateType = UserState::kEndOfSessionHEAD;
          transaction.commit();
      }
      
    try
    {
      saveStateToDb( state );
    }catch( std::exception &e )
    {
      passMessage( e.what(), WarningWidget::WarningMsgHigh );
    }//try / catch
    
    if( writeProtected )
    {
      DataBaseUtils::DbTransaction transaction( *m_sql );
      UserState::makeWriteProtected( state, m_sql->session() );
      transaction.commit();
    }//if( writeProtected )
    
    
    passMessage( "Saved state '" + state->name + "'", WarningWidget::WarningMsgSave );
    return;
  }//if( state )
  
  AuxWindow *window = new AuxWindow( "Create Snapshot",
                                    (Wt::WFlags<AuxWindowProperties>(AuxWindowProperties::IsModal)
                                      | AuxWindowProperties::TabletNotFullScreen
                                      | AuxWindowProperties::DisableCollapse) );
  window->rejectWhenEscapePressed();
  window->finished().connect( boost::bind( &AuxWindow::deleteAuxWindow, window ) );
  window->setClosable( false );
  WGridLayout *layout = window->stretcher();
  WLineEdit *edit = new WLineEdit();
  edit->setEmptyText( "(Name to store under)" );
  
  edit->setAttributeValue( "ondragstart", "return false" );
#if( BUILD_AS_OSX_APP || IOS )
  edit->setAttributeValue( "autocorrect", "off" );
  edit->setAttributeValue( "spellcheck", "off" );
#endif
  
  WText *label = new WText( "Name" );
  layout->addWidget( label, 0, 0 );
  layout->addWidget( edit,  0, 1 );
  
  if( !!m_dataMeasurement && m_dataMeasurement->filename().size() )
    edit->setText( m_dataMeasurement->filename() );
  
  WTextArea *summary = new WTextArea();
  label = new WText( "Desc." );
  summary->setEmptyText( "(Optional description)" );
  layout->addWidget( label, 1, 0 );
  layout->addWidget( summary, 1, 1 );
  layout->setColumnStretch( 1, 1 );
  layout->setRowStretch( 1, 1 );
  
  
  WPushButton *closeButton = window->addCloseButtonToFooter("Cancel", false);
  closeButton->clicked().connect( boost::bind( &AuxWindow::deleteAuxWindow, window ) );

  WPushButton *save = new WPushButton( "Create" , window->footer() );
  save->setIcon( "InterSpec_resources/images/disk2.png" );
  
  save->clicked().connect( boost::bind( &InterSpec::finishStoreStateInDb,
                                       this, edit, summary, window, forTesting, Wt::Dbo::ptr<UserState>() ) );

  window->setMinimumSize(WLength(450), WLength(250));
  
  window->centerWindow();
  window->show();
}//void InterSpec::startStoreStateInDb()


//Deprecated - no longer used
void InterSpec::browseDatabaseStates( bool allowTests )
{
  new DbStateBrowser( this, allowTests );
}//void InterSpec::browseDatabaseStates()
#endif //#if( USE_DB_TO_STORE_SPECTRA )


#if( USE_DB_TO_STORE_SPECTRA && INCLUDE_ANALYSIS_TEST_SUITE )
void InterSpec::startStateTester()
{
  new SpectrumViewerTesterWindow( this );
}//void startStateTester()
#endif  //#if( INCLUDE_ANALYSIS_TEST_SUITE )




void InterSpec::addFileMenu( WWidget *parent, const bool isAppTitlebar )
{
  if( m_fileMenuPopup )
    return;

  const bool mobile = isMobile();
  const bool showToolTips = InterSpecUser::preferenceValue<bool>( "ShowTooltips", this );
  
  PopupDivMenu *parentMenu = dynamic_cast<PopupDivMenu *>( parent );
  WContainerWidget *menuDiv = dynamic_cast<WContainerWidget *>( parent );
  if( !parentMenu && !menuDiv )
    throw runtime_error( "InterSpec::addFileMenu(): parent passed in must"
                         " be a PopupDivMenu  or WContainerWidget" );

  string menuname = isAppTitlebar ? "File" : "InterSpec";
#if( !defined(__APPLE__) && USING_ELECTRON_NATIVE_MENU )
  menuname = "File";
#else
  if( mobile )
    menuname = "Spectra";
#endif
  
  if( menuDiv )
  {
    WPushButton *button = new WPushButton( menuname, menuDiv );
    button->addStyleClass( "MenuLabel" );
    m_fileMenuPopup = new PopupDivMenu( button, PopupDivMenu::AppLevelMenu );
    
//    button = new WPushButton( "Spectrum", menuDiv );
//    button->addStyleClass( "MenuLabel" );
//    m_fileMenuPopup = new PopupDivMenu( button, PopupDivMenu::AppLevelMenu );
  }else
  {
    m_fileMenuPopup = parentMenu->addPopupMenuItem( menuname );
//    m_fileMenuPopup = parentMenu->addPopupMenuItem( "Spectrum" );
  }//if( menuDiv ) / else

  PopupDivMenuItem *item = (PopupDivMenuItem *)0;
  
#if( defined(__APPLE__) && USING_ELECTRON_NATIVE_MENU )
  PopupDivMenuItem *aboutitem = m_fileMenuPopup->createAboutThisAppItem();
  
  if( aboutitem )
    aboutitem->triggered().connect( this, &InterSpec::showLicenseAndDisclaimersWindow );
  
  m_fileMenuPopup->addSeparator();
  m_fileMenuPopup->addRoleMenuItem( PopupDivMenu::MenuRole::Hide );
  m_fileMenuPopup->addRoleMenuItem( PopupDivMenu::MenuRole::HideOthers );
  m_fileMenuPopup->addRoleMenuItem( PopupDivMenu::MenuRole::UnHide );
  m_fileMenuPopup->addRoleMenuItem( PopupDivMenu::MenuRole::Front );
  m_fileMenuPopup->addSeparator();
#elif( BUILD_AS_OSX_APP )
  if( InterSpecApp::isPrimaryWindowInstance() )
  {
    item = m_fileMenuPopup->addMenuItem( "About InterSpec" );
    item->triggered().connect( this, &InterSpec::showLicenseAndDisclaimersWindow );
    m_fileMenuPopup->addSeparator();  //doesnt seem to be showing up for some reason... owe well.
  }//if( InterSpecApp::isPrimaryWindowInstance() )
#endif
  
  
#if( USE_DB_TO_STORE_SPECTRA )
  //  item = m_fileMenuPopup->addMenuItem( "Test Serialization" );
  //  item->triggered().connect( this, &InterSpec::testLoadSaveState );
  
  //----temporary
  //    PopupDivMenu *backupmenu = m_fileMenuPopup->addPopupMenuItem( "Backup", "InterSpec_resources/images/database_go.png" );
  
  //    m_fileMenuPopup->addSeparator();
  
  if( m_fileManager )
  {
    if( mobile )
    {
      item = m_fileMenuPopup->addMenuItem( "Open File..." );
#if( ANDROID )
      item->triggered().connect( std::bind([this](){
        doJavaScript( "window.interspecJava.startBrowseToOpenFile();" );
      }) );
#else
      item->triggered().connect( boost::bind ( &SpecMeasManager::startQuickUpload, m_fileManager ) );
#endif
      
      item = m_fileMenuPopup->addMenuItem( "Loaded Spectra..." );
      item->triggered().connect( this, &InterSpec::showCompactFileManagerWindow );
    }//if( mobile )
    
    
    item = m_fileMenuPopup->addMenuItem( "Manager...", "InterSpec_resources/images/file_manager_small.png" );
    HelpSystem::attachToolTipOn(item, "Manage loaded spectra", showToolTips );
    
    item->triggered().connect( m_fileManager, &SpecMeasManager::startSpectrumManager );
    
    m_fileMenuPopup->addSeparator();
    
    const char *save_txt = "Store";           //"Save"
    const char *save_as_txt = "Store As...";  //"Save As..."
    const char *tag_txt = "Tag...";
    
    // --- new save menu ---
    m_saveState = m_fileMenuPopup->addMenuItem( save_txt );
    m_saveState->triggered().connect( boost::bind( &InterSpec::stateSave, this ) );
    HelpSystem::attachToolTipOn(m_saveState, "Saves the current app state to InterSpecs database", showToolTips );
    
    
    // --- new save as menu ---
    m_saveStateAs = m_fileMenuPopup->addMenuItem( save_as_txt );
    m_saveStateAs->triggered().connect( boost::bind( &InterSpec::stateSaveAs, this ) );
    HelpSystem::attachToolTipOn(m_saveStateAs, "Saves the current app state to a new listing in InterSpecs database", showToolTips );
    m_saveStateAs->setDisabled( true );
    
    // --- new save tag menu ---
    m_createTag = m_fileMenuPopup->addMenuItem( tag_txt , "InterSpec_resources/images/stop_time_small.png");
    m_createTag->triggered().connect( boost::bind(&InterSpec::stateSaveTag, this ));
    
    HelpSystem::attachToolTipOn(m_createTag, "Tags the current Interspec state so you "
                                "can revert to at a later time.  When loading an app state, "
                                "you can choose either the most recent save, or select past tagged versions.", showToolTips );
    
    m_fileMenuPopup->addSeparator();
    
    item = m_fileMenuPopup->addMenuItem( "Previous..." , "InterSpec_resources/images/db_small.png");
    item->triggered().connect( m_fileManager, &SpecMeasManager::browsePrevSpectraAndStatesDb );
    HelpSystem::attachToolTipOn(item, "Opens previously saved states", showToolTips );
    
    m_fileMenuPopup->addSeparator();
  }//if( m_fileManager )
#endif  //USE_DB_TO_STORE_SPECTRA


  item = m_fileMenuPopup->addMenuItem( "Clear Session..." );
  item->triggered().connect( this, &InterSpec::startClearSession );
  HelpSystem::attachToolTipOn(item, "Starts a clean application state with no spectra loaded", showToolTips );
  m_fileMenuPopup->addSeparator();
  
  
  PopupDivMenu *subPopup = 0;

  subPopup = m_fileMenuPopup->addPopupMenuItem( "Samples" );
  
  const string docroot = wApp->docRoot();
  
  item = subPopup->addMenuItem( "Ba-133 (16k channel)" );
  item->triggered().connect( boost::bind( &SpecMeasManager::loadFromFileSystem, m_fileManager,
                                         SpecUtils::append_path(docroot, "example_spectra/ba133_source_640s_20100317.n42"),
                                         SpecUtils::SpectrumType::Foreground, SpecUtils::ParserType::N42_2006 ) );
  if( mobile )
    item = subPopup->addMenuItem( "Passthrough (16k channel)" );
  else
    item = subPopup->addMenuItem( "Passthrough (16k bin ICD1, 8 det., 133 samples)" );
  item->triggered().connect( boost::bind( &SpecMeasManager::loadFromFileSystem, m_fileManager,
                                         SpecUtils::append_path(docroot, "example_spectra/passthrough.n42"),
                                         SpecUtils::SpectrumType::Foreground, SpecUtils::ParserType::N42_2006 ) );
  
  item = subPopup->addMenuItem( "Background (16k bin N42)" );
  item->triggered().connect( boost::bind( &SpecMeasManager::loadFromFileSystem, m_fileManager,
                                         SpecUtils::append_path(docroot, "example_spectra/background_20100317.n42"),
                                         SpecUtils::SpectrumType::Background, SpecUtils::ParserType::N42_2006 ) );
  //If its a mobile device, we'll give a few more spectra to play with
  if( mobile )
  {
    item = subPopup->addMenuItem( "Ba-133 (Low Res, No Calib)" );
    item->triggered().connect( boost::bind( &SpecMeasManager::loadFromFileSystem, m_fileManager,
                                           SpecUtils::append_path(docroot, "example_spectra/Ba133LowResNoCalib.spe"),
                                           SpecUtils::SpectrumType::Foreground, SpecUtils::ParserType::SpeIaea ) );
    
    item = subPopup->addMenuItem( "Co-60 (Low Res, No Calib)" );
    item->triggered().connect( boost::bind( &SpecMeasManager::loadFromFileSystem, m_fileManager,
                                           SpecUtils::append_path(docroot, "example_spectra/Co60LowResNoCalib.spe"),
                                           SpecUtils::SpectrumType::Foreground, SpecUtils::ParserType::SpeIaea ) );
    
    item = subPopup->addMenuItem( "Cs-137 (Low Res, No Calib)" );
    item->triggered().connect( boost::bind( &SpecMeasManager::loadFromFileSystem, m_fileManager,
                                           SpecUtils::append_path(docroot, "example_spectra/Cs137LowResNoCalib.spe"),
                                           SpecUtils::SpectrumType::Foreground, SpecUtils::ParserType::SpeIaea ) );
    item = subPopup->addMenuItem( "Th-232 (Low Res, No Calib)" );
    item->triggered().connect( boost::bind( &SpecMeasManager::loadFromFileSystem, m_fileManager,
                                           SpecUtils::append_path(docroot, "example_spectra/Th232LowResNoCalib.spe"),
                                           SpecUtils::SpectrumType::Foreground, SpecUtils::ParserType::SpeIaea ) );
  }//if( mobile )
  
  
  if( !mobile )
  {
    string tip = "Creates a dialog to browse for a spectrum file on your file system.";
    if( !mobile )
      tip += " Drag and drop the file directly into the app window as a quicker alternative.";
    
    item = m_fileMenuPopup->addMenuItem( "Open File..." );
    HelpSystem::attachToolTipOn( item, tip, showToolTips );
    
#if( ANDROID )
    item->triggered().connect( std::bind([this](){
      doJavaScript( "window.interspecJava.startBrowseToOpenFile();" );
    }) );
#else
    item->triggered().connect( boost::bind ( &SpecMeasManager::startQuickUpload, m_fileManager ) );
#endif
  }//if( !mobile )
  
  m_exportSpecFileMenu = m_fileMenuPopup->addMenuItem( "Export File..." );
  m_exportSpecFileMenu->triggered().connect( boost::bind( &InterSpec::createExportSpectrumFileDialog, this ) );
  m_exportSpecFileMenu->disable();
  
#if( USE_DB_TO_STORE_SPECTRA )
  assert( !m_fileManager || m_saveStateAs );
  assert( !m_fileManager || m_saveState );
#endif //#if( USE_DB_TO_STORE_SPECTRA )
  
  
#if( INCLUDE_ANALYSIS_TEST_SUITE )
  m_fileMenuPopup->addSeparator();
  PopupDivMenu* testing = m_fileMenuPopup->addPopupMenuItem( "Testing" , "InterSpec_resources/images/testing.png");
  item = testing->addMenuItem( "Store App Test State..." );
  item->triggered().connect( boost::bind( &InterSpec::startStoreTestStateInDb, this ) );
  HelpSystem::attachToolTipOn(item,"Stores app state as part of the automated test suite", showToolTips );
  
  item = testing->addMenuItem( "Restore App Test State..." );
  item->triggered().connect( boost::bind(&InterSpec::browseDatabaseStates, this, true) );
  HelpSystem::attachToolTipOn(item, "Restores InterSpec to a previously stored state.", showToolTips );
  
  item = testing->addMenuItem( "Load N42 Test State..." );
  item->triggered().connect( boost::bind(&InterSpec::startN42TestStates, this) );
  HelpSystem::attachToolTipOn(item, "Loads a InterSpec specific variant of a "
                                    "2012 N42 file that contains Foreground, "
                                    "Background, User Settings, and Shielding/"
                                    "Source model.", showToolTips );
  
  item = testing->addMenuItem( "Show Testing Widget..." );
  item->triggered().connect( boost::bind(&InterSpec::startStateTester, this ) );
#endif //#if( INCLUDE_ANALYSIS_TEST_SUITE )


#if( USE_OSX_NATIVE_MENU )
    //Add a separtor before Quit InterSpec
    m_fileMenuPopup->addSeparator();
#endif

#if( BUILD_AS_ELECTRON_APP || BUILD_AS_WX_WIDGETS_APP )
  if( InterSpecApp::isPrimaryWindowInstance() )
  {
#if( USING_ELECTRON_NATIVE_MENU )
  m_fileMenuPopup->addSeparator();
  m_fileMenuPopup->addRoleMenuItem( PopupDivMenu::MenuRole::Quit );
#elif( BUILD_AS_ELECTRON_APP )
  m_fileMenuPopup->addSeparator();
  PopupDivMenuItem *exitItem = m_fileMenuPopup->addMenuItem( "Exit" );
  exitItem->triggered().connect( std::bind( []{
    ElectronUtils::send_nodejs_message( "CloseWindow", "" );
  }) );
#elif(BUILD_AS_WX_WIDGETS_APP)
    m_fileMenuPopup->addSeparator();
    PopupDivMenuItem* exitItem = m_fileMenuPopup->addMenuItem("Exit");
    exitItem->triggered().connect(std::bind([] {
      wApp->doJavaScript("window.wx.postMessage('CloseWindow');");
    }));
#endif
  }//if( InterSpecApp::isPrimaryWindowInstance() )
#endif //  || BUILD_AS_WX_WIDGETS_APP
}//void addFileMenu( WContainerWidget *menuDiv, bool show_examples )


void InterSpec::addEditMenu( Wt::WWidget *parent )
{
  PopupDivMenu *parentMenu = dynamic_cast<PopupDivMenu *>( parent );
  WContainerWidget *menuDiv = dynamic_cast<WContainerWidget *>( parent );
  if( !parentMenu && !menuDiv )
    throw runtime_error( "InterSpec::addEditMenu(): parent passed in must"
                         " be a PopupDivMenu or WContainerWidget" );

  const WString menuname = WString::fromUTF8( "Edit" );
  
  if( menuDiv )
  {
    WPushButton *button = new WPushButton( menuname, menuDiv );
    button->addStyleClass( "MenuLabel" );
    m_editMenuPopup = new PopupDivMenu( button, PopupDivMenu::AppLevelMenu );
  }else
  {
    m_editMenuPopup = parentMenu->addPopupMenuItem( menuname );
  }//if( menuDiv ) / else
  
  int menuindex = -1;
  if( m_undo )
  {
#if( BUILD_AS_OSX_APP )
  if( InterSpecApp::isPrimaryWindowInstance() )
    menuindex = 0;
#endif
    
    PopupDivMenuItem *undoMenu = m_editMenuPopup->insertMenuItem( menuindex, "Undo", "", true );
    undoMenu->setDisabled( true );
    undoMenu->triggered().connect( m_undo, &UndoRedoManager::executeUndo );

#if( BUILD_AS_OSX_APP )
  if( InterSpecApp::isPrimaryWindowInstance() )
    menuindex = 1;
#endif
    
    PopupDivMenuItem *redoMenu = m_editMenuPopup->insertMenuItem( menuindex, "Redo", "", true );
    redoMenu->setDisabled( true );
    redoMenu->triggered().connect( m_undo, &UndoRedoManager::executeRedo );
    
    m_undo->undoMenuDisableUpdate().connect( boost::bind(&PopupDivMenuItem::setDisabled, undoMenu, boost::placeholders::_1) );
    m_undo->redoMenuDisableUpdate().connect( boost::bind(&PopupDivMenuItem::setDisabled, redoMenu, boost::placeholders::_1) );
    m_undo->undoMenuToolTipUpdate().connect( boost::bind(&PopupDivMenuItem::setToolTip, undoMenu, boost::placeholders::_1, TextFormat::PlainText) );
    m_undo->redoMenuToolTipUpdate().connect( boost::bind(&PopupDivMenuItem::setToolTip, redoMenu, boost::placeholders::_1, TextFormat::PlainText) );
  }//if( m_undo )
  
#if( !ANDROID )
    // TODO: On Android we dont currently catch the download for these downloads with the content encoded in the URI, so we will just disable these for now there.
  
#if( BUILD_AS_OSX_APP )
  if( InterSpecApp::isPrimaryWindowInstance() )
    menuindex = 2;
#endif
  m_editMenuPopup->addSeparatorAt( (m_undo ? menuindex : -1) );

#if( BUILD_AS_OSX_APP )
  if( InterSpecApp::isPrimaryWindowInstance() )
    menuindex = 3;
#endif
  
  auto saveitem = m_editMenuPopup->insertMenuItem( (m_undo ? 3 : -1), "Save Spectrum as PNG", "", true );
  saveitem->triggered().connect( boost::bind(&InterSpec::saveChartToImg, this, true, true) );
  
#if( BUILD_AS_OSX_APP )
  if( InterSpecApp::isPrimaryWindowInstance() )
    menuindex = 4;
#endif
  
  saveitem = m_editMenuPopup->insertMenuItem( (m_undo ? 4 : -1), "Save Spectrum as SVG", "", true );
  saveitem->triggered().connect( boost::bind(&InterSpec::saveChartToImg, this, true, false) );
#endif
  
#if( BUILD_AS_OSX_APP )
  if( InterSpecApp::isPrimaryWindowInstance() )
    menuindex = 5;
#endif
  m_editMenuPopup->addSeparatorAt( (m_undo ? menuindex : -1) );
  
  PopupDivMenuItem *uriItem = m_editMenuPopup->insertMenuItem( (m_undo ? 6 : -1), "Enter URL", "", true );
  uriItem->triggered().connect( this, &InterSpec::makeEnterAppUrlWindow );
  
#if( BUILD_AS_OSX_APP )
  // All the macOS native menu stuff (copy/paste/select/etc) will be below our stuff
  if( InterSpecApp::isPrimaryWindowInstance() )
    m_editMenuPopup->addSeparatorAt( (m_undo ? 7 : -1) );
#endif
}//void addEditMenu( Wt::WWidget *menuDiv )


bool InterSpec::toolTabsVisible() const
{
  return m_toolsTabs;
}

void InterSpec::addToolsTabToMenuItems()
{
  if( !m_toolsMenuPopup )
    return;
  
  if( m_tabToolsMenuItems[static_cast<int>(ToolTabMenuItems::RefPhotopeaks)] )
    return;
  
  bool showToolTips = false;
  
  try
  {
    showToolTips = InterSpecUser::preferenceValue<bool>( "ShowTooltips", this );
  }catch(...)
  {
  }
  
  const int index_offest = isMobile() ? 1 : 0;
  
  Wt::WMenuItem *item = nullptr;
  const char *tooltip = nullptr, *icon = nullptr;
  
  icon = "InterSpec_resources/images/reflines.svg";
  item = m_toolsMenuPopup->insertMenuItem( index_offest + 0, GammaLinesTabTitle, icon , true );
  item->triggered().connect( boost::bind( &InterSpec::showGammaLinesWindow, this ) );
  tooltip = "Allows user to display x-rays and/or gammas from elements, isotopes, or nuclear reactions."
            " Also provides user with a shortcut to change detector and account for shielding.";
  HelpSystem::attachToolTipOn( item, tooltip, showToolTips );
  m_tabToolsMenuItems[static_cast<int>(ToolTabMenuItems::RefPhotopeaks)] = item;
  
  icon = "InterSpec_resources/images/peakmanager.svg";
  item = m_toolsMenuPopup->insertMenuItem( index_offest + 1, PeakInfoTabTitle, icon, true );
  item->triggered().connect( this, &InterSpec::showPeakInfoWindow );
  tooltip = "Provides shortcuts to search for and identify peaks. Displays parameters of all fit peaks in a sortable table.";
  HelpSystem::attachToolTipOn( item, tooltip, showToolTips );
  m_tabToolsMenuItems[static_cast<int>(ToolTabMenuItems::PeakManager)] = item;
  
  icon = "InterSpec_resources/images/calibrate.svg";
  item = m_toolsMenuPopup->insertMenuItem( index_offest + 2, CalibrationTabTitle, icon, true );
  item->triggered().connect( this, &InterSpec::showEnergyCalWindow );
  tooltip = "Allows user to modify or fit for offset, linear, or quadratic energy calibration terms,"
            " as well as edit non-linear deviation pairs.<br />"
            "Energy calibration can also be done graphically by right-click dragging the spectrum from original to modified energy"
            " (e.g., drag the data peak to the appropriate reference line).";
  HelpSystem::attachToolTipOn( item, tooltip, showToolTips );
  m_tabToolsMenuItems[static_cast<int>(ToolTabMenuItems::EnergyCal)] = item;
  
  icon = "InterSpec_resources/images/magnifier_black.svg";
  item = m_toolsMenuPopup->insertMenuItem( index_offest + 3, NuclideSearchTabTitle, icon, true );
  item->triggered().connect( this, &InterSpec::showNuclideSearchWindow);
  tooltip = "Search for nuclides with constraints on energy, branching ratio, and half life.";
  HelpSystem::attachToolTipOn( item, tooltip, showToolTips );
  m_tabToolsMenuItems[static_cast<int>(ToolTabMenuItems::NuclideSearch)] = item;

  
  icon = "InterSpec_resources/images/auto_peak_search.png";
  item = m_toolsMenuPopup->insertMenuItem( index_offest + 4, "Auto Peak Search", icon, true );
  item->triggered().connect( boost::bind( &PeakSearchGuiUtils::automated_search_for_peaks, this, true ) );
  m_tabToolsMenuItems[static_cast<int>(ToolTabMenuItems::AutoPeakSearch)] = item;
  
  
  item = m_toolsMenuPopup->addSeparatorAt( index_offest + 5 );
  
  m_tabToolsMenuItems[static_cast<int>(ToolTabMenuItems::Seperator)] = item;
}//void addToolsTabToMenuItems()


void InterSpec::removeToolsTabToMenuItems()
{
  if( !m_toolsMenuPopup )
    return;
  
  for( int i = 0; i < static_cast<int>(ToolTabMenuItems::NumItems); ++i )
  {
    if( !m_tabToolsMenuItems[i] )
      continue;
 
    if( m_tabToolsMenuItems[i]->isSeparator() )
      m_toolsMenuPopup->removeSeperator( m_tabToolsMenuItems[i] );
    
    delete m_tabToolsMenuItems[i];
    m_tabToolsMenuItems[i] = nullptr;
  }
  
}//void removeToolsTabToMenuItems()


void InterSpec::setToolTabsVisible( bool showToolTabs )
{
#if( USE_CSS_FLEX_LAYOUT )
  if( m_toolsTabs->isVisible() == showToolTabs )
    return;
#else
  if( static_cast<bool>(m_toolsTabs) == showToolTabs )
    return;
#endif
  
  unique_ptr<UndoRedoManager::BlockUndoRedoInserts> undo_sentry;
  if( m_undo )
  {
    auto undo = [this, showToolTabs]{ setToolTabsVisible( !showToolTabs ); };
    auto redo = [this, showToolTabs]{ setToolTabsVisible( showToolTabs ); };
    m_undo->addUndoRedoStep( undo, redo, "Toggle show tool tabs" );
    
    undo_sentry = make_unique<UndoRedoManager::BlockUndoRedoInserts>();
  }//if( m_undo )
  
  m_toolTabsVisibleItems[0]->setHidden( showToolTabs );
  m_toolTabsVisibleItems[1]->setHidden( !showToolTabs );
  
  if( showToolTabs )
    removeToolsTabToMenuItems();
  else
    addToolsTabToMenuItems();

#if( USE_CSS_FLEX_LAYOUT )
  m_toolsTabs->setHidden( !showToolTabs );
  m_toolsResizer->setHidden( !showToolTabs );
#else
  
  const int layoutVertSpacing = isMobile() ? 10 : 5;
  
  if( showToolTabs )
  { //We are showing the tool tabs
    if( m_menuDiv )
      m_layout->removeWidget( m_menuDiv );
  
    m_layout->removeWidget( m_charts );
    m_layout->clear();
    
    //We have to completely replace m_layout or else the vertical spacing
    //  changes wont quite trigger.  Prob a Wt bug, so should investigate again
    //  if we ever upgrade Wt.
    delete m_layout;
    m_layout = new WGridLayout();
    m_layout->setContentsMargins( 0, 0, 0, 0 );
    m_layout->setHorizontalSpacing( 0 );
    setLayout( m_layout );
    
    if( m_peakInfoWindow )
    {
      m_peakInfoWindow->contents()->removeWidget( m_peakInfoDisplay );
      delete m_peakInfoWindow;
      m_peakInfoWindow = NULL;
    }//if( m_peakInfoWindow )
    
    string refNucXmlState;
    if( m_referencePhotopeakLines
        && ((m_referencePhotopeakLines->currentlyShowingNuclide().m_validity == ReferenceLineInfo::InputValidity::Valid)
             || m_referencePhotopeakLines->persistedNuclides().size()) )
    {
      m_referencePhotopeakLines->serialize( refNucXmlState );
    }
    
    closeGammaLinesWindow();
    
    if( m_energyCalWindow )
    {
      m_energyCalWindow->stretcher()->removeWidget( m_energyCalTool );
      delete m_energyCalWindow;
      m_energyCalWindow = nullptr;
    }//if( m_energyCalWindow )
    
    m_toolsTabs = new WTabWidget();
    m_toolsTabs->addStyleClass( "ToolsTabs" );
    
    CompactFileManager *compact = new CompactFileManager( m_fileManager, this, CompactFileManager::LeftToRight );
    m_toolsTabs->addTab( compact, FileTabTitle, TabLoadPolicy );
    
    m_spectrum->yAxisScaled().connect( boost::bind( &CompactFileManager::handleSpectrumScale, compact,
                                                   boost::placeholders::_1,
                                                   boost::placeholders::_2,
                                                   boost::placeholders::_3 ) );
    
    //WMenuItem * peakManTab =
    m_toolsTabs->addTab( m_peakInfoDisplay, PeakInfoTabTitle, TabLoadPolicy );
//    const char *tooltip = "Displays parameters of all identified peaks in a sortable table.";
//    HelpSystem::attachToolTipOn( peakManTab, tooltip, showToolTips, HelpSystem::ToolTipPosition::Top );
    
    if( m_referencePhotopeakLines )
    {
      m_referencePhotopeakLines->clearAllLines();
      delete m_referencePhotopeakLines;
    }
      
    if( m_referencePhotopeakLinesWindow )
      delete m_referencePhotopeakLinesWindow;
    m_referencePhotopeakLinesWindow = NULL;
      
    m_referencePhotopeakLines = new ReferencePhotopeakDisplay( m_spectrum,
                                              m_materialDB.get(),
                                              m_shieldingSuggestion,
                                              this );
    setReferenceLineColors( nullptr );
    
    //PreLoading is necessary on the m_referencePhotopeakLines widget, so that the
    //  "Isotope Search" widget will work properly when a nuclide is clicked
    //  on to display its photpeaks
    //XXX In Wt 3.3.4 at least, the contents of m_referencePhotopeakLines
    //  are not actually loaded to the client until the tab is clicked, and I
    //  cant seem to get this to actually happen.
    //WMenuItem *refPhotoTab =
    m_toolsTabs->addTab( m_referencePhotopeakLines, GammaLinesTabTitle, TabLoadPolicy );
      
//      const char *tooltip = "Allows user to display x-rays and/or gammas from "
//                            "elements, isotopes, or nuclear reactions. Also "
//                            "provides user with a shortcut to change detector "
//                            "and account for shielding.";
//      HelpSystem::attachToolTipOn( refPhotoTab, tooltip, showToolTips, HelpSystem::ToolTipPosition::Top );
      
    m_toolsTabs->currentChanged().connect( this, &InterSpec::handleToolTabChanged );
    
    m_energyCalTool->setWideLayout();
    m_toolsTabs->addTab( m_energyCalTool, CalibrationTabTitle, TabLoadPolicy );
    
    m_toolsLayout = new WGridLayout();
    m_toolsLayout->setContentsMargins( 0, 0, 0, 0 );
    m_toolsLayout->setVerticalSpacing( 0 );
    m_toolsLayout->setHorizontalSpacing( 0 );
    m_toolsLayout->addWidget( m_toolsTabs, 0, 0 );
    
    int row = 0;
    if( m_menuDiv )
      m_layout->addWidget( m_menuDiv,  row++, 0 );
    
    m_layout->addWidget( m_charts, row, 0 );
    m_layout->setRowResizable( row, true );
    m_layout->setRowStretch( row, 1 );
    
    m_layout->setVerticalSpacing( layoutVertSpacing );
    if( m_menuDiv && !m_menuDiv->isHidden() )  //get rid of a small amount of space between the menu bar and the chart
      m_charts->setMargin( -layoutVertSpacing, Wt::Top );
    
    //Without using the wrapper below, the tabs widget will change height, even
    //  if it is explicitly set, when different tabs are clicked (unless a
    //  manual resize is performed by the user first)
    //m_layout->addLayout( toolsLayout,   ++row, 0 );
    WContainerWidget *toolsWrapper = new WContainerWidget();
    toolsWrapper->setLayout( m_toolsLayout );
    toolsWrapper->setHeight( 245 );
    m_layout->addWidget( toolsWrapper, ++row, 0 );
    m_layout->setRowStretch( row, 0 );
    
    if( m_nuclideSearchWindow )
    {
      m_nuclideSearch->clearSearchEnergiesOnClient();
      m_nuclideSearchWindow->stretcher()->removeWidget( m_nuclideSearch );
      delete m_nuclideSearchWindow;
      m_nuclideSearchWindow = 0;
    }//if( m_nuclideSearchWindow )
    
    assert( !m_nuclideSearchContainer );
    
    m_nuclideSearchContainer = new WContainerWidget();
    WGridLayout *isoSearchLayout = new WGridLayout();
    m_nuclideSearchContainer->setLayout( isoSearchLayout );
    isoSearchLayout->setContentsMargins( 0, 0, 0, 0 );
    isoSearchLayout->addWidget( m_nuclideSearch, 0, 0 );
    m_nuclideSearchContainer->setMargin( 0 );
    m_nuclideSearchContainer->setPadding( 0 );
    isoSearchLayout->setRowStretch( 0, 1 );
    isoSearchLayout->setColumnStretch( 0, 1 );
    
    //WMenuItem *nuclideTab =
    m_toolsTabs->addTab( m_nuclideSearchContainer, NuclideSearchTabTitle, TabLoadPolicy );
//    const char *tooltip = "Search for nuclides with constraints on energy, "
//                          "branching ratio, and half life.";
//    HelpSystem::attachToolTipOn( nuclideTab, tooltip, showToolTips, HelpSystem::ToolTipPosition::Top );
    
    //nuclideTab->setIcon("InterSpec_resources/images/magnifier.png");
//    if( m_nuclideSearch )
//      m_nuclideSearch->loadSearchEnergiesToClient();
    
#if( USE_TERMINAL_WIDGET || USE_REL_ACT_TOOL )
    // Handle when the user closes the tab for the Math/Command terminal and the Manual Relative
    //  Activity tool
    m_toolsTabs->tabClosed().connect( boost::bind( &InterSpec::handleToolTabClosed, this, boost::placeholders::_1 ) );
#endif
    
    //Make sure the current tab is the peak info display
    m_toolsTabs->setCurrentWidget( m_peakInfoDisplay );
    
    if( m_referencePhotopeakLines && refNucXmlState.size() )
      m_referencePhotopeakLines->deSerialize( refNucXmlState );
  }else
  {
    //We are hiding the tool tabs
    m_layout->removeWidget( m_charts );
    
    if( m_menuDiv )
      m_layout->removeWidget( m_menuDiv );
    m_toolsTabs->removeTab( m_peakInfoDisplay );
    m_toolsTabs->removeTab( m_energyCalTool );

#if( USE_REL_ACT_TOOL )
    if( m_relActManualGui )
    {
      if( !m_relActManualWindow )
        m_toolsTabs->removeTab( m_energyCalTool );
      handleRelActManualClose();
    }//if( m_relActManualGui )
    
    if( m_relActAutoGui )
      handleRelActAutoClose();
#endif
    
#if( USE_TERMINAL_WIDGET )
    if( m_terminal )
    {
      if( !m_terminalWindow )
        m_toolsTabs->removeTab( m_terminal );
      handleTerminalWindowClose();
    }
#endif
    
    m_nuclideSearch->clearSearchEnergiesOnClient();
    m_nuclideSearchContainer->layout()->removeWidget( m_nuclideSearch );
    m_toolsTabs->removeTab( m_nuclideSearchContainer );
    delete m_nuclideSearchContainer;
    m_nuclideSearchContainer = nullptr;
    
    if( m_referencePhotopeakLines )
      m_referencePhotopeakLines->clearAllLines();
    
    m_toolsTabs = nullptr;
    
    if( !m_referencePhotopeakLinesWindow )
      m_referencePhotopeakLines = nullptr;
    m_toolsLayout = nullptr;
    
    m_layout->clear();
    
    //We have to completely replace m_layout or else the vertical spacing
    //  changes wont quite trigger.  Prob a Wt bug, so should investigate again
    //  if we ever upgrade Wt.
    //delete m_layout;
    m_layout = new WGridLayout();
    m_layout->setContentsMargins( 0, 0, 0, 0 );
    m_layout->setHorizontalSpacing( 0 );
    setLayout( m_layout );
    
    int row = -1;
    if( m_menuDiv )
      m_layout->addWidget( m_menuDiv, ++row, 0 );
    m_layout->addWidget( m_charts, ++row, 0 );
    m_layout->setRowStretch( row, 1 );
  }//if( showToolTabs ) / else
  
  
  // I'm guessing when the charts were temporarily removed from the DOM (or changed or whatever),
  //  the bindings to watch for mousedown and touchstart were removed, so lets re-instate them.
#if( USE_CSS_FLEX_LAYOUT )
#else
  m_charts->doJavaScript( "Wt.WT.InitFlexResizer('" + m_chartResizer->id() + "','" + m_timeSeries->id() + "');" );
#endif
  
  if( m_toolsTabs )
    m_currentToolsTab = m_toolsTabs->currentIndex();
  else
    m_currentToolsTab = -1;
    
    
    if (m_mobileBackButton && m_mobileForwardButton)
    {
        if (!toolTabsVisible() && m_dataMeasurement && !m_dataMeasurement->passthrough()
             && m_dataMeasurement->sample_numbers().size()> 1)
        {
            m_mobileBackButton->setHidden(false);
            m_mobileForwardButton->setHidden(false);
        }
        else
        {
            m_mobileBackButton->setHidden(true);
            m_mobileForwardButton->setHidden(true);
            
        }
    }
  
  //Not sure _why_ this next statement is needed, but it is, or else the
  //  spectrum chart shows up with no data
  m_spectrum->scheduleUpdateForeground();
  m_spectrum->scheduleUpdateBackground();
  m_spectrum->scheduleUpdateSecondData();
  
  m_timeSeries->scheduleRenderAll();
#endif // USE_CSS_FLEX_LAYOUT / else
}//void setToolTabsVisible( bool showToolTabs )


void InterSpec::addDisplayMenu( WWidget *parent )
{
  PopupDivMenu *parentMenu = dynamic_cast<PopupDivMenu *>( parent );
  WContainerWidget *menuDiv = dynamic_cast<WContainerWidget *>( parent );
  if( !parentMenu && !menuDiv )
    throw runtime_error( "InterSpec::addDisplayMenu(): parent passed in"
                        " must be a PopupDivMenu  or WContainerWidget" );
 
  const bool showToolTips = InterSpecUser::preferenceValue<bool>( "ShowTooltips", this );
  
  if( menuDiv )
  {
    WPushButton *button = new WPushButton( "View", menuDiv );
    button->addStyleClass( "MenuLabel" );
    m_displayOptionsPopupDiv = new PopupDivMenu( button, PopupDivMenu::AppLevelMenu );
  }else
  {
    m_displayOptionsPopupDiv = parentMenu->addPopupMenuItem( "View" );
  }//if( menuDiv ) / else
  
  m_toolTabsVisibleItems[0] = m_displayOptionsPopupDiv->addMenuItem( "Show Tool Tabs" , "InterSpec_resources/images/dock_small.png" );
  m_toolTabsVisibleItems[1] = m_displayOptionsPopupDiv->addMenuItem( "Hide Tool Tabs" , "InterSpec_resources/images/undock_small.png" );
  m_toolTabsVisibleItems[0]->triggered().connect( boost::bind( &InterSpec::setToolTabsVisible, this, true ) );
  m_toolTabsVisibleItems[1]->triggered().connect( boost::bind( &InterSpec::setToolTabsVisible, this, false ) );

  
  if( isPhone() )
  {
    //hide Dock mode on small phone screens
    m_toolTabsVisibleItems[0]->setHidden(true);
  } //isPhone
    
  m_toolTabsVisibleItems[1]->setHidden(true);
  
  m_displayOptionsPopupDiv->addSeparator();

  addDetectorMenu( m_displayOptionsPopupDiv );
  
  m_displayOptionsPopupDiv->addSeparator();
  
  PopupDivMenu *chartmenu = m_displayOptionsPopupDiv->addPopupMenuItem( "Chart Options" , "InterSpec_resources/images/spec_settings_small.png");
  
  bool logypref = true;
  try{ logypref = m_user->preferenceValue<bool>( "LogY" ); }catch(...){}
  
  m_logYItems[0] = chartmenu->addMenuItem( "Log Y Scale" );
  m_logYItems[1] = chartmenu->addMenuItem( "Linear Y Scale" );
  m_logYItems[0]->setHidden( logypref );
  m_logYItems[1]->setHidden( !logypref );
  m_logYItems[0]->triggered().connect( boost::bind( &InterSpec::setLogY, this, true  ) );
  m_logYItems[1]->triggered().connect( boost::bind( &InterSpec::setLogY, this, false ) );
  m_spectrum->setYAxisLog( logypref );
  InterSpecUser::addCallbackWhenChanged( m_user, "LogY", this, &InterSpec::setLogY );
  
  
  const bool verticleLines = InterSpecUser::preferenceValue<bool>( "ShowVerticalGridlines", this );
  m_verticalLinesItems[0] = chartmenu->addMenuItem( "Show Vertical Lines" , "InterSpec_resources/images/sc_togglegridvertical.png");
  m_verticalLinesItems[1] = chartmenu->addMenuItem( "Hide Vertical Lines" , "InterSpec_resources/images/sc_togglegridvertical.png");
  m_verticalLinesItems[0]->triggered().connect( boost::bind( &InterSpec::setVerticalLines, this, true ) );
  m_verticalLinesItems[1]->triggered().connect( boost::bind( &InterSpec::setVerticalLines, this, false ) );
  m_verticalLinesItems[0]->setHidden( verticleLines );
  m_verticalLinesItems[1]->setHidden( !verticleLines );
  m_spectrum->showVerticalLines( verticleLines );
  m_timeSeries->showVerticalLines( verticleLines );
  InterSpecUser::addCallbackWhenChanged( m_user, "ShowVerticalGridlines", this, &InterSpec::setVerticalLines );
  
  const bool horizontalLines = InterSpecUser::preferenceValue<bool>( "ShowHorizontalGridlines", this );
  m_horizantalLinesItems[0] = chartmenu->addMenuItem( "Show Horizontal Lines" , "InterSpec_resources/images/sc_togglegridhorizontal.png");
  m_horizantalLinesItems[1] = chartmenu->addMenuItem( "Hide Horizontal Lines" , "InterSpec_resources/images/sc_togglegridhorizontal.png");
  m_horizantalLinesItems[0]->triggered().connect( boost::bind( &InterSpec::setHorizantalLines, this, true ) );
  m_horizantalLinesItems[1]->triggered().connect( boost::bind( &InterSpec::setHorizantalLines, this, false ) );
  m_horizantalLinesItems[0]->setHidden( horizontalLines );
  m_horizantalLinesItems[1]->setHidden( !horizontalLines );
  m_spectrum->showHorizontalLines( horizontalLines );
  m_timeSeries->showHorizontalLines( horizontalLines );
  InterSpecUser::addCallbackWhenChanged( m_user, "ShowHorizontalGridlines", this, &InterSpec::setHorizantalLines );
  
  
  if( isPhone() )
  {
    m_compactXAxisItems[0] = m_compactXAxisItems[1] = nullptr;
  }else
  {
    const bool makeCompact = InterSpecUser::preferenceValue<bool>( "CompactXAxis", this );
    m_spectrum->setCompactAxis( makeCompact );
    m_compactXAxisItems[0] = chartmenu->addMenuItem( "Compact X-Axis" , "");
    m_compactXAxisItems[1] = chartmenu->addMenuItem( "Normal X-Axis" , "");
    m_compactXAxisItems[0]->triggered().connect( boost::bind( &InterSpec::setXAxisCompact, this, true ) );
    m_compactXAxisItems[1]->triggered().connect( boost::bind( &InterSpec::setXAxisCompact, this, false ) );
    m_compactXAxisItems[0]->setHidden( makeCompact );
    m_compactXAxisItems[1]->setHidden( !makeCompact );
    InterSpecUser::addCallbackWhenChanged( m_user, "CompactXAxis", this, &InterSpec::setXAxisCompact );
  }
  
  //What we should do here is have a dialog that pops up that lets users  select
  //  colors for foreground, background, secondary, as well as the first number
  //  of reference lines.
  //  Probably also chart background, chart text, chart axis.  Should allow
  //  users to save these as "themes", as well as include a few by default...
  //Probably should also include an option to say whether fitted phtopeaks
  //  should adopt the color of the current refernce photopeak lines
  
  //With the below, it seems the color of the widget never actually gets
  //  changed... also, it wouldnt be supported on native menus.
  //chartmenu->addSeparator();
  //ColorSelect *color = new ColorSelect(ColorSelect::PrefferNative);
  //chartmenu->addWidget( color );
  //color->cssColorChanged().connect(<#const std::string &function#>)
  
  chartmenu->addSeparator();

  PopupDivMenuItem *item = chartmenu->addMenuItem( "Show Spectrum Legend" );
  m_spectrum->legendDisabled().connect( item, &PopupDivMenuItem::show );
  m_spectrum->legendEnabled().connect( item,  &PopupDivMenuItem::hide );
  
  item->triggered().connect( boost::bind( &D3SpectrumDisplayDiv::enableLegend, m_spectrum ) );
  
  item->hide(); //we are already showing the legend
  
  addPeakLabelSubMenu( m_displayOptionsPopupDiv ); //add Peak menu
  
  const bool showSlider = InterSpecUser::preferenceValue<bool>( "ShowXAxisSlider", this );
  m_spectrum->showXAxisSliderChart( showSlider );
  m_showXAxisSliderItems[0] = m_displayOptionsPopupDiv->addMenuItem( "Show Energy Slider" , "");
  m_showXAxisSliderItems[1] = m_displayOptionsPopupDiv->addMenuItem( "Hide Energy Slider" , "");
  m_showXAxisSliderItems[0]->triggered().connect( boost::bind( &InterSpec::setXAxisSlider, this, true ) );
  m_showXAxisSliderItems[1]->triggered().connect( boost::bind( &InterSpec::setXAxisSlider, this, false ) );
  m_showXAxisSliderItems[0]->setHidden( showSlider );
  m_showXAxisSliderItems[1]->setHidden( !showSlider );
  InterSpecUser::addCallbackWhenChanged( m_user, "ShowXAxisSlider", this, &InterSpec::setXAxisSlider );
  
  
  const bool showScalers = InterSpecUser::preferenceValue<bool>( "ShowYAxisScalers", this );
  m_spectrum->showYAxisScalers( showScalers );
  
  m_showYAxisScalerItems[0] = m_displayOptionsPopupDiv->addMenuItem( "Show Y-Axis Scalers" , "");
  m_showYAxisScalerItems[1] = m_displayOptionsPopupDiv->addMenuItem( "Hide Y-Axis Scalers" , "");
  m_showYAxisScalerItems[0]->triggered().connect( boost::bind( &InterSpec::setShowYAxisScalers, this, true ) );
  m_showYAxisScalerItems[1]->triggered().connect( boost::bind( &InterSpec::setShowYAxisScalers, this, false ) );
  m_showYAxisScalerItems[0]->setHidden( showScalers );
  m_showYAxisScalerItems[1]->setHidden( !showScalers );
  m_showYAxisScalerItems[(showScalers ? 1 : 0)]->disable();
  InterSpecUser::addCallbackWhenChanged( m_user, "ShowYAxisScalers", this, &InterSpec::setShowYAxisScalers );
  
  m_displayOptionsPopupDiv->addSeparator();
  
  m_backgroundSubItems[0] = m_displayOptionsPopupDiv->addMenuItem( "Background Subtract" );
  m_backgroundSubItems[1] = m_displayOptionsPopupDiv->addMenuItem( "Un-Background Subtract" );
  m_backgroundSubItems[0]->triggered().connect( boost::bind( &InterSpec::setBackgroundSub, this, true ) );
  m_backgroundSubItems[1]->triggered().connect( boost::bind( &InterSpec::setBackgroundSub, this, false ) );
  m_backgroundSubItems[0]->disable();
  m_backgroundSubItems[1]->hide();
  
  
  m_hardBackgroundSub = m_displayOptionsPopupDiv->addMenuItem( "Hard Background Sub..." );
  m_hardBackgroundSub->triggered().connect( this, &InterSpec::startHardBackgroundSub );
  m_hardBackgroundSub->disable();
  
#if( USE_GOOGLE_MAP || USE_LEAFLET_MAP )
  m_mapMenuItem = m_displayOptionsPopupDiv->addMenuItem( "Map","InterSpec_resources/images/map_small.png" );
  m_mapMenuItem->triggered().connect( boost::bind( &InterSpec::createMapWindow, this, SpecUtils::SpectrumType::Foreground, false ) );
  m_mapMenuItem->disable();
  HelpSystem::attachToolTipOn( m_mapMenuItem,
                    "Show measurement(s) location on a map. Only enabled"
                    " when GPS coordinates are available.", showToolTips );
#endif
  
  /*
   // Example of having a menu-item that triggers opening google maps in an external Window
  auto mapsItem = m_displayOptionsPopupDiv->addMenuItem( "External Google Maps","InterSpec_resources/images/map_small.png" );
  auto dummyItem = m_displayOptionsPopupDiv->addMenuItem( "","" );
  dummyItem->setLink( WLink("#") );
  dummyItem->setLinkTarget( TargetNewWindow );
  
  mapsItem->triggered().connect( std::bind([this,dummyItem](){
    //
    dummyItem->setLink( WLink("https://www.google.com/maps/search/?api=1&query=47.5951518%2C-122.3316393") );
   
    if( dummyItem->anchor() )
    {
      WServer::instance()->schedule( 100, wApp->sessionId(), [dummyItem](){
        const string jsclick = "try{document.getElementById('"+ dummyItem->anchor()->id() + "').click();}catch(e){}";
        wApp->doJavaScript( jsclick );
        wApp->triggerUpdate();
      });
    }else
    {
      cerr << "Unexpected error accessing the anchor for file downloading" << endl;
    }
  }) );
  */
  
  
#if( USE_SEARCH_MODE_3D_CHART )
  m_searchMode3DChart = m_displayOptionsPopupDiv->addMenuItem( "Show 3D View","" );
  m_searchMode3DChart->triggered().connect( boost::bind( &InterSpec::create3DSearchModeChart, this ) );
  m_searchMode3DChart->disable();
  HelpSystem::attachToolTipOn( m_searchMode3DChart,
                        "Shows Time vs. Energy vs. Counts view for search mode or RPM data.", showToolTips );
#endif
  
  m_showRiidResults = m_displayOptionsPopupDiv->addMenuItem( "Show ID Results","" );
  m_showRiidResults->triggered().connect( boost::bind( &InterSpec::showRiidResults, this, SpecUtils::SpectrumType::Foreground ) );
  HelpSystem::attachToolTipOn( m_showRiidResults,
                              "Shows the detectors ID analysis results included in the spectrum file.", showToolTips );
  m_showRiidResults->disable();
  
  
  m_showMultimedia = m_displayOptionsPopupDiv->addMenuItem( "Show Images","" );
  m_showMultimedia->triggered().connect( boost::bind( &InterSpec::showMultimedia, this, SpecUtils::SpectrumType::Foreground ) );
  HelpSystem::attachToolTipOn( m_showMultimedia,
                              "Shows images included in the spectrum file.", showToolTips );
  m_showMultimedia->disable();
  
  
  {
    m_featureMarkerMenuItem = m_displayOptionsPopupDiv->addMenuItem( "Feature Markers...", "", true );
    HelpSystem::attachToolTipOn( m_featureMarkerMenuItem,
                    "Tool to show single/double escape peaks, Compton peak, Compton Edge, and sum peaks",
                                showToolTips );
    m_featureMarkerMenuItem->triggered().connect( this, &InterSpec::toggleFeatureMarkerWindow );
    
    //If didnt want to use JSlot, could do...
    //    js = can + ".data('compangle',null);";
    //    checkbox->checked().connect( boost::bind( &WApplication::doJavaScript, wApp, js, true ) );
  }//if( overlay )
  
#if( BUILD_AS_ELECTRON_APP || BUILD_AS_OSX_APP || BUILD_AS_WX_WIDGETS_APP )
  if (InterSpecApp::isPrimaryWindowInstance())
  {
    m_displayOptionsPopupDiv->addSeparator();

#if( BUILD_AS_ELECTRON_APP )
    auto newWindowItem = m_displayOptionsPopupDiv->addMenuItem("New app window");
    newWindowItem->triggered().connect(std::bind([]() {
      ElectronUtils::send_nodejs_message("NewAppWindow", "");
      }));
#endif

#if( BUILD_AS_WX_WIDGETS_APP )
    auto newWindowItem = m_displayOptionsPopupDiv->addMenuItem("New app window");
    newWindowItem->triggered().connect(std::bind([]() {
      wApp->doJavaScript("window.wx.postMessage('NewAppWindow');");
      }));
#endif

    auto browserItem = m_displayOptionsPopupDiv->addMenuItem("Use in external browser");
#if( BUILD_AS_ELECTRON_APP )
    browserItem->triggered().connect(std::bind([]() {
      ElectronUtils::send_nodejs_message("OpenInExternalBrowser", "");
      }));
#endif

#if( BUILD_AS_OSX_APP )
    // A brief attempt at using javascript to open a browser window failed (probably because I wasnt
    //  doing it right or something), so I just implemented calling back to obj-c; see the
    //  didReceiveScriptMessage method in AppDelegate.mm.
    //  Alternatively we could have added something into macOsUtils.h and then called into there
    //  where we would have the obj-c open a browser window that way, but I wanted to try this
    //  method of communicating between JS and native code (but I shuld check if it introduces any
    //  notable overhead...).
    // A note for the future: should probably have tried to init the javascript:
    //    "try{document.getElementById('" + browserItem->anchor()->id() + "').click();}catch(e){}";
    //    after calling the following c++
    //      browserItem->setLink( WLink("http://localhost:port?restore=no&primary=no") );
    //      browserItem->setLinkTarget( AnchorTarget::TargetNewWindow );
    browserItem->triggered().connect(std::bind([=]() {
      doJavaScript("console.log('Will try to call back to obj-c');"
        "try{"
        "window.webkit.messageHandlers.interOp.postMessage({\"action\": \"ExternalInstance\"});"
        "}catch(error){"
        "console.warn('Failed to callback to the obj-c: ' + error );"
        "}");
      }));
#endif //BUILD_AS_OSX_APP

#if( BUILD_AS_WX_WIDGETS_APP )
    browserItem->triggered().connect(std::bind([=]() {doJavaScript("window.wx.postMessage('OpenInExternalBrowser');"); }));
#endif

  }//if( useNativeMenu )
#endif //BUILD_AS_ELECTRON_APP || BUILD_AS_OSX_APP
  
  
#if( USING_ELECTRON_NATIVE_MENU )
  m_displayOptionsPopupDiv->addSeparator();
  m_displayOptionsPopupDiv->addRoleMenuItem( PopupDivMenu::MenuRole::ToggleFullscreen );
  m_displayOptionsPopupDiv->addSeparator();
  m_displayOptionsPopupDiv->addRoleMenuItem( PopupDivMenu::MenuRole::ResetZoom );
  m_displayOptionsPopupDiv->addRoleMenuItem( PopupDivMenu::MenuRole::ZoomIn );
  m_displayOptionsPopupDiv->addRoleMenuItem( PopupDivMenu::MenuRole::ZoomOut );
#if( PERFORM_DEVELOPER_CHECKS )
  m_displayOptionsPopupDiv->addSeparator();
  m_displayOptionsPopupDiv->addRoleMenuItem( PopupDivMenu::MenuRole::ToggleDevTools );
#endif
#elif( BUILD_AS_ELECTRON_APP || BUILD_AS_WX_WIDGETS_APP )
  if (InterSpecApp::isPrimaryWindowInstance())
  {
    m_displayOptionsPopupDiv->addSeparator();
    PopupDivMenuItem *fullScreenItem = m_displayOptionsPopupDiv->addMenuItem( "Toggle Full Screen" );  //F11
#if( BUILD_AS_ELECTRON_APP )
    // Note: the triggered() signal a Wt::Signal, which is C++ only, so we cant just hook it up to
    //       javascript for it to run - we have to make the round-trip JS -> C++ -> JS
    fullScreenItem->triggered().connect(std::bind([] {
      ElectronUtils::send_nodejs_message("ToggleMaximizeWindow", "");
    }));
#else
    fullScreenItem->triggered().connect(std::bind([] {
      wApp->doJavaScript("window.wx.postMessage('ToggleMaximizeWindow');");
    }));
#endif
  }//if (InterSpecApp::isPrimaryWindowInstance())

  m_displayOptionsPopupDiv->addSeparator();
  PopupDivMenuItem *resetZoomItem = m_displayOptionsPopupDiv->addMenuItem( "Actual Size" ); //Ctrl+0
  PopupDivMenuItem *zoomInItem = m_displayOptionsPopupDiv->addMenuItem( "Zoom In" ); //Ctrl+Shift+=
  PopupDivMenuItem *zoomOutItem = m_displayOptionsPopupDiv->addMenuItem( "Zoom Out" ); //Ctrl+-

  LOAD_JAVASCRIPT(wApp, "js/AppHtmlMenu.js", "AppHtmlMenu", wtjsResetPageZoom);
  LOAD_JAVASCRIPT(wApp, "js/AppHtmlMenu.js", "AppHtmlMenu", wtjsIncreasePageZoom);
  LOAD_JAVASCRIPT(wApp, "js/AppHtmlMenu.js", "AppHtmlMenu", wtjsDecreasePageZoom);
  
  resetZoomItem->triggered().connect( std::bind( []{
    wApp->doJavaScript( "Wt.WT.ResetPageZoom();" );
  }) );
  
  zoomInItem->triggered().connect( std::bind( []{
    wApp->doJavaScript( "Wt.WT.IncreasePageZoom();" );
  }) );
  
  zoomOutItem->triggered().connect( std::bind( []{
    wApp->doJavaScript( "Wt.WT.DecreasePageZoom();" );
  }) );

#if( BUILD_AS_ELECTRON_APP )
#if( PERFORM_DEVELOPER_CHECKS )
  if( InterSpecApp::isPrimaryWindowInstance() )
  {
    m_displayOptionsPopupDiv->addSeparator();
    PopupDivMenuItem *devToolItem = m_displayOptionsPopupDiv->addMenuItem( "Toggle Dev Tools" );
    devToolItem->triggered().connect( std::bind( []{
      ElectronUtils::send_nodejs_message( "ToggleDevTools", "" );
    }) );
  }//if( InterSpecApp::isPrimaryWindowInstance() )
#endif
#endif
#endif
}//void addDisplayMenu( menuParentDiv )


void InterSpec::addDetectorMenu( WWidget *menuWidget )
{
  if( m_detectorToShowMenu )
    return;
  
  PopupDivMenu *parentPopup = dynamic_cast<PopupDivMenu *>( menuWidget );

  //TODO: Change "Detectors" to "Detectors Displayed"
  if( parentPopup )
  {
    m_detectorToShowMenu = parentPopup->addPopupMenuItem( "Detectors" /*, "InterSpec_resources/images/detector_small_white.png"*/ );
  }else
  {
    WContainerWidget *menuDiv = dynamic_cast<WContainerWidget *>(menuWidget);
    if( !menuDiv )
      throw runtime_error( "addDetectorMenu: serious error" );
    
    WPushButton *button = new WPushButton( "Detectors", menuDiv );
    button->addStyleClass( "MenuLabel" );
    m_detectorToShowMenu = new PopupDivMenu( button, PopupDivMenu::AppLevelMenu );
  }//if( parentPopup )
  
  if( m_detectorToShowMenu->parentItem() )
    m_detectorToShowMenu->parentItem()->disable();
//  PopupDivMenuItem *item = m_detectorToShowMenu->addMenuItem( "Energy Calibration" );
//  item->triggered().connect( boost::bind( &WDialog::setHidden, m_energyCalWindow, false, WAnimation() ) );
//  item->triggered().connect( boost::bind( &InterSpec::showEnergyCalWindow, this ) );
}//void addDetectorMenu( WContainerWidget *menuDiv )


void InterSpec::handEnergyCalWindowClose()
{
  if( !m_energyCalWindow || !m_energyCalTool )
    return;
  
  WGridLayout *layout = m_energyCalWindow->stretcher();
  layout->removeWidget( m_energyCalTool );
  
  AuxWindow::deleteAuxWindow( m_energyCalWindow );
  m_energyCalWindow = nullptr;
  
  if( m_toolsTabs )
  {
    m_energyCalTool->setWideLayout();
    if( m_toolsTabs->indexOf(m_energyCalTool) < 0 )
      m_toolsTabs->addTab( m_energyCalTool, CalibrationTabTitle, TabLoadPolicy );
    
    m_currentToolsTab = m_toolsTabs->currentIndex();
  }//if( m_toolsTabs )
}//void handEnergyCalWindowClose()


EnergyCalTool *InterSpec::energyCalTool()
{
  return m_energyCalTool;
}


UndoRedoManager *InterSpec::undoRedoManager()
{
  return m_undo;
}//UndoRedoManager *undoRedoManager();


void InterSpec::showEnergyCalWindow()
{
  if( m_energyCalWindow && !m_toolsTabs )
  {
    m_energyCalWindow->show();
    return;
  }

  const int index = (m_toolsTabs ? m_toolsTabs->indexOf(m_energyCalTool) : -1);
  
  if( index >= 0 )
    m_toolsTabs->removeTab( m_energyCalTool );
  
  if( m_energyCalWindow )
  {
    m_energyCalWindow->stretcher()->removeWidget(m_energyCalTool);
    delete m_energyCalWindow;
  }
    
  m_energyCalWindow = new AuxWindow( "Energy Calibration",
                                WFlags<AuxWindowProperties>(AuxWindowProperties::SetCloseable)
                                    | AuxWindowProperties::TabletNotFullScreen );
  m_energyCalWindow->rejectWhenEscapePressed();
  m_energyCalWindow->stretcher()->addWidget( m_energyCalTool, 0, 0 );
  m_energyCalTool->setTallLayout();
  m_energyCalTool->show();
   
  //m_energyCalWindow->finished().connect(boost::bind( &AuxWindow::deleteAuxWindow, m_energyCalWindow ) );
  m_energyCalWindow->finished().connect( boost::bind( &InterSpec::handEnergyCalWindowClose, this ) );

  if( (m_renderedWidth > 100) && (m_renderedHeight > 100) )
    m_energyCalWindow->setMaximumSize( 0.8*m_renderedWidth, 0.8*m_renderedHeight );
  m_energyCalWindow->setWidth( 380 );
  
  m_energyCalWindow->show();
  m_energyCalWindow->resizeToFitOnScreen();
  m_energyCalWindow->centerWindow();
  
  AuxWindow::addHelpInFooter( m_energyCalWindow->footer(), "energy-calibration" );
  Wt::WPushButton *closeButton = m_energyCalWindow->addCloseButtonToFooter("Close",true);
  closeButton->clicked().connect( boost::bind( &InterSpec::handEnergyCalWindowClose, this ) );
  
  
  if( m_toolsTabs )
    m_currentToolsTab = m_toolsTabs->currentIndex();
}//void showEnergyCalWindow()



void InterSpec::setLogY( bool logy )
{
  const bool wasLogY = m_spectrum->yAxisIsLog();
  
  InterSpecUser::setPreferenceValue<bool>( m_user, "LogY", logy, this );
  m_logYItems[0]->setHidden( logy );
  m_logYItems[1]->setHidden( !logy );
  m_spectrum->setYAxisLog( logy );
  
  if( m_undo && (wasLogY != logy) )
  {
    m_undo->addUndoRedoStep( [this,logy](){ setLogY(!logy); },
                            [this,logy](){ setLogY(logy); },
                            "Toggle log-y" );
  }//if( m_undo && (wasLogY != logy) )
}//void setLogY( bool logy )


void InterSpec::setBackgroundSub( bool subtract )
{
  const bool wasBackSub = m_spectrum->backgroundSubtract();
  
  m_backgroundSubItems[0]->setHidden( subtract );
  m_backgroundSubItems[1]->setHidden( !subtract );
  m_spectrum->setBackgroundSubtract( subtract );
  
  if( m_undo && (wasBackSub != subtract) )
  {
    m_undo->addUndoRedoStep( [this,subtract](){ setBackgroundSub(!subtract); },
                            [this,subtract](){ setBackgroundSub(subtract); },
                            "Background subtract" );
  }//if( m_undo && (wasLogY != logy) )
}//void setBackgroundSub( bool sub )


void InterSpec::setVerticalLines( bool show )
{
  const bool wasShow = m_spectrum->verticalLinesShowing();
  
  InterSpecUser::setPreferenceValue<bool>( m_user, "ShowVerticalGridlines", show, this );
  m_verticalLinesItems[0]->setHidden( show );
  m_verticalLinesItems[1]->setHidden( !show );
  m_spectrum->showVerticalLines( show );
  m_timeSeries->showVerticalLines( show );
  
  if( m_undo && (wasShow != show) )
  {
    m_undo->addUndoRedoStep( [this,show](){ setVerticalLines(!show); },
                            [this,show](){ setVerticalLines(show); },
                            "Show vertical lines" );
  }//if( m_undo && (wasLogY != logy) )
}//void setVerticalLines( bool show )


void InterSpec::setHorizantalLines( bool show )
{
  const bool wasShow = m_spectrum->horizontalLinesShowing();
  
  InterSpecUser::setPreferenceValue<bool>( m_user, "ShowHorizontalGridlines", show, this );
  m_horizantalLinesItems[0]->setHidden( show );
  m_horizantalLinesItems[1]->setHidden( !show );
  m_spectrum->showHorizontalLines( show );
  m_timeSeries->showHorizontalLines( show );
  
  if( m_undo && (wasShow != show) )
  {
    m_undo->addUndoRedoStep( [this,show](){ setHorizantalLines(!show); },
                            [this,show](){ setHorizantalLines(show); },
                            "Show horizantal lines" );
  }//if( m_undo && (wasLogY != logy) )
}//void setHorizantalLines( bool show )


void InterSpec::startHardBackgroundSub()
{
  const char *msg =
  "<div style=\"text-align: left;\">"
  "<p>The normal background subtraction option only affects display of the data, with operations"
  " like peak-fitting or exporting data are done on the full-statistics original foreground"
  " spectrum.</p>"
  "<p>A &quot;hard background subtraction&quot; creates a modified foreground by doing a bin-by-bin"
  " subtraction of the background from the foreground.</p>"
  "Side effects of doing a hard background subtraction include:"
  "<ul style=\"list-style-type: square; margin-top: 4px;\">"  //list-style-type: none;
    "<li>Variances, i.e. the statistical uncertainty of each channel, will no longer be correct.</li>"
    "<li>Small energy calibration differences between spectra may create artificial features in the data.</li>"
    "<li>If a peak in the foreground overlaps with a peak in the background, the statistical"
         " uncertainty of fit foreground peaks will no longer be correct</li>"
  "</ul>"
  "The primary reasons to choose a hard background subtraction over normal display background subtraction are:"
  "<ul style=\"list-style-type: square; margin-top: 4px;\">"
    "<li>Avoiding artifacts on fit peak continuums.</li>"
    "<li>To simplify background peak subtraction in the <b>Activity/Shielding Fit</b> tool.</li>"
    "<li>You dont care about subtleties this causes (which in practice are minimal).</li>"
  "</ul>"
  "</div>"
  "<br />"
  "<div style=\"text-align: center;\"><b><em>Would you like to proceed?</em></b></div>"
  ;

  
  SimpleDialog *dialog = new SimpleDialog( "Perform Hard Background Subtract?", msg );
  
  // For some reason on Windows Electron version, the dialog does not expand out very wide - so lets
  //  force it
  const int ww = renderedWidth();
  if( ww > 500 )
    dialog->setWidth( std::min(ww/2, 800) );
  
  auto truncate_neg = make_shared<bool>(false);
  auto round_counts = make_shared<bool>(false);
  
  WContainerWidget *optionsDiv = new WContainerWidget( dialog->contents() );
  optionsDiv->setPadding( 40, Wt::Side::Left );
  optionsDiv->setPadding( 20, Wt::Side::Bottom );
  
  WCheckBox *cb = new WCheckBox( "Truncate negative bins at zero", optionsDiv );
  cb->setInline( false );
  cb->checked().connect( std::bind([=](){ *truncate_neg = true; } ) );
  cb->unChecked().connect( std::bind([=](){ *truncate_neg = false; } ) );
  
  cb = new WCheckBox( "Round channel counts to nearest integer", optionsDiv );
  cb->setInline( false );
  cb->checked().connect( std::bind([=](){ *round_counts = true; } ) );
  cb->unChecked().connect( std::bind([=](){ *round_counts = false; } ) );
  
  
  WPushButton *button = dialog->addButton( "Yes" );
  button->setFocus();
  button->clicked().connect( boost::bind( &InterSpec::finishHardBackgroundSub, this, truncate_neg, round_counts ) );
  dialog->addButton( "No" );  //dont need to hook this to anything
}//void startHardBackgroundSub()


void InterSpec::finishHardBackgroundSub( std::shared_ptr<bool> truncate_neg, std::shared_ptr<bool> round_counts )
{
  const auto foreground = m_spectrum->data();
  const auto background = m_spectrum->background();
  const float sf = m_spectrum->displayScaleFactor(SpecUtils::SpectrumType::Background);
  
  const bool no_neg = truncate_neg ? *truncate_neg : false;
  const bool do_round = round_counts ? *round_counts : false;
  
  if( !foreground
     || !background
     || !m_dataMeasurement
     || (foreground->num_gamma_channels() < 7)
     || (background->num_gamma_channels() < 7)
     || IsInf(sf) || IsNan(sf) || (sf <= 0.0)
     || !foreground->channel_energies()  //should be covered by num_gamma_channels(), but whatever
     || !background->channel_energies()
     || !background->energy_calibration() //should always be true, but whatever
     || !foreground->energy_calibration()
     || !background->energy_calibration()->valid()
     || !foreground->energy_calibration()->valid()
     )
  {
    passMessage( "Error doing hard background subtraction."
                 " Foreground or background was not available, or background scale factor invalid.",
                 WarningWidget::WarningMsgHigh );
    return;
  }
  
  try
  {
    shared_ptr<const deque<shared_ptr<const PeakDef>>> orig_peaks = m_peakModel->peaks();
    shared_ptr<const vector<float>> fore_counts = foreground->gamma_counts();
    shared_ptr<const vector<float>> back_counts = background->gamma_counts();
    
    // Make sure back_counts has the same energy calibration and fore_counts, so we can subtract
    //  on a bin-by-bin basis
    if( background->energy_calibration() != foreground->energy_calibration()
       && (*background->energy_calibration()) != (*foreground->energy_calibration()) )
    {
      auto new_backchan = make_shared<vector<float>>( fore_counts->size(), 0.0f );
      SpecUtils::rebin_by_lower_edge( *background->channel_energies(), *back_counts,
                                     *foreground->channel_energies(), *new_backchan );
      back_counts = new_backchan;
    }
    
    // Create what will be the background subtracted foreground
    auto back_sub_counts = make_shared<vector<float>>( *fore_counts );
    
    //back_counts and fore_counts should always be the same size, but we'll be a bit verbose anyway
    assert( back_counts->size() == fore_counts->size() );
    const size_t nchann = std::min( back_counts->size(), fore_counts->size() );
    
    // Do the actual background subtraction
    for( size_t i = 0; i < nchann; ++i )
    {
      float &val = (*back_sub_counts)[i];
      val -= sf*(*back_counts)[i];
      
      if( no_neg )
        val = std::max( 0.0f, val );
      
      if( do_round )
        val = std::round( val );
    }//for( size_t i = 0; i < nchann; ++i )
    
    // Create a new Measurement object, based on the old foreground
    auto newspec = make_shared<SpecUtils::Measurement>( *foreground );
    newspec->set_gamma_counts( back_sub_counts, foreground->live_time(), foreground->real_time() );
    vector<string> remarks = foreground->remarks();
    remarks.push_back( "This spectrum has been background subtracted in InterSpec" );
    newspec->set_remarks( remarks );
    newspec->set_sample_number( 1 );
    
    // Create a new spectrum file object, and set new background subtracted Measurement as its only
    //  record
    auto newmeas = make_shared<SpecMeas>();
    
    // Copy just the SpecUtils::SpecFile stuff over to 'newmeas' so we dont copy things like
    //  displayed sample numbers, and uneeded peaks and stuff
    static_cast<SpecUtils::SpecFile &>(*newmeas) = static_cast<SpecUtils::SpecFile &>(*m_dataMeasurement);
    
    newmeas->remove_measurements( newmeas->measurements() );
    
    // Need to make sure UUID will get updated.
    newmeas->set_uuid( "" );
    
    // Update filename
    newmeas->set_filename( "bkgsub_" + newmeas->filename() );
    
    // Actually add the measurement
    newmeas->add_measurement( newspec, true );
    
    // Reset all displayed sample numbers and peaks and stuff
    //newmeas->clearInterSpecDisplayStuff();
    
    // Re-fit peaks and set them
    std::vector<PeakDef> refit_peaks;
    if( orig_peaks && orig_peaks->size() )
    {
      try
      {
        vector<PeakDef> input_peaks;
        for( const auto &i : *orig_peaks )
          input_peaks.push_back( *i );
        
        const double lowE = newspec->gamma_energy_min();
        const double upE = newspec->gamma_energy_max();
      
        refit_peaks = fitPeaksInRange( lowE, upE, 0.0, 0.0, 0.0, input_peaks, newspec, {}, true );
        
        std::deque<std::shared_ptr<const PeakDef> > peakdeque;
        for( const auto &p : refit_peaks )
          peakdeque.push_back( std::make_shared<const PeakDef>(p) );
        
        newmeas->setPeaks( peakdeque, {newspec->sample_number()} );
      }catch( std::exception &e )
      {
        cerr << "Unexpected exception re-fitting peaks doing hard background subtract: "
             << e.what() << endl;
      }//try / catch to fit peaks
    }//if( we need to refit peaks )
    
    // Get rid of the previously displayed background if there was one
    setSpectrum( nullptr, {}, SpecUtils::SpectrumType::Background, 0 );
    
    
    auto header = m_fileManager->addFile( newmeas->filename(), newmeas );
    SpectraFileModel *filemodel = m_fileManager->model();
    auto index = filemodel->index( header );
    m_fileManager->displayFile( index.row(), newmeas,
                                SpecUtils::SpectrumType::Foreground,
                                false, false,
                                SpecMeasManager::VariantChecksToDo::None );
  }catch( std::exception &e )
  {
    passMessage( "There was an error loading the newly created spectrum file, sorry:"
                + string(e.what()),
                WarningWidget::WarningMsgHigh );
  }//try / catch
  
}//finishHardBackgroundSub();



void InterSpec::setXAxisSlider( bool show )
{
  const bool wasShowing = m_spectrum->xAxisSliderChartIsVisible();
  
  InterSpecUser::setPreferenceValue<bool>( m_user, "ShowXAxisSlider", show, this );
  m_showXAxisSliderItems[0]->setHidden( show );
  m_showXAxisSliderItems[1]->setHidden( !show );
  
  if( show )
  {
    //Default to compact x-axis.
    if( m_compactXAxisItems[0] )
      m_compactXAxisItems[0]->setHidden( true );
    if( m_compactXAxisItems[1] )
      m_compactXAxisItems[1]->setHidden( false );
    
     m_spectrum->setCompactAxis( true );
    m_timeSeries->setCompactAxis( true );
  }else
  {
    //Go back to whatever the user wants/selects
    const bool makeCompact = InterSpecUser::preferenceValue<bool>( "CompactXAxis", this );
    
    if( m_compactXAxisItems[0] )
      m_compactXAxisItems[0]->setHidden( makeCompact );
    if( m_compactXAxisItems[1] )
      m_compactXAxisItems[1]->setHidden( !makeCompact );
    
    m_spectrum->setCompactAxis( makeCompact );
    m_timeSeries->setCompactAxis( makeCompact );
  }//show /hide
  
  m_spectrum->showXAxisSliderChart( show );
  
  
  if( m_undo && (wasShowing != show) )
  {
    m_undo->addUndoRedoStep( [this,show](){ setXAxisSlider(!show); },
                            [this,show](){ setXAxisSlider(show); },
                            "Show x-axis slider" );
  }//if( m_undo && (wasLogY != logy) )
}//void setXAxisSlider( bool show )


void InterSpec::setXAxisCompact( bool compact )
{
  const bool wasCompact = m_spectrum->isAxisCompacted();
  
  InterSpecUser::setPreferenceValue<bool>( m_user, "CompactXAxis", compact, this );
  
  if( m_compactXAxisItems[0] )
    m_compactXAxisItems[0]->setHidden( compact );
  if( m_compactXAxisItems[1] )
    m_compactXAxisItems[1]->setHidden( !compact );
  
  m_spectrum->setCompactAxis( compact );
  m_timeSeries->setCompactAxis( compact );
  
  if( m_undo && (wasCompact != compact) )
  {
    m_undo->addUndoRedoStep( [this,compact](){ setXAxisCompact(!compact); },
                            [this,compact](){ setXAxisCompact(compact); },
                            "Set x-axis compact" );
  }//if( m_undo && (wasLogY != logy) )
}//void setXAxisCompact( bool compact )


void InterSpec::setShowYAxisScalers( bool show )
{
  const bool hasSecond = (m_secondDataMeasurement || m_backgroundMeasurement);
  
  assert( m_showYAxisScalerItems[0] );
  assert( m_showYAxisScalerItems[1] );
  
  m_showYAxisScalerItems[0]->setHidden( show );
  m_showYAxisScalerItems[0]->setDisabled( !show && !hasSecond );
  
  m_showYAxisScalerItems[1]->setHidden( !show );
  m_showYAxisScalerItems[1]->setDisabled( show && !hasSecond );
  
  const bool wasShowing = m_spectrum->yAxisScalersIsVisible();
  m_spectrum->showYAxisScalers( show );
  
  try
  {
    InterSpecUser::setPreferenceValue<bool>( m_user, "ShowYAxisScalers", show, this );
  }catch( std::exception &e )
  {
    cerr << "InterSpec::setShowYAxisScalers: Got exception setting pref: " << e.what() << endl;
  }
  
  if( m_undo && (wasShowing != show) )
  {
    m_undo->addUndoRedoStep( [this,show](){ setShowYAxisScalers(!show); },
                            [this,show](){ setShowYAxisScalers(show); },
                            "Show y-axis scalers" );
  }//if( m_undo && (wasLogY != logy) )
}//void setShowYAxisScalers( bool show )



ReferencePhotopeakDisplay *InterSpec::referenceLinesWidget()
{
  return m_referencePhotopeakLines;
}

IsotopeSearchByEnergy *InterSpec::nuclideSearch()
{
  return m_nuclideSearch;
}//IsotopeSearchByEnergy *nuclideSearch();


PeakInfoDisplay *InterSpec::peakInfoDisplay()
{
  return m_peakInfoDisplay;
}//PeakInfoDisplay *peakInfoDisplay();


#if( defined(WIN32) && BUILD_AS_ELECTRON_APP )
  //When users drag files from Outlook on windows into the app
  //  you can call the following functions
void InterSpec::dragEventWithFileContentsStarted()
{
  //Set JS variable to indicate that this isnt a normal file drop on the browser
  doJavaScript( "$('.Wt-domRoot').data('DropFileContents',true);" );
}


void InterSpec::dragEventWithFileContentsFinished()
{ 
  doJavaScript( "$('.Wt-domRoot').data('DropFileContents',false);"
	            "$('#Uploader').remove();"
				"$('.Wt-domRoot').data('IsDragging',false);"); 
}

#endif ///#if( defined(WIN32) && BUILD_AS_ELECTRON_APP )


void InterSpec::addPeakLabelSubMenu( PopupDivMenu *parentWidget )
{
  PopupDivMenu *menu = parentWidget->addPopupMenuItem( "Peak Labels",  "InterSpec_resources/images/tag.svg" );
  
  // Make a lamda to do work of connecting signals, and undo/redo
  auto setupLabelCbCallbacks = [this]( const SpectrumChart::PeakLabels label, WCheckBox *cb ){
    
    cb->checked().connect( boost::bind( &D3SpectrumDisplayDiv::setShowPeakLabel,
            m_spectrum, label, true
    ) );
    cb->unChecked().connect( boost::bind( &D3SpectrumDisplayDiv::setShowPeakLabel,
            m_spectrum, label, false
    ) );
    
    // FIXME: for some reason undoing things wont change the checkbox state, for first undo, but if you undo/redo/undo it does/  Not totally sure why.
    const auto set_checked = [this,label,cb](){
      cb->setChecked( true );
      // emitting checked() signal, instead of calling `m_spectrum->setShowPeakLabel(label,true);`
      //  to keep `nuc_energy_cb` state consistent.
      cb->checked().emit();
    };
    
    const auto set_unchecked = [this,label,cb](){
      cb->setChecked( false );
      cb->unChecked().emit(); //See comment in `set_checked`
    };
    
    const auto undo_uncheck = [this,set_checked,set_unchecked](){
      if( m_undo )
        m_undo->addUndoRedoStep( set_checked, set_unchecked, "Hide peak label" );
    };
    const auto undo_check = [this,set_checked,set_unchecked](){
      if( m_undo )
        m_undo->addUndoRedoStep( set_unchecked, set_checked, "Show peak label" );
    };
    
    cb->checked().connect( std::bind( undo_check ) );
    cb->unChecked().connect( std::bind( undo_uncheck ) );
  };//auto setupLabelCbCallbacks
  

  WCheckBox *cb = new WCheckBox( "Show User Labels" );
  cb->setChecked(false);
  PopupDivMenuItem *item = menu->addWidget( cb );
  setupLabelCbCallbacks( SpectrumChart::kShowPeakUserLabel, cb );
  
  cb = new WCheckBox( "Show Peak Energies" );
  cb->setChecked(false);
  item = menu->addWidget( cb );
  setupLabelCbCallbacks( SpectrumChart::kShowPeakEnergyLabel, cb );
  
  cb = new WCheckBox( "Show Nuclide Names" );
  cb->setChecked(false);
  item = menu->addWidget( cb );
  setupLabelCbCallbacks( SpectrumChart::kShowPeakNuclideLabel, cb );
  
  WCheckBox *nuc_energy_cb = new WCheckBox( "Show Nuclide Energies" );
  nuc_energy_cb->setChecked(false);
  item = menu->addWidget( nuc_energy_cb );
  
  nuc_energy_cb->disable();
  cb->checked().connect( nuc_energy_cb, &WCheckBox::enable );
  cb->unChecked().connect( nuc_energy_cb, &WCheckBox::disable );
  cb->unChecked().connect( nuc_energy_cb, &WCheckBox::setUnChecked );
  setupLabelCbCallbacks( SpectrumChart::kShowPeakNuclideEnergies, nuc_energy_cb );
}//void addPeakLabelMenu( Wt::WContainerWidget *menuDiv )



void InterSpec::addAboutMenu( Wt::WWidget *parent )
{
  if( m_helpMenuPopup )
    return;
  
  PopupDivMenu *parentMenu = dynamic_cast<PopupDivMenu *>( parent );
  WContainerWidget *menuDiv = dynamic_cast<WContainerWidget *>( parent );
  if( !parentMenu && !menuDiv )
    throw runtime_error( "InterSpec::addAboutMenu(): parent passed in"
                         " must be a PopupDivMenu  or WContainerWidget" );

  if( menuDiv )
  {
    WPushButton *button = new WPushButton( "Help", menuDiv );
    button->addStyleClass( "MenuLabel" );
    m_helpMenuPopup = new PopupDivMenu( button, PopupDivMenu::AppLevelMenu );
  }else
  {
    m_helpMenuPopup = parentMenu->addPopupMenuItem( "Help" );
  }//if( menuDiv ) / else

  PopupDivMenuItem *item = m_helpMenuPopup->addMenuItem( "Welcome..." );
  item->triggered().connect( boost::bind( &InterSpec::showWelcomeDialog, this, true ) );

  m_helpMenuPopup->addSeparator();
  
  item = m_helpMenuPopup->addMenuItem( "Help Contents..." ,  "InterSpec_resources/images/help_minimal.svg");
  
  item->triggered().connect( boost::bind( &HelpSystem::createHelpWindow, string("getting-started") ) );

  Wt::WMenuItem *notifications = m_helpMenuPopup->addMenuItem( "Notification Log" , "InterSpec_resources/images/log_file_small.png");
  notifications->triggered().connect( this, &InterSpec::showWarningsWindow );

  m_helpMenuPopup->addSeparator();
  PopupDivMenu *subPopup = m_helpMenuPopup->addPopupMenuItem( "Options", "InterSpec_resources/images/cog_small.png" );
    
  const bool showToolTips = InterSpecUser::preferenceValue<bool>( "ShowTooltips", this );
  
  const bool autoStore = InterSpecUser::preferenceValue<bool>( "AutoSaveSpectraToDb", this );
  WCheckBox *cb = new WCheckBox( " Auto store your work" );
  cb->setChecked( autoStore );
  item = subPopup->addWidget( cb );
  HelpSystem::attachToolTipOn( item, "Automatically stores application state if you are working in"
                              " a stored state, or else if you are not, it will store your spectra"
                              " and your work (e.g., peaks fit, energy cal changes, etc) into"
                              " InterSpecs internal database and prompt you if you want to resume"
                              " where you left off next time you load the same spectrum.",
                              showToolTips );
  InterSpecUser::associateWidget( m_user, "AutoSaveSpectraToDb", cb, this );
  

  const bool autoCheckOnLoad = InterSpecUser::preferenceValue<bool>( "CheckForPrevOnSpecLoad", this );
  cb = new WCheckBox( " Check for prev work" );
  cb->setChecked( autoStore );
  item = subPopup->addWidget( cb );
  HelpSystem::attachToolTipOn( item, "When a spectrum file is loaded, check if work (peak fits,"
                               " activity fits, etc) has previously done on the same file.",
                              showToolTips );
  InterSpecUser::associateWidget( m_user, "CheckForPrevOnSpecLoad", cb, this );
  
  
  if( !isMobile() )
  {
    WCheckBox *checkbox = new WCheckBox( " Show tooltips" );
    item = subPopup->addWidget( checkbox );
    checkbox->setChecked( showToolTips );
    HelpSystem::attachToolTipOn( item,
                                "Show tooltips after hovering over an element for half a second."
                                , true, HelpSystem::ToolTipPosition::Right );
    checkbox->checked().connect( boost::bind( &InterSpec::toggleToolTip, this, true ) );
    checkbox->unChecked().connect( boost::bind( &InterSpec::toggleToolTip, this, false ) );
    InterSpecUser::associateWidget( m_user, "ShowTooltips", checkbox, this );
  }//if( !isMobile() )
  
  {//begin add "AskPropagatePeaks" to menu
    const bool doPropogate = InterSpecUser::preferenceValue<bool>( "AskPropagatePeaks", this );
    WCheckBox *checkbox = new WCheckBox( " Ask to Propagate Peaks" );
    checkbox->setChecked( doPropogate );
    item = subPopup->addWidget( checkbox );
    HelpSystem::attachToolTipOn( item,
                                 "When loading spectra from the same detector,"
                                 " ask if should re-fit the same peaks for the"
                                 " new spectrum.  Only applies if new spectrum"
                                 " doesnt have any peaks, but previous"
                                 " foreground did.",
                                 true, HelpSystem::ToolTipPosition::Right );
    checkbox->checked().connect( boost::bind( &InterSpec::toggleToolTip, this, true ) );
    checkbox->unChecked().connect( boost::bind( &InterSpec::toggleToolTip, this, false ) );
    InterSpecUser::associateWidget( m_user, "AskPropagatePeaks", checkbox, this );
  }//end add "AskPropagatePeaks" to menu
  
  
  {//begin add "DisplayBecquerel"
    WCheckBox *checkbox = new WCheckBox( " Display in Becquerel" );
    item = subPopup->addWidget( checkbox );
    HelpSystem::attachToolTipOn( item, "Display activity in units of becquerel, rather than curie.",
                                 true, HelpSystem::ToolTipPosition::Right );
    InterSpecUser::associateWidget( m_user, "DisplayBecquerel", checkbox, this );
  }//end add "DisplayBecquerel"
  
  {//begin add "LoadDefaultDrf"
    WCheckBox *checkbox = new WCheckBox( " Use default DRFs" );
    item = subPopup->addWidget( checkbox );
    HelpSystem::attachToolTipOn( item, "When a spectrum is loaded, and you have not previously"
                                " associated a detector response function with the model of"
                                " detector the spectrum is from, whether a default DRF should try"
                                " to be found and loaded automatically.",
                                true, HelpSystem::ToolTipPosition::Right );
    InterSpecUser::associateWidget( m_user, "LoadDefaultDrf", checkbox, this );
  }//end add "LoadDefaultDrf"
  
  InterSpecApp *app = dynamic_cast<InterSpecApp *>(wApp);
  if( app && app->isTablet() )
  {
    WCheckBox *checkbox = new WCheckBox( " Desktop Interface" );
    item = subPopup->addWidget( checkbox );
    HelpSystem::attachToolTipOn( item, "Selects to use either a more mobile or desktop style"
                                " application interface.  The primary difference is use of a"
                                " \"Hamburger\" style menu, or a menu bar.\n"
                                "Changing this preference wont take effect until the app is"
                                " restarted, or the \"Clear Session...\" option is chosen.",
                                true, HelpSystem::ToolTipPosition::Right );
    
    const string msg = "Changes will not take effect until app is restarted or refreshed."
    "<div onclick=\"Wt.emit('" + wApp->root()->id() + "',{name:'miscSignal'}, 'clearSession');"
    "try{$(this.parentElement.parentElement).remove();}catch(e){}return false;\" "
    "class=\"clearsession\"><span class=\"clearsessiontxt\">Refresh Session</span></div>";
    const WString wmsg = WString::fromUTF8( msg );
    checkbox->checked().connect( boost::bind( &WarningWidget::addMessageUnsafe,
      m_warnings, wmsg, WarningWidget::WarningMsgShowOnBoardRiid, 5000 ) );
    checkbox->unChecked().connect( boost::bind( &WarningWidget::addMessageUnsafe,
      m_warnings, wmsg, WarningWidget::WarningMsgShowOnBoardRiid, 5000 ) );
    
    InterSpecUser::associateWidget( m_user, "TabletUseDesktopMenus", checkbox, this );
  }//if( is tablet )
  
  WCheckBox *autoDarkCb = new WCheckBox( " Auto apply \"Dark\" theme" );
  item = subPopup->addWidget( autoDarkCb );
  HelpSystem::attachToolTipOn( item, "Applies the \"Dark\" color theme automatically according to"
                              " the operating systems current value, or when it transisitions.",
                              true, HelpSystem::ToolTipPosition::Right );
  InterSpecUser::associateWidget( m_user, "AutoDarkFromOs", autoDarkCb, this );
  
  InterSpecUser::addCallbackWhenChanged( m_user, "AutoDarkFromOs", std::bind([](){
    InterSpec *viewer = InterSpec::instance();
    if( viewer )
      viewer->doJavaScript( "try{ Wt.WT.DetectOsColorThemeJs('" + viewer->id() + "'); }"
                            "catch(e){ console.error('Error with DetectOsColorThemeJs:',e); }" );
  }) );
  
	item = subPopup->addMenuItem("Color Themes...");
	item->triggered().connect(boost::bind(&InterSpec::showColorThemeWindow, this));

#if( PROMPT_USER_BEFORE_LOADING_PREVIOUS_STATE )
  subPopup->addSeparator();
  WCheckBox *promptOnLoad = new WCheckBox( "Prompt to load prev state" );
  item = subPopup->addWidget( promptOnLoad );
  const char *prompttext = "At application start, ask to load previous state.";
  HelpSystem::attachToolTipOn( item, prompttext, showToolTips );
  InterSpecUser::associateWidget( m_user, "PromptStateLoadOnStart", promptOnLoad, this );
  
  WCheckBox *doLoad = new WCheckBox( "Load prev state on start" );
  item = subPopup->addWidget( doLoad );
  const char *doloadtext = "At application start, automatically load previous state, if not set to be prompted";
  HelpSystem::attachToolTipOn( item, doloadtext, showToolTips );
  InterSpecUser::associateWidget( m_user, "LoadPrevStateOnStart", doLoad, this );
#endif
  
  
#if( BUILD_AS_OSX_APP )
  const bool addAboutInterSpec = !InterSpecApp::isPrimaryWindowInstance();
#else
    const bool addAboutInterSpec = true;
#endif
  
  if( addAboutInterSpec )
  {
    m_helpMenuPopup->addSeparator();
    
    item = m_helpMenuPopup->addMenuItem( "About InterSpec..." );
    item->triggered().connect( this, &InterSpec::showLicenseAndDisclaimersWindow );
  }

}//void addAboutMenu( Wt::WContainerWidget *menuDiv )


void InterSpec::toggleToolTip( const bool showToolTips )
{
  //update all existing qtips
  if( showToolTips )
  {
    wApp->doJavaScript( "$('.qtip-rounded.canDisableTt').qtip('option', 'show.event', 'mouseenter focus');" );
  }else
  {
    wApp->doJavaScript( "$('.qtip-rounded.canDisableTt').qtip('option', 'show.event', '');" );
  }
  
}//void toggleToolTip( const bool sticky )



const std::set<int> &InterSpec::displayedSamples( SpecUtils::SpectrumType type ) const
{
  static const std::set<int> empty;
  switch( type )
  {
    case SpecUtils::SpectrumType::Foreground:
    {
      if( !m_dataMeasurement )
        return empty;
      return m_displayedSamples;
    }//case SpecUtils::SpectrumType::Foreground:

    case SpecUtils::SpectrumType::SecondForeground:
    {
      if( !m_secondDataMeasurement )
        return empty;
      return m_sectondForgroundSampleNumbers;
    }//case SpecUtils::SpectrumType::SecondForeground:

    case SpecUtils::SpectrumType::Background:
    {
      if( !m_backgroundMeasurement )
        return empty;
      return m_backgroundSampleNumbers;
    }//case SpecUtils::SpectrumType::Background:
  }//switch( type )

  throw runtime_error( "InterSpec::displayedSamples(...) - Serious Badness" );

  return empty;  //keep compiler from complaining
}//const std::set<int> &displayedSamples( SpecUtils::SpectrumType spectrum_type ) const


std::shared_ptr<const SpecMeas> InterSpec::measurment( SpecUtils::SpectrumType type ) const
{
  switch( type )
  {
    case SpecUtils::SpectrumType::Foreground:
      return m_dataMeasurement;
    case SpecUtils::SpectrumType::SecondForeground:
      return m_secondDataMeasurement;
    case SpecUtils::SpectrumType::Background:
      return m_backgroundMeasurement;
  }//switch( type )

  return std::shared_ptr<const SpecMeas>();
}//measurment(...)


std::shared_ptr<SpecMeas> InterSpec::measurment( SpecUtils::SpectrumType type )
{
  switch( type )
  {
    case SpecUtils::SpectrumType::Foreground:
      return m_dataMeasurement;
    case SpecUtils::SpectrumType::SecondForeground:
      return m_secondDataMeasurement;
    case SpecUtils::SpectrumType::Background:
      return m_backgroundMeasurement;
  }//switch( type )

  return std::shared_ptr<SpecMeas>();
}//std::shared_ptr<SpecMeas> measurment( SpecUtils::SpectrumType spectrum_type )


#if( USE_DB_TO_STORE_SPECTRA )
Wt::Dbo::ptr<UserFileInDb> InterSpec::measurmentFromDb( SpecUtils::SpectrumType type,
                                                             bool update )
{
  try
  {
    Wt::Dbo::ptr<UserFileInDb> answer;
    std::shared_ptr<SpectraFileHeader> header;
  
    SpectraFileModel *fileModel = m_fileManager->model();
    std::shared_ptr<SpecMeas> meas = measurment( type );
    if( !meas )
      return answer;
  
    WModelIndex index = fileModel->index( meas );
    if( !index.isValid() )
      return answer;
    
    header = fileModel->fileHeader( index.row() );
    if( !header )
      return answer;
  
    answer = header->dbEntry();
    if( answer && !meas->modified() )
      return answer;
    
    Dbo::ptr<UserFileInDb> dbback;
    
    if( type == SpecUtils::SpectrumType::Foreground )
    {
      WModelIndex bindex;
      std::shared_ptr<SpectraFileHeader> bheader;
      std::shared_ptr<SpecMeas> background = measurment( SpecUtils::SpectrumType::Background );
      if( background )
         bindex = fileModel->index( background );
      if( bindex.isValid() )
        bheader = fileModel->fileHeader( bindex.row() );
      if( bheader )
      {
        dbback = bheader->dbEntry();
        if( !dbback )
        {
          try
          {
            bheader->saveToDatabase( background );
            dbback = bheader->dbEntry();
          }catch(...){}
        }
      }//if( bheader )
    }//if( type == SpecUtils::SpectrumType::Foreground )
    
    if( update )
      header->saveToDatabase( meas );
    
    return header->dbEntry();
  }catch( std::exception &e )
  {
    cerr << "\n\nSpectrumViewer::measurmentFromDb(...) caught: " << e.what()
         << endl;
  }//try / catch
  
  return Wt::Dbo::ptr<UserFileInDb>();
}//Wt::Dbo::ptr<UserFileInDb> measurmentFromDb( SpecUtils::SpectrumType type, bool update );
#endif //#if( USE_DB_TO_STORE_SPECTRA )

std::shared_ptr<const SpecUtils::Measurement> InterSpec::displayedHistogram( SpecUtils::SpectrumType spectrum_type ) const
{
  switch( spectrum_type )
  {
    case SpecUtils::SpectrumType::Foreground:
      return m_spectrum->data();
    case SpecUtils::SpectrumType::SecondForeground:
      return m_spectrum->secondData();
    case SpecUtils::SpectrumType::Background:
      return m_spectrum->background();
//  m_spectrum->continuum();
  }//switch( spectrum_type )

  throw runtime_error( "InterSpec::displayedHistogram(...): invalid input arg" );

  return std::shared_ptr<const SpecUtils::Measurement>();
}//displayedHistogram(...)


void InterSpec::saveChartToImg( const bool spectrum, const bool asPng )
{
  std::shared_ptr<const SpecMeas> spec = measurment(SpecUtils::SpectrumType::Foreground);
  string filename = (spec ? spec->filename() : string("spectrum"));
  const string ext = SpecUtils::file_extension(filename);
  if( !ext.empty() && (ext.size() <= filename.size()) )
    filename = filename.substr(0,filename.size()-ext.size());
  if( filename.empty() )
    filename = "spectrum";
  if( !spectrum )
    filename += "_timechart";
  
  const int offset = wApp->environment().timeZoneOffset();
  auto localtime = chrono::time_point_cast<chrono::microseconds>( chrono::system_clock::now() );
  localtime += chrono::seconds(60*offset);
  
  std::string timestr = SpecUtils::to_iso_string( localtime );
  auto ppos = timestr.find('.');
  if( ppos != string::npos )
    timestr = timestr.substr(0,ppos);
  filename += "_" + timestr + ((!spectrum || asPng) ? ".png" : ".svg");
  
  string illegal_chars = "\\/:?\"<>|";
  SpecUtils::erase_any_character( filename, illegal_chars.c_str() );
  
  if( spectrum )
  {
    m_spectrum->saveChartToImg( filename, asPng );
  }else
  {
    m_timeSeries->saveChartToPng( filename );
  }
}//saveSpectrumToPng()


double InterSpec::displayScaleFactor( SpecUtils::SpectrumType spectrum_type ) const
{
  return m_spectrum->displayScaleFactor( spectrum_type );
}//double displayScaleFactor( SpecUtils::SpectrumType spectrum_type ) const


void InterSpec::setDisplayScaleFactor( const double sf,
                                      const SpecUtils::SpectrumType spec_type,
                                      const bool addUndoRedoStep )
{
  const double prevSF = m_spectrum->displayScaleFactor( spec_type );
  
  m_spectrum->setDisplayScaleFactor( sf, spec_type );
  m_spectrumScaleFactorChanged.emit( spec_type, sf );
  
  if( !addUndoRedoStep || !m_undo || m_undo->isInUndoOrRedo() )
    return;
  
  auto undo = [this, prevSF, spec_type, sf](){
    setDisplayScaleFactor( prevSF, spec_type, false );
    m_spectrum->yAxisScaled().emit( prevSF, sf, spec_type ); // To update the compact file manager
  };
    
  auto redo = [this, sf, spec_type, prevSF](){
    setDisplayScaleFactor( sf, spec_type, false );
    m_spectrum->yAxisScaled().emit( sf, prevSF, spec_type ); // To update the compact file manager
  };
    
  m_undo->addUndoRedoStep( undo, redo, "Change y-axis scale factor" );
}//void setDisplayScaleFactor( const double sf, SpecUtils::SpectrumType spectrum_type );


void InterSpec::handleDisplayScaleFactorChangeFromSpectrum( const double sf, const double prevSF,
                                                           const SpecUtils::SpectrumType spec_type )
{
  // This function is called when the user slides the slider on the spectrum, through the
  //  D3SpectrumDisplayDiv::yAxisScaled() signal.
  
  if( !m_undo || m_undo->isInUndoOrRedo() )
    return;
  
  auto undo = [this, prevSF, spec_type, sf](){
    setDisplayScaleFactor( prevSF, spec_type, false );
    m_spectrum->yAxisScaled().emit( prevSF, sf, spec_type ); // To update the compact file manager
  };
  
  auto redo = [this, sf, spec_type, prevSF](){
    setDisplayScaleFactor( sf, spec_type, false );
    m_spectrum->yAxisScaled().emit( sf, prevSF, spec_type ); // To update the compact file manager
  };
  
  m_undo->addUndoRedoStep( undo, redo, "Change y-axis scale factor" );
}//void handleDisplayScaleFactorChangeFromSpectrum(...)


float InterSpec::liveTime( SpecUtils::SpectrumType type ) const
{
  if( !measurment(type) )
    return 0.0f;
  
  switch( type )
  {
    case SpecUtils::SpectrumType::Foreground:
      return m_spectrum->foregroundLiveTime();
    case SpecUtils::SpectrumType::SecondForeground:
      return m_spectrum->secondForegroundLiveTime();
    case SpecUtils::SpectrumType::Background:
      return m_spectrum->backgroundLiveTime();
  }//switch( type )
  
  return 0.0f;
}//float liveTime( SpecUtils::SpectrumType type ) const


int InterSpec::renderedWidth() const
{
  return m_renderedWidth;
}


int InterSpec::renderedHeight() const
{
  return m_renderedHeight;
}


OneOverR2Calc *InterSpec::createOneOverR2Calculator()
{
  if( !m_1overR2Calc )
  {
    m_1overR2Calc = new OneOverR2Calc();
    m_1overR2Calc->finished().connect( boost::bind( &InterSpec::deleteOneOverR2Calc, this ) );
    
    if( m_undo && m_undo->canAddUndoRedoNow() )
    {
      auto undo = [this](){ deleteOneOverR2Calc(); };
      auto redo = [this](){ createOneOverR2Calculator(); };
      m_undo->addUndoRedoStep( std::move(undo), std::move(redo), "Show 1/r2 calculator" );
    }
  }//if( !m_1overR2Calc )
  
  m_1overR2Calc->show();
  m_1overR2Calc->resizeToFitOnScreen();
  m_1overR2Calc->centerWindowHeavyHanded();
  
  return m_1overR2Calc;
}//void createOneOverR2Calculator()


void InterSpec::deleteOneOverR2Calc()
{
  if( !m_1overR2Calc )
    return;
  
  const bool do_undo = (m_undo && m_undo->canAddUndoRedoNow());
  const string state_uri = do_undo ? m_1overR2Calc->encodeStateToUrl() : string();
  
  AuxWindow::deleteAuxWindow( m_1overR2Calc );
  m_1overR2Calc = nullptr;
  
  if( do_undo )
  {
    auto undo = [this,state_uri](){
      OneOverR2Calc *calc = createOneOverR2Calculator();
      if( calc )
        calc->handleAppUrl( state_uri );
    };
    auto redo = [this](){ deleteOneOverR2Calc(); };
    m_undo->addUndoRedoStep( std::move(undo), std::move(redo), "Hide 1/r2 calculator" );
  }//if( do_undo )
}//void deleteOneOverR2Calc()


UnitsConverterTool *InterSpec::createUnitsConverterTool()
{
  if( !m_unitsConverter )
  {
    m_unitsConverter = new UnitsConverterTool();
    m_unitsConverter->finished().connect( boost::bind( &InterSpec::deleteUnitsConverterTool, this ) );
    
    if( m_undo && m_undo->canAddUndoRedoNow() )
    {
      auto undo = [this](){ deleteUnitsConverterTool(); };
      auto redo = [this](){ createUnitsConverterTool(); };
      m_undo->addUndoRedoStep( std::move(undo), std::move(redo), "Show units converter" );
    }//if( undo )
  }//if( !m_unitsConverter )
  
  m_unitsConverter->show();
  m_unitsConverter->resizeToFitOnScreen();
  m_unitsConverter->centerWindowHeavyHanded();
  
  return m_unitsConverter;
}//void createUnitsConverterTool()


void InterSpec::deleteUnitsConverterTool()
{
  if( !m_unitsConverter )
    return;
  
  const bool do_undo = (m_undo && m_undo->canAddUndoRedoNow());
  const string state_uri = do_undo ? m_unitsConverter->encodeStateToUrl() : string();
  
  AuxWindow::deleteAuxWindow( m_unitsConverter );
  m_unitsConverter = nullptr;
  
  if( do_undo )
  {
    auto undo = [this,state_uri](){
      UnitsConverterTool *tool = createUnitsConverterTool();
      if( tool )
        tool->handleAppUrl( state_uri );
    };
    auto redo = [this](){ deleteUnitsConverterTool(); };
    m_undo->addUndoRedoStep( std::move(undo), std::move(redo), "Hide units converter" );
  }//if( do_undo )
}//void deleteUnitsConverterTool()


FluxToolWindow *InterSpec::createFluxTool()
{
  if( !m_fluxTool )
  {
    m_fluxTool = new FluxToolWindow( this );
    m_fluxTool->finished().connect( boost::bind( &InterSpec::deleteFluxTool, this ) );
  }
  
  m_fluxTool->show();
  m_fluxTool->resizeToFitOnScreen();
  m_fluxTool->centerWindowHeavyHanded();
  
  if( m_undo && m_undo->canAddUndoRedoNow() )
  {
    auto undo = [this](){ deleteFluxTool(); };
    auto redo = [this](){ createFluxTool(); };
    m_undo->addUndoRedoStep( std::move(undo), std::move(redo), "Show flux tool" );
  }//if( undo )
  
  return m_fluxTool;
}//void createFluxTool()


void InterSpec::deleteFluxTool()
{
  if( !m_fluxTool )
    return;
  
  const bool do_undo = (m_undo && m_undo->canAddUndoRedoNow());
  const string state_uri = do_undo ? m_fluxTool->encodeStateToUrl() : string();
  
  AuxWindow::deleteAuxWindow( m_fluxTool );
  m_fluxTool = nullptr;
  
  if( do_undo )
  {
    auto undo = [this,state_uri](){
      FluxToolWindow *flux = createFluxTool();
      if( flux )
        flux->handleAppUrl( state_uri );
    };
    auto redo = [this](){ deleteFluxTool(); };
    m_undo->addUndoRedoStep( std::move(undo), std::move(redo), "Hide flux tool" );
  }//if( do_undo )
}//void deleteFluxTool();


DecayWindow *InterSpec::createDecayInfoWindow()
{
  if( !m_decayInfoWindow )
  {
    m_decayInfoWindow = new DecayWindow( this );
    m_decayInfoWindow->finished().connect( boost::bind( &InterSpec::deleteDecayInfoWindow, this ) );
  }
  
  if( m_referencePhotopeakLines )
  {
    const ReferenceLineInfo &nuc = m_referencePhotopeakLines->currentlyShowingNuclide();
    if( nuc.m_nuclide )
    {
      m_decayInfoWindow->clearAllNuclides();
      
      // TODO: We could do a little better and check the Shielding/Source Fit widget and grab those activities (and ages) if they match
      
      const bool useBq = InterSpecUser::preferenceValue<bool>("DisplayBecquerel", InterSpec::instance());
      const double act = useBq ? PhysicalUnits::MBq : (1.0E-6 * PhysicalUnits::curie);
      const string actStr = useBq ? "1 MBq" : "1 uCi";
      double age = nuc.m_nuclide->halfLife;
      try{ age = PhysicalUnits::stringToTimeDuration( nuc.m_input.m_age ); }catch(exception &){}
      
      m_decayInfoWindow->addNuclide( nuc.m_nuclide->atomicNumber,
                         nuc.m_nuclide->massNumber,
                         nuc.m_nuclide->isomerNumber,
                         1.0*PhysicalUnits::microCi, !useBq,
                         0.0, actStr, 5.0*age );
    }//if( nuc.nuclide )
  }//if( m_referencePhotopeakLines )
  
  return m_decayInfoWindow;
}//void createDecayInfoWindow()


#if( USE_DETECTION_LIMIT_TOOL )
void InterSpec::createDetectionLimitTool()
{
  new DetectionLimitWindow( this, m_materialDB.get(), m_shieldingSuggestion );
}
#endif

void InterSpec::deleteDecayInfoWindow()
{
  if( m_decayInfoWindow )
    AuxWindow::deleteAuxWindow( m_decayInfoWindow );
  m_decayInfoWindow = nullptr;
}//void deleteDecayInfoWindow()


void InterSpec::createFileParameterWindow()
{
  SpecFileSummary *window = new SpecFileSummary( this );
  new UndoRedoManager::BlockGuiUndoRedo( window ); // BlockGuiUndoRedo is WObject, so this `new` doesnt leak
}//void createFileParameterWindow()


#if( USE_GOOGLE_MAP )
void InterSpec::displayOnlySamplesWithinView( GoogleMap *map,
                                  const SpecUtils::SpectrumType targetSamples,
                                  const SpecUtils::SpectrumType fromSamples )
{
  float uplat, leftlng, lowerlat, rightlng;
  map->getMapExtent( uplat, leftlng, lowerlat, rightlng );
  
  if( lowerlat > uplat )
    std::swap( lowerlat, uplat );
  if( leftlng > rightlng )
    std::swap( leftlng, rightlng );
  
  std::set<int> sample_numbers;
  std::shared_ptr<SpecMeas> meass = measurment( fromSamples );
  
  if( !meass )
  {
    passMessage( "Could not load spectrum", WarningWidget::WarningMsgHigh );
    return;
  }//if( !meass )
  
  for( const int sample : meass->sample_numbers() )
  {
    bool samplewithin = false;
    for( const int detnum : meass->detector_numbers() )
    {
      std::shared_ptr<const SpecUtils::Measurement> m = meass->measurement( sample, detnum );
      if( !!m && m->has_gps_info()
         && m->longitude()>=leftlng && m->longitude()<=rightlng
         && m->latitude()>=lowerlat && m->latitude()<=uplat )
      {
        samplewithin = true;
        break;
      }
    }//for( const int detnum : meass->detector_numbers() )
    
    if( samplewithin )
      sample_numbers.insert( sample );
  }//for( int sample : meass->sample_numbers() )
  
  if( sample_numbers.empty() )
  {
    passMessage( "There were no samples in the visible map area.",
                 WarningWidget::WarningMsgHigh );
    return;
  }//if( sample_numbers.empty() )
  
  
  if( (fromSamples!=targetSamples) || targetSamples!=SpecUtils::SpectrumType::Foreground )
  {
    setSpectrum( meass, sample_numbers, targetSamples, SetSpectrumOptions::CheckToPreservePreviousEnergyCal );
  }else
  {
    changeDisplayedSampleNums( sample_numbers, targetSamples );
  }
}//displayOnlySamplesWithinView(...)


void InterSpec::createMapWindow( SpecUtils::SpectrumType spectrum_type )
{
  std::shared_ptr<const SpecMeas> meas = measurment( spectrum_type );
  
  if( !meas )
    return;
  
  const set<int> &samples = displayedSamples( spectrum_type );
  
  AuxWindow *window = new AuxWindow( "Map",
                                    (Wt::WFlags<AuxWindowProperties>(AuxWindowProperties::EnableResize)
                                      | AuxWindowProperties::DisableCollapse)
                                    );
  
  int w = 0.66*renderedWidth();
  int h = 0.8*renderedHeight();
  
  const char *label = 0;
  switch( spectrum_type )
  {
    case SpecUtils::SpectrumType::Foreground:       label = "Foreground";        break;
    case SpecUtils::SpectrumType::SecondForeground: label = "Second Foreground"; break;
    case SpecUtils::SpectrumType::Background:       label = "Background";        break;
  }//switch( spectrum_type )
  
  window->finished().connect( boost::bind( &AuxWindow::deleteAuxWindow, window ) );
  //window->footer()->setStyleClass( "modal-footer" );
  
  const bool enableLoadingVisible = (meas->sample_numbers().size() > 1);

  GoogleMap *googlemap = new GoogleMap( enableLoadingVisible );
  WGridLayout *layout = window->stretcher();
  googlemap->addMeasurment( meas, label, samples );
  layout->addWidget( googlemap, 0, 0 );
  layout->setContentsMargins( 0, 0, 0, 0 );
  layout->setVerticalSpacing( 0 );
  layout->setHorizontalSpacing( 0 );
  
  //We need to set the footer height explicitly, or else the window->resize()
  //  messes up.
//  window->footer()->resize( WLength::Auto, WLength(50.0) );
  
  if( enableLoadingVisible )
  {
    WPushButton *button = new WPushButton( "Load Visible Points...", window->footer() );
    WPopupMenu *menu = new WPopupMenu();
    menu->setAutoHide( true );
    button->setMenu( menu );
    WMenuItem *item = menu->addItem( "As Foreground" );
    item->triggered().connect( boost::bind( &InterSpec::displayOnlySamplesWithinView, this, googlemap, SpecUtils::SpectrumType::Foreground, spectrum_type ) );
    item = menu->addItem( "As Background" );
    item->triggered().connect( boost::bind( &InterSpec::displayOnlySamplesWithinView, this, googlemap, SpecUtils::SpectrumType::Background, spectrum_type ) );
    item = menu->addItem( "As Secondary" );
    item->triggered().connect( boost::bind( &InterSpec::displayOnlySamplesWithinView, this, googlemap, SpecUtils::SpectrumType::SecondForeground, spectrum_type ) );
  }//if( meas->measurements().size() > 10 )
  
  
  WPushButton *closeButton = window->addCloseButtonToFooter();
  closeButton->clicked().connect( window, &AuxWindow::hide );
  
  window->resize( WLength(w), WLength(h) );
  window->show();
  window->centerWindow();
  window->rejectWhenEscapePressed();
  
//  window->resizeToFitOnScreen();
}//void createMapWindow()

#elif( USE_LEAFLET_MAP )

void InterSpec::createMapWindow( const SpecUtils::SpectrumType spectrum_type, const bool noWarning )
{
  // We will display for all sample numbers, but only include the displayed detectors
  
  const shared_ptr<const SpecMeas> meas = measurment( spectrum_type );
  const vector<string> detectors = detectorsToDisplay( spectrum_type );
  
  if( m_leafletWarning )
    programmaticallyCloseLeafletWarning();
  
  if( m_leafletWindow )
    programmaticallyCloseLeafletMap();
  
  auto onMapCreate = boost::bind( &InterSpec::handleLeafletMapOpen, this, boost::placeholders::_1 );
  
  m_leafletWarning = LeafletRadMap::showForMeasurement( meas, {}, detectors, onMapCreate, noWarning );
    
  if( !m_leafletWarning )
    return;
    
  m_leafletWarning->finished().connect( this, &InterSpec::handleLeafletWarningWindowClose );
    
  if( m_undo && m_undo->canAddUndoRedoNow() )
  {
    // Note: If the user clicks cancel on the warning screen, hitting undo will then be a blank
    //  step, and it wont bring back up the warning dialog.  We could add another callback to
    //  #LeafletRadMap::showForMeasurement, or have the above case be called with just a nullptr,
    //  but this all is adding more complexity than its worth.
    
    auto undo = [this](){ programmaticallyCloseLeafletWarning(); };
    auto redo = [this, spectrum_type, noWarning](){ createMapWindow( spectrum_type, noWarning ); };
    m_undo->addUndoRedoStep( std::move(undo), std::move(redo), "Show map." );
  }//if( m_undo && m_undo->canAddUndoRedoNow() )
}//void createMapWindow( SpecUtils::SpectrumType spectrum_type )


void InterSpec::handleLeafletWarningWindowClose()
{
  WObject *signalSender = WObject::sender();
  SimpleDialog *dialogSender = dynamic_cast<SimpleDialog *>( signalSender );
  assert( dialogSender );
  assert( !m_leafletWarning || (dialogSender == m_leafletWarning) );
  
  if( dialogSender == m_leafletWarning )
    m_leafletWarning = nullptr;
}//void handleLeafletWarningWindowClose()


void InterSpec::handleLeafletMapOpen( LeafletRadMapWindow *window )
{
  if( m_leafletWindow )
  {
    AuxWindow::deleteAuxWindow( m_leafletWindow );
    m_leafletWindow = nullptr;
  }
  
  m_leafletWindow = window;
  if( !m_leafletWindow )
    return;
  
  m_leafletWindow->finished().connect( this, &InterSpec::handleLeafletMapClosed );
  
  if( m_undo && m_undo->canAddUndoRedoNow() )
  {
    using SpecUtils::SpectrumType;
    const shared_ptr<const SpecMeas> meas = m_leafletWindow->map()->measurement();
    SpecUtils::SpectrumType type = SpecUtils::SpectrumType::Foreground;
    for( auto i : {SpectrumType::Foreground, SpectrumType::Background, SpectrumType::SecondForeground} )
    {
      if( meas == measurment(i) )
      {
        type = i;
        break;
      }
    }
    
    auto undo = [this](){ programmaticallyCloseLeafletMap(); };
    auto redo = [this, type](){ createMapWindow( type, true ); };
    m_undo->addUndoRedoStep( std::move(undo), std::move(redo), "Show map." );
  }//if( m_undo && m_undo->canAddUndoRedoNow() )
}//void handleLeafletMapOpen()


void InterSpec::programmaticallyCloseLeafletMap()
{
  if( !m_leafletWindow )
    return;
  
  LeafletRadMapWindow *dialog = m_leafletWindow;
  m_leafletWindow = nullptr;
  AuxWindow::deleteAuxWindow( dialog );
}//void programmaticallyCloseLeafletMap();


void InterSpec::programmaticallyCloseLeafletWarning()
{
  if( !m_leafletWarning )
    return;
  
  SimpleDialog *dialog = m_leafletWarning;
  m_leafletWarning = nullptr;
  dialog->done( WDialog::DialogCode::Accepted );
}//void programmaticallyCloseLeafletWarning();


void InterSpec::handleLeafletMapClosed()
{
  WObject *signalSender = WObject::sender();
  LeafletRadMapWindow *mapSender = dynamic_cast<LeafletRadMapWindow *>( signalSender );
  
  assert( mapSender );
  assert( !m_leafletWindow || (m_leafletWindow == mapSender) );
  
  if( m_leafletWindow && (mapSender == m_leafletWindow) && m_undo && m_undo->canAddUndoRedoNow() )
  {
    using SpecUtils::SpectrumType;
    const shared_ptr<const SpecMeas> meas = m_leafletWindow->map()->measurement();
    SpecUtils::SpectrumType type = SpecUtils::SpectrumType::Foreground;
    for( auto i : {SpectrumType::Foreground, SpectrumType::Background, SpectrumType::SecondForeground} )
    {
      if( meas == measurment(i) )
      {
        type = i;
        break;
      }
    }
    
    auto undo = [this,type](){ createMapWindow(type, true); };
    auto redo = [this](){ programmaticallyCloseLeafletMap(); };
    m_undo->addUndoRedoStep( std::move(undo), std::move(redo), "Show map." );
  }//if( we want to add undo/redo step )
  
  m_leafletWindow = nullptr;
}//void handleLeafletMapClosed();

#endif //#if( USE_GOOGLE_MAP ) / #elif( USE_LEAFLET_MAP )


#if( USE_SEARCH_MODE_3D_CHART )
void InterSpec::create3DSearchModeChart()
{
  if( !m_dataMeasurement || !m_dataMeasurement->passthrough() )
  {
    passMessage( "The 3D chart is only available for search mode or RPM passthrough data.",
                WarningWidget::WarningMsgInfo );
    return;
  }//if( we dont have the proper data to make a 3D chart )
  
  if( m_3dViewWindow )
    programmaticallyClose3DSearchModeChart();
  
  m_3dViewWindow = new AuxWindow( "3D Data View" );
  m_3dViewWindow->disableCollapse();
  m_3dViewWindow->Wt::WDialog::rejectWhenEscapePressed();
  
  WGridLayout *layout = m_3dViewWindow->stretcher();
  layout->setHorizontalSpacing( 0 );
  layout->setVerticalSpacing( 0 );
  layout->setContentsMargins( 0, 0, 0, 0 );
  SearchMode3DChart *chart = new SearchMode3DChart( this );
  layout->addWidget( chart, 0, 0 );
  
  Wt::WPushButton *closeButton = m_3dViewWindow->addCloseButtonToFooter("Close",true);
  closeButton->clicked().connect( m_3dViewWindow, &AuxWindow::hide );
  
  m_3dViewWindow->show();
  m_3dViewWindow->setClosable( true );
  m_3dViewWindow->resizeScaledWindow( 0.95, 0.95 );
  m_3dViewWindow->centerWindow();
  m_3dViewWindow->finished().connect( this, &InterSpec::handle3DSearchModeChartClose );
  
  if( m_undo && m_undo->canAddUndoRedoNow() )
  {
    auto undo = [this](){ programmaticallyClose3DSearchModeChart(); };
    auto redo = [this](){ create3DSearchModeChart(); };
    m_undo->addUndoRedoStep( std::move(undo), std::move(redo), "Show 3D view" );
  }//
}//void create3DSearchModeChart()


void InterSpec::programmaticallyClose3DSearchModeChart()
{
  if( !m_3dViewWindow )
    return;
  
  AuxWindow *dialog = m_3dViewWindow;
  m_3dViewWindow = nullptr;
  AuxWindow::deleteAuxWindow( dialog );
}//void programmaticallyClose3DSearchModeChart()


void InterSpec::handle3DSearchModeChartClose()
{
  m_3dViewWindow = nullptr;
  
  if( m_undo && m_undo->canAddUndoRedoNow() )
  {
    auto undo = [this](){ create3DSearchModeChart(); };
    auto redo = [this](){ programmaticallyClose3DSearchModeChart(); };
    m_undo->addUndoRedoStep( std::move(undo), std::move(redo), "Close 3D view" );
  }//
}//void handle3DSearchModeChartClose()
#endif


void InterSpec::showRiidResults( const SpecUtils::SpectrumType type )
{
  if( m_riidDisplay )
    programmaticallyCloseRiidResults();
  
  m_riidDisplay = showRiidInstrumentsAna( measurment(type) );
  m_riidDisplay->finished().connect( this, &InterSpec::handleRiidResultsClose );
  
  if( m_riidDisplay && m_undo && m_undo->canAddUndoRedoNow() )
  {
    auto undo = [this](){ programmaticallyCloseRiidResults(); };
    auto redo = [this,type](){ showRiidResults(type); };
    m_undo->addUndoRedoStep( std::move(undo), std::move(redo), "Show ID Results" );
  }//if( dialog && m_undo && m_undo->canAddUndoRedoNow() )
}//void showRiidResults( const SpecUtils::SpectrumType type )


void InterSpec::handleRiidResultsClose()
{
  SimpleDialog *caller = dynamic_cast<SimpleDialog *>( WObject::sender() );
  
  if( !m_riidDisplay || (caller != m_riidDisplay) )
    return;
  
  m_riidDisplay = nullptr;
  
  if( m_undo && m_undo->canAddUndoRedoNow() )
  {
    // We'll just assume results for the foreground was showing, so we dont have to pass this around
    auto undo = [this](){ showRiidResults(SpecUtils::SpectrumType::Foreground); };
    auto redo = [this](){ programmaticallyCloseRiidResults(); };
    m_undo->addUndoRedoStep( std::move(undo), std::move(redo), "Close ID Results" );
  }//if( dialog && m_undo && m_undo->canAddUndoRedoNow() )
}//void handleRiidResultsClose()


void InterSpec::programmaticallyCloseRiidResults()
{
  if( !m_riidDisplay )
    return;
  
  SimpleDialog *dialog = m_riidDisplay;
  m_riidDisplay = nullptr;
  dialog->done( WDialog::DialogCode::Accepted );
}//void programmaticallyCloseRiidResults()


void InterSpec::showMultimedia( const SpecUtils::SpectrumType type )
{
  if( m_multimedia )
    programmaticallyCloseMultimediaWindow();
  
  m_multimedia = displayMultimedia( measurment(type) );
  m_multimedia->finished().connect( boost::bind( &InterSpec::handleMultimediaClose, this, m_multimedia ) );
  
  if( m_undo && m_undo->canAddUndoRedoNow() )
  {
    auto undo = [this](){ programmaticallyCloseMultimediaWindow(); };
    auto redo = [this, type](){ showMultimedia(type); };
    m_undo->addUndoRedoStep( std::move(undo), std::move(redo), "Show Multimedia" );
  }//if( m_undo && m_undo->canAddUndoRedoNow() )
}//void showMultimedia( const SpecUtils::SpectrumType type )


void InterSpec::handleMultimediaClose( SimpleDialog *dialog )
{
  if( dialog != m_multimedia )
  {
    cerr << "InterSpec::handleMultimediaClose: dialog being closed is not m_multimedia; not doing anything" << endl;
    assert( !m_multimedia );
    return;
  }
  
  m_multimedia = nullptr;
  
  if( m_undo && m_undo->canAddUndoRedoNow() )
  {
    // Just assume Foreground so we dont need to copy this info all around
    auto undo = [this](){ showMultimedia(SpecUtils::SpectrumType::Foreground); };
    auto redo = [this](){ programmaticallyCloseMultimediaWindow(); };
    m_undo->addUndoRedoStep( std::move(undo), std::move(redo), "Close Multimedia" );
  }//if( m_undo && m_undo->canAddUndoRedoNow() )
}//void handleMultimediaClose( SimpleDialog *dialog )


void InterSpec::programmaticallyCloseMultimediaWindow()
{
  SimpleDialog *dialog = m_multimedia;
  m_multimedia = nullptr; //Set m_multimedia to nullptr so #handleMultimediaClose wont add undo/redo step
  if( dialog )
    dialog->done( Wt::WDialog::DialogCode::Accepted );
}//void programmaticallyCloseMultimediaWindow()


#if( USE_TERMINAL_WIDGET )
void InterSpec::createTerminalWidget()
{
  if( m_terminal )
    return;
  
  m_terminal = new TerminalWidget( this );
  m_terminal->focusText();
  
  if( m_toolsTabs )
  {
    WMenuItem *item = m_toolsTabs->addTab( m_terminal, TerminalTabTitle );
    item->setCloseable( true );
    m_toolsTabs->setCurrentWidget( m_terminal );
    const int index = m_toolsTabs->currentIndex();
    m_toolsTabs->setTabToolTip( index, "Numeric, algebraic, and text-based spectrum interaction terminal." );
    
    // Note that the m_toolsTabs->tabClosed() signal has already been hooked up to call
    //  handleToolTabClosed(), which will delete m_terminal when the user closes the tab.
  }else
  {
    m_terminalWindow = new AuxWindow( TerminalTabTitle,
                                     (Wt::WFlags<AuxWindowProperties>(AuxWindowProperties::SetCloseable)
                                      | AuxWindowProperties::EnableResize | AuxWindowProperties::TabletNotFullScreen) );
    
    WPushButton *closeButton = m_terminalWindow->addCloseButtonToFooter();
    closeButton->clicked().connect(m_terminalWindow, &AuxWindow::hide);
    
    AuxWindow::addHelpInFooter( m_terminalWindow->footer(), "terminal-dialog" );
    
    m_terminalWindow->rejectWhenEscapePressed();
    m_terminalWindow->finished().connect( this, &InterSpec::handleTerminalWindowClose );

    m_terminalWindow->show();
    if( m_renderedWidth > 100 && m_renderedHeight > 100 && !isPhone() )
    {
      m_terminalWindow->resizeWindow( 0.95*m_renderedWidth, 0.25*m_renderedHeight );
      m_terminalWindow->centerWindow();
    }
    
    m_terminalWindow->stretcher()->addWidget( m_terminal, 0, 0 );
    
    new UndoRedoManager::BlockGuiUndoRedo( m_terminalWindow ); // BlockGuiUndoRedo is WObject, so this `new` doesnt leak
  }//if( toolTabsVisible() )
  
  m_terminalMenuItem->disable();
}//void createTerminalWidget()


void InterSpec::handleTerminalWindowClose()
{
  if( !m_terminal )
    return;
 
  m_terminalMenuItem->enable();
  
  if( m_terminalWindow )
  {
    AuxWindow::deleteAuxWindow( m_terminalWindow );
  }else
  {
    delete m_terminal;
    if( m_toolsTabs )
      m_toolsTabs->setCurrentIndex( 2 );
  }
  
  m_terminal = 0;
  m_terminalWindow = 0;
}//void handleTerminalWindowClose()
#endif  //#if( USE_TERMINAL_WIDGET )


#if( USE_REMOTE_RID )
RemoteRid *InterSpec::remoteRid()
{
  return m_remoteRid;
}

void InterSpec::createRemoteRidWindow()
{
  if( m_remoteRid )
    return;
  
  m_remoteRidMenuItem->disable();
  
  auto closeTool = wApp->bind( boost::bind(&InterSpec::deleteRemoteRidWindow, this) );
  auto openTool = wApp->bind( boost::bind(&InterSpec::createRemoteRidWindow, this) );
  
  SimpleDialog *warning = RemoteRid::startRemoteRidDialog( this, [this,closeTool,openTool](AuxWindow *window, RemoteRid *rid ){
    assert( (!window) == (!rid) );
    
    // `window` and `rid` will be nullptr if user canceled the operation
    if( !window || !rid )
    {
      m_remoteRidMenuItem->enable();
      assert( !m_remoteRid && !m_remoteRidWindow );
    }else
    {
      m_remoteRid = rid;
      m_remoteRidWindow = window;
      window->finished().connect( this, &InterSpec::deleteRemoteRidWindow );
      
      if( m_undo && m_undo->canAddUndoRedoNow() )
      {
        auto redo = [this](){
          if( m_remoteRid )
            deleteRemoteRidWindow();
          pair<AuxWindow *, RemoteRid *> res = RemoteRid::createDialog( this );
          if( !res.first )
            return;
          m_remoteRid = res.second;
          m_remoteRidWindow = res.first;
          res.first->finished().connect( this, &InterSpec::deleteRemoteRidWindow );
        };
        
        m_undo->addUndoRedoStep( closeTool, redo, "Show remote RID tool" );
      }//if( undo )
    }
  } );
  
  
  if( warning && m_undo && m_undo->canAddUndoRedoNow() )
  {
    auto undo = wApp->bind( boost::bind(&WDialog::accept, warning) );
    m_undo->addUndoRedoStep( std::move(undo), openTool, "Show remote RID tool" );
  }//if( undo warning )
}//void createRemoteRidWindow()


void InterSpec::deleteRemoteRidWindow()
{
  assert( m_remoteRid );
  if( !m_remoteRid )
    return;
  
  m_remoteRidMenuItem->enable();
  
  AuxWindow::deleteAuxWindow( m_remoteRidWindow );
  
  m_remoteRid = nullptr;
  m_remoteRidWindow = nullptr;
  
  if( m_undo && m_undo->canAddUndoRedoNow() )
  {
    auto undo = [this](){
      if( m_remoteRid )
        deleteRemoteRidWindow();
      pair<AuxWindow *, RemoteRid *> res = RemoteRid::createDialog( this );
      if( !res.first )
        return;
      m_remoteRid = res.second;
      m_remoteRidWindow = res.first;
      res.first->finished().connect( this, &InterSpec::deleteRemoteRidWindow );
    };
    auto redo = wApp->bind( boost::bind(&InterSpec::deleteRemoteRidWindow, this) );
    
    auto openTool = wApp->bind( boost::bind(&InterSpec::createRemoteRidWindow, this) );
    m_undo->addUndoRedoStep( std::move(undo), std::move(redo), "Close remote RID tool" );
  }
}//void handleRemoteRidClose()
#endif  //#if( USE_REMOTE_RID )


#if( USE_REL_ACT_TOOL )
RelActAutoGui *InterSpec::showRelActAutoWindow()
{
  if( !m_relActAutoGui )
  {
    const std::pair<RelActAutoGui *,AuxWindow *> widgets = RelActAutoGui::createWindow( this );
    if( !widgets.first || !widgets.second )
      return m_relActAutoGui;
      
    m_relActAutoGui = widgets.first;
    m_relActAutoWindow  = widgets.second;
    
    m_relActAutoWindow->finished().connect( boost::bind( &InterSpec::handleRelActAutoClose, this ) );
    
    try
    {
      rapidxml::xml_document<char> *relActState = m_dataMeasurement
                                                  ? m_dataMeasurement->relActAutoGuiState()
                                                  : nullptr;
      if( relActState && relActState->first_node() )
      {
        m_relActAutoGui->deSerialize( relActState->first_node() );
        m_relActAutoGui->checkIfInUserConfigOrCreateOne( true );
      }
    }catch( std::exception &e )
    {
      passMessage( "Error setting &quot;Isotopics from nuclides&quot; state to previously used state: "
                  + std::string(e.what()), WarningWidget::WarningMsgHigh );
      
#if( PERFORM_DEVELOPER_CHECKS )
      log_developer_error( __func__, ("Error deserializing Rel. Act. GUI state: " + string(e.what())).c_str() );
#endif
      
      assert( 0 );
    }//try / catch
  }else
  {
    const double windowWidth = 0.95 * renderedWidth();
    const double windowHeight = 0.95 * renderedHeight();
    m_relActAutoWindow->resizeWindow( windowWidth, windowHeight );
    
    m_relActAutoWindow->resizeToFitOnScreen();
    m_relActAutoWindow->show();
    m_relActAutoWindow->centerWindow();
  }//if( !m_shieldingSourceFit )
  
  assert( m_relActAutoMenuItem );
  m_relActAutoMenuItem->disable();
  
  
  return m_relActAutoGui;
}//RelActAutoGui *showRelActAutoWindow()


void InterSpec::handleRelActAutoClose()
{
  assert( m_relActAutoMenuItem );
  m_relActAutoMenuItem->enable();
  
  if( m_relActAutoGui )
    saveRelActAutoStateToForegroundSpecMeas();
  
  assert( m_relActAutoWindow );
  if( !m_relActAutoWindow )
    return;
  
  delete m_relActAutoWindow;
  m_relActAutoGui = nullptr;
  m_relActAutoWindow = nullptr;
}//void handleRelActAutoClose()


RelActManualGui *InterSpec::createRelActManualWidget()
{
  assert( m_relActManualMenuItem );
  m_relActManualMenuItem->disable();
  
  if( m_relActManualGui )
    return m_relActManualGui;
 
  const int origTab = m_toolsTabs ? m_toolsTabs->currentIndex() : -1;
  
  m_relActManualGui = new RelActManualGui( this );
  
  if( m_toolsTabs )
  {
    WMenuItem *item = m_toolsTabs->addTab( m_relActManualGui, RelActManualTitle );
    item->setCloseable( true );
    m_toolsTabs->setCurrentWidget( m_relActManualGui );
    const int index = m_toolsTabs->currentIndex();
    m_toolsTabs->setTabToolTip( index, "Relative Efficiency analysis, from peaks you have fit." );
    
    // Note that the m_toolsTabs->tabClosed() signal has already been hooked up to call
    //  handleToolTabClosed(), which will delete m_relActManualGui when the user closes the tab.
  }else
  {
    m_relActManualWindow = new AuxWindow( "Isotopics from user-fit peaks",
                                     (Wt::WFlags<AuxWindowProperties>(AuxWindowProperties::SetCloseable)
                                      | AuxWindowProperties::EnableResize | AuxWindowProperties::TabletNotFullScreen) );
    
    m_relActManualWindow->rejectWhenEscapePressed();
    m_relActManualWindow->finished().connect( this, &InterSpec::handleRelActManualClose );
    
    m_relActManualWindow->show();
    if( (m_renderedWidth > 100) && (m_renderedHeight > 100) && !isPhone() )
    {
      m_relActManualWindow->resizeWindow( 0.95*m_renderedWidth, 0.80*m_renderedHeight );
      m_relActManualWindow->centerWindow();
    }
    
    m_relActManualWindow->stretcher()->addWidget( m_relActManualGui, 0, 0 );
    
    
    WPushButton *closeButton = m_relActManualWindow->addCloseButtonToFooter();
    closeButton->clicked().connect(m_relActManualWindow, &AuxWindow::hide);
  }//if( toolTabsVisible() )
  
  assert( m_relActManualMenuItem );
  m_relActManualMenuItem->disable();
  
  try
  {
    rapidxml::xml_document<char> *relActSate = m_dataMeasurement
                                                 ? m_dataMeasurement->relActManualGuiState()
                                                 : nullptr;
    if( relActSate && relActSate->first_node() )
      m_relActManualGui->deSerialize( relActSate->first_node() );
  }catch( std::exception &e )
  {
    passMessage( "Error setting &quot;Isotopics from peaks&quot; state to previously used state: "
                 + std::string(e.what()), WarningWidget::WarningMsgHigh );
    
#if( PERFORM_DEVELOPER_CHECKS )
    log_developer_error( __func__, ("Error deserializing Rel. Act. GUI state: " + string(e.what())).c_str() );
#endif
    
    assert( 0 );
  }//try / catch
  
  if( m_undo && m_undo->canAddUndoRedoNow() )
  {
    auto undo = [this, origTab](){
      if( !m_relActManualWindow && m_relActManualGui )
        m_toolsTabs->removeTab( m_relActManualGui );
      
      handleRelActManualClose();
      
      if( (origTab >= 0) && m_toolsTabs )
        m_toolsTabs->setCurrentIndex( origTab );
    };
    
    auto redo = [this](){ createRelActManualWidget(); };
    m_undo->addUndoRedoStep( std::move(undo), std::move(redo), "Show 'Isotopics from peaks' tool" );
  }//if( m_undo && !m_undo->canAddUndoRedoNow() )
  
  return m_relActManualGui;
}//RelActManualGui *createRelActManualWidget()


void InterSpec::handleRelActManualClose()
{
  assert( m_relActManualGui );
  
  if( m_relActManualGui )
    saveRelActManualStateToForegroundSpecMeas();
  
  if( m_relActManualWindow )
  {
    AuxWindow::deleteAuxWindow( m_relActManualWindow );
  }else
  {
    if( m_relActManualGui )
      delete m_relActManualGui;
    
    if( m_toolsTabs )
      m_toolsTabs->setCurrentIndex( 2 );
  }//if( m_relActManualWindow ) / else
  
  m_relActManualGui = nullptr;
  m_relActManualWindow = nullptr;

  assert( m_relActManualMenuItem );
  m_relActManualMenuItem->enable();
}//void InterSpec::handleRelActManualClose()


void InterSpec::saveRelActManualStateToForegroundSpecMeas()
{
  if( !m_relActManualGui || !m_dataMeasurement )
    return;
  
  string xml_data;
  std::unique_ptr<rapidxml::xml_document<char>> doc( new rapidxml::xml_document<char>() );
  
  m_relActManualGui->serialize( doc.get() );
  
  m_dataMeasurement->setRelActManualGuiState( std::move(doc) );
}//void saveRelActManualStateToForegroundSpecMeas()


void InterSpec::saveRelActAutoStateToForegroundSpecMeas()
{
  if( !m_relActAutoGui || !m_dataMeasurement )
    return;
  
  string xml_data;
  std::unique_ptr<rapidxml::xml_document<char>> doc( new rapidxml::xml_document<char>() );
  
  m_relActAutoGui->serialize( doc.get() );
  
  m_dataMeasurement->setRelActAutoGuiState( std::move(doc) );
}//void saveRelActAutoStateToForegroundSpecMeas()

#endif //#if( USE_REL_ACT_TOOL )


#if( USE_TERMINAL_WIDGET || USE_REL_ACT_TOOL )
void InterSpec::handleToolTabClosed( const int tabnum )
{
  assert( m_toolsTabs );
  if( !m_toolsTabs )
    return;
  
  WWidget *w = m_toolsTabs->widget( tabnum );
  
#if( USE_TERMINAL_WIDGET && USE_REL_ACT_TOOL )
  if( w == m_relActManualGui )
  {
    handleRelActManualClose();
  }else if( w == m_terminal )
  {
    handleTerminalWindowClose();
  }else
  {
    assert( 0 );
  }
#elif( USE_TERMINAL_WIDGET )
  handleTerminalWindowClose();
#elif( USE_REL_ACT_TOOL )
  handleRelActManualClose();
  static_assert( 0, "Need to update handleToolTabClosed logic" );
#endif
}//void handleToolTabClosed( const int tabnum )
#endif


void InterSpec::addToolsMenu( Wt::WWidget *parent )
{
  
  const bool showToolTips = InterSpecUser::preferenceValue<bool>( "ShowTooltips", this );
  
  PopupDivMenu *parentMenu = dynamic_cast<PopupDivMenu *>( parent );
  WContainerWidget *menuDiv = dynamic_cast<WContainerWidget *>( parent );
  if( !parentMenu && !menuDiv )
    throw runtime_error( "InterSpec::addToolsMenu(): parent passed in"
                        " must be a PopupDivMenu  or WContainerWidget" );
  
  PopupDivMenu *popup = NULL;
  
  if( menuDiv )
  {
    WPushButton *button = new WPushButton( "Tools", menuDiv );
    button->addStyleClass( "MenuLabel" );
    popup = new PopupDivMenu( button, PopupDivMenu::AppLevelMenu );
  }else
  {
    popup = parentMenu->addPopupMenuItem( "Tools" );
  }

  m_toolsMenuPopup = popup;
  
  PopupDivMenuItem *item = NULL;

  item = popup->addMenuItem( "Activity/Shielding Fit" );
  HelpSystem::attachToolTipOn( item,
                              "Tool to fit for the activity and shielding of nuclides in the spectrum.<br />"
                              "Also contains capabilities to determine nuclide ages, contamination"
                              " concentrations, or enrichments.", showToolTips );
  item->triggered().connect( boost::bind( &InterSpec::shieldingSourceFit, this ) );
 
#if( USE_REL_ACT_TOOL )
  // The Relative Efficiency tools are not specialized to display on phones yet.
  if( !isPhone() )
  {
    m_relActAutoMenuItem = popup->addMenuItem( "Isotopics by nuclides" );
    HelpSystem::attachToolTipOn( m_relActAutoMenuItem,
                                "UNDER DEVELOPMENT."
                                " Automatically fits nuclides peaks to allow determining the relative"
                                " activities of nuclides.  Does not require knowing the detector"
                                " response or shielding information." , showToolTips );
    m_relActAutoMenuItem->triggered().connect( boost::bind( &InterSpec::showRelActAutoWindow, this ) );
    
    m_relActManualMenuItem = popup->addMenuItem( "Isotopics from peaks" );
    HelpSystem::attachToolTipOn( m_relActManualMenuItem,
                                "UNDER DEVELOPMENT."
                                " Uses the peaks you have fit to determine the relative activities of"
                                " nuclides.  Does not require knowing the detector response or"
                                " shielding information." , showToolTips );
    m_relActManualMenuItem->triggered().connect( boost::bind( &InterSpec::createRelActManualWidget, this ) );
  }//if( !isPhone() )
#endif
  
  item = popup->addMenuItem( "Gamma XS Calc", "" );
  HelpSystem::attachToolTipOn( item,"Allows user to determine the cross section for gammas of arbitrary energy though any material in <code>InterSpec</code>'s library. Efficiency estimates for detection of the gamma rays inside the full energy peak and the fraction of gamma rays that will make it through the material without interacting with it can be provided with the input of additional information.", showToolTips );
  item->triggered().connect( boost::bind( &InterSpec::showGammaXsTool, this ) );
    
    
  item = popup->addMenuItem( "Dose Calc", "" );
  HelpSystem::attachToolTipOn( item,
      "Allows you to compute dose, activity, shielding, or distance, given the"
      " other pieces of information.", showToolTips );
  item->triggered().connect( boost::bind( &InterSpec::showDoseTool, this ) );
  
//  item = popup->addMenuItem( Wt::WString::fromUTF8("1/r² Calculator") );  // is superscript 2
#if( USE_OSX_NATIVE_MENU  || USING_ELECTRON_NATIVE_MENU )
  item = popup->addMenuItem( Wt::WString::fromUTF8("1/r\x0032 Calculator") );  //works on OS X at least.
#else
  item = popup->addMenuItem( Wt::WString::fromUTF8("1/r<sup>2</sup> Calculator") );
  item->makeTextXHTML();
#endif
  
  HelpSystem::attachToolTipOn( item,"Allows user to use two dose measurements taken at different distances from a source to determine the absolute distance to the source from the nearer measurement.", showToolTips );
  
  item->triggered().connect( boost::bind( &InterSpec::createOneOverR2Calculator, this ) );

  item = popup->addMenuItem( "Units Converter" );
  HelpSystem::attachToolTipOn( item, "Convert radiation-related units.", showToolTips );
  item->triggered().connect( boost::bind( &InterSpec::createUnitsConverterTool, this ) );
  
  item = popup->addMenuItem( "Flux Tool" );
  HelpSystem::attachToolTipOn( item,"Converts detected peak counts to gammas emitted by the source.", showToolTips );
  item->triggered().connect( boost::bind( &InterSpec::createFluxTool, this ) );
  
  item = popup->addMenuItem( "Nuclide Decay Info" );
  HelpSystem::attachToolTipOn( item,"Allows user to obtain advanced information about activities, gamma/alpha/beta production rates, decay chain, and descendant nuclides." , showToolTips );
  item->triggered().connect( boost::bind( &InterSpec::createDecayInfoWindow, this ) );

#if( USE_DETECTION_LIMIT_TOOL )
  item = popup->addMenuItem( "Detection Confidence Tool" );
  HelpSystem::attachToolTipOn( item, "Provides an upper activity estimate for nuclides" , showToolTips );
  item->triggered().connect( this, &InterSpec::createDetectionLimitTool );
#endif
  
  item = popup->addMenuItem( "Detector Response Select" );
  HelpSystem::attachToolTipOn( item,"Allows user to change the detector response function.", showToolTips );
  item->triggered().connect( boost::bind( &InterSpec::showDrfSelectWindow, this ) );
  
  item = popup->addMenuItem( "Make Detector Response" );
  HelpSystem::attachToolTipOn( item, "Create detector response function from characterization data.", showToolTips );
  item->triggered().connect( boost::bind( &InterSpec::showMakeDrfWindow, this ) );

  
  item = popup->addMenuItem( "File Parameters" );
  HelpSystem::attachToolTipOn( item,"Allows user to view/edit the file parameters. If ever the application is unable to render activity calculation, use this tool to provide parameters the original file did not provide; <code>InterSpec</code> needs all parameters for activity calculation.", showToolTips );
  item->triggered().connect( this, &InterSpec::createFileParameterWindow );

  item = popup->addMenuItem( "Energy Range Sum" );
  HelpSystem::attachToolTipOn( item, "Sums the number of gammas in region of interest (ROI). Can also be accessed by left-click dragging over the ROI while holding both the <kbd><b>ALT</b></kbd> and <kbd><b>SHIFT</b></kbd> keys.", showToolTips );
  item->triggered().connect( boost::bind( &InterSpec::showGammaCountDialog, this ) );
  
#if( USE_SPECRUM_FILE_QUERY_WIDGET )
  
#if( BUILD_AS_OSX_APP )
  const bool addQueryTool = InterSpecApp::isPrimaryWindowInstance();
#else
  const bool addQueryTool = true;
#endif
  
  if( addQueryTool )
  {
    item = popup->addMenuItem( "File Query Tool" );
    HelpSystem::attachToolTipOn( item, "Searches through a directory (recursively) for spectrum files that match specafiable conditions.", showToolTips );
    item->triggered().connect( this, &InterSpec::showFileQueryDialog );
  }//if( addQueryTool )
#endif
  
#if( USE_TERMINAL_WIDGET )
  m_terminalMenuItem = popup->addMenuItem( "Math/Command Terminal" );
  HelpSystem::attachToolTipOn( m_terminalMenuItem, "Creates a terminal that provides numeric and algebraic computations, as well as allowing text based interactions with the spectra.", showToolTips );
  m_terminalMenuItem->triggered().connect( this, &InterSpec::createTerminalWidget );
#endif
  
#if( USE_REMOTE_RID )
  m_remoteRidMenuItem = popup->addMenuItem( "External RIID" );
  HelpSystem::attachToolTipOn( m_terminalMenuItem, "Uses a"
#if( !ANDROID && !IOS && !BUILD_FOR_WEB_DEPLOYMENT )
                              " external program or"
#endif
                              " remote URL to perform nuclide identification on your spectrum.", showToolTips );
  m_remoteRidMenuItem->triggered().connect( this, &InterSpec::createRemoteRidWindow );
#endif
}//void InterSpec::addToolsMenu( Wt::WContainerWidget *menuDiv )



void InterSpec::fillMaterialDb( std::shared_ptr<MaterialDB> materialDB,
                                     const std::string sessionid,
                                     boost::function<void(void)> update )
{
  const SandiaDecay::SandiaDecayDataBase *db = DecayDataBaseServer::database();
  try
  {
    //materialDB can get destructed if the session ends immediately....
    const string materialfile = SpecUtils::append_path(ns_staticDataDirectory, "MaterialDataBase.txt" );
    materialDB->parseGadrasMaterialFile( materialfile, db, false );
    
    WServer::instance()->post( sessionid, update );
  }catch( std::exception &e )
  {
    WString msg = "Error initializing the material database: " + string(e.what());
    
    WServer::instance()->post( sessionid, boost::bind( &postSvlogHelper, msg, int(WarningWidget::WarningMsgHigh) ) );
    
    return;
  }//try / catch
}//void fillMaterialDb(...)


void InterSpec::pushMaterialSuggestionsToUsers()
{
  if( !m_materialDB || !m_shieldingSuggestion )
    throw runtime_error( "pushMaterialSuggestionsToUsers(): you must"
                        " call initMaterialDbAndSuggestions() first." );
  
  for( const string &name : m_materialDB->names() )
    m_shieldingSuggestion->addSuggestion( name, name );
  
  wApp->triggerUpdate();
}//void pushMaterialSuggestionsToUsers()



void InterSpec::initMaterialDbAndSuggestions()
{
  if( !m_shieldingSuggestion )
  {
    WSuggestionPopup::Options popupOptions;
    popupOptions.highlightBeginTag  = "<b>";          //Open tag to highlight a match in a suggestion.
    popupOptions.highlightEndTag    = "</b>";         //Close tag to highlight a match in a suggestion.
    popupOptions.listSeparator      = '\0';            //(char) When editing a list of values, the separator used for different items.
    popupOptions.whitespace         = "";       //When editing a value, the whitespace characters ignored before the current value.
    //popupOptions.wordSeparators     = "-_., ;()";     //To show suggestions based on matches of the edited value with parts of the suggestion.
    popupOptions.wordStartRegexp = "\\s|^|\\(|\\<";       // Instead of using .wordSeparators, we will use the regex option to start matching at whitespaces, start of line, open-paren, and boundaries of words (probably a bit duplicative).
    popupOptions.appendReplacedText = "";             //
    
    // We may want to parent `m_shieldingSuggestion...
    
    m_shieldingSuggestion = new WSuggestionPopup( popupOptions, this );
    
    m_shieldingSuggestion->addStyleClass("suggestion");
#if( WT_VERSION < 0x3070000 ) //I'm not sure what version of Wt "wtNoReparent" went away.
    m_shieldingSuggestion->setJavaScriptMember("wtNoReparent", "true");
#endif
    m_shieldingSuggestion->setFilterLength( 0 );
    m_shieldingSuggestion->setMaximumSize( WLength::Auto, WLength(15, WLength::FontEm) );
  }//if( !m_shieldingSuggestion )

  if( !m_materialDB )
  {
    m_materialDB = std::make_shared<MaterialDB>();
    
    boost::function<void(void)> success = wApp->bind( boost::bind(&InterSpec::pushMaterialSuggestionsToUsers, this) );
    
    boost::function<void(void)> worker = boost::bind( &fillMaterialDb,
                                    m_materialDB, wApp->sessionId(), success );
    WServer::instance()->ioService().boost::asio::io_service::post( worker );
  }//if( !m_materialDB )
}//void InterSpec::initMaterialDbAndSuggestions()


GammaXsWindow *InterSpec::showGammaXsTool()
{
  if( !m_gammaXsToolWindow )
  {
    m_gammaXsToolWindow = new GammaXsWindow( m_materialDB.get(), m_shieldingSuggestion, this );
    m_gammaXsToolWindow->finished().connect( this, &InterSpec::deleteGammaXsTool );
    
    if( m_undo && m_undo->canAddUndoRedoNow() )
    {
      auto undo = [this](){ deleteGammaXsTool(); };
      auto redo = [this](){ showGammaXsTool(); };
      m_undo->addUndoRedoStep( std::move(undo), std::move(redo), "Show Gamma XS Tool." );
    }//if( m_undo && m_undo->canAddUndoRedoNow() )
  }else
  {
    m_gammaXsToolWindow->show();
    m_gammaXsToolWindow->centerWindowHeavyHanded();
  }
  
  return m_gammaXsToolWindow;
}//showGammaXsTool()


void InterSpec::deleteGammaXsTool()
{
  if( m_gammaXsToolWindow )
  {
    GammaXsGui *tool = m_gammaXsToolWindow->xstool();
    
    if( m_undo && tool )
    {
      const string uri_query = tool->encodeStateToUrl();
      
      auto undo = [this,uri_query](){
        try
        {
          GammaXsWindow *xswindow = showGammaXsTool();
          GammaXsGui *tool = xswindow ? xswindow->xstool() : nullptr;
          if( tool )
            tool->handleAppUrl( uri_query );
        }catch( std::exception &e )
        {
          Wt::log("error") << "Error restoring gamma XS tool state: '"
                           << e.what() << "', from URI='" << uri_query << "'";
          passMessage( "Error restoring Gamma XS Tool State", WarningWidget::WarningMsgInfo );
        }//try /catch
      };//undo
      
      auto redo = [this](){ deleteGammaXsTool(); };
      
      m_undo->addUndoRedoStep( std::move(undo), std::move(redo), "Close XS Tool" );
    }//if( m_undo && tool )
    
    AuxWindow::deleteAuxWindow( m_gammaXsToolWindow );
  }//if( m_gammaXsToolWindow )
  
  m_gammaXsToolWindow = nullptr;
}//void deleteGammaXsTool()


DoseCalcWindow *InterSpec::showDoseTool()
{
  if( !m_doseCalcWindow )
  {
    m_doseCalcWindow = new DoseCalcWindow( m_materialDB.get(), m_shieldingSuggestion, this );
    m_doseCalcWindow->finished().connect( this, &InterSpec::deleteDoseCalcTool );
    
    if( m_undo && m_undo->canAddUndoRedoNow() )
    {
      auto undo = [this](){ deleteDoseCalcTool(); };
      auto redo = [this](){ showDoseTool(); };
      m_undo->addUndoRedoStep( std::move(undo), std::move(redo), "Show Dose Tool." );
    }//if( m_undo && m_undo->canAddUndoRedoNow() )
  }else
  {
    m_doseCalcWindow->show();
    m_doseCalcWindow->centerWindowHeavyHanded();
  }
  
  return m_doseCalcWindow;
}//DoseCalcWindow *showDoseTool()


void InterSpec::deleteDoseCalcTool()
{
  if( m_doseCalcWindow )
  {
    DoseCalcWidget *tool = m_doseCalcWindow->tool();
    string uri = tool ? tool->encodeStateToUrl() : string();
    auto undo = [this,uri](){
      // TODO: the GUI layout can be a bit messed up when undoing the close - not totally sure why.
      DoseCalcWindow *dosewin = showDoseTool();
      DoseCalcWidget *tool = dosewin ? dosewin->tool() : nullptr;
      if( !tool )
        return;
      try
      {
        const size_t pos = uri.find('?');
        if( pos == string::npos )
          throw runtime_error( "Couldnt find path and query components of uri." );
        string path = uri.substr(0, pos);
        string query = uri.substr( pos + 1 );
        tool->handleAppUrl( path, query );
      }catch( std::exception &e )
      {
        passMessage( "Error re-opening Dose Calc tool: " + string(e.what()),
                    WarningWidget::WarningMsgHigh );
      }
      
    };//undo
    auto redo = [this](){ deleteDoseCalcTool(); };
    
    m_undo->addUndoRedoStep( std::move(undo), std::move(redo), "Close Dose Tool" );
    
    AuxWindow::deleteAuxWindow( m_doseCalcWindow );
  }
  m_doseCalcWindow = nullptr;
}//void deleteDoseCalcTool();


void InterSpec::showMakeDrfWindow()
{
  AuxWindow *window = MakeDrf::makeDrfWindow( this, m_materialDB.get(), m_shieldingSuggestion );
  new UndoRedoManager::BlockGuiUndoRedo( window ); // BlockGuiUndoRedo is WObject, so this `new` doesnt leak
}//void showDrfSelectWindow()


DrfSelectWindow *InterSpec::showDrfSelectWindow()
{
  auto redu = [this](){
    if( !m_drfSelectWindow )
      m_drfSelectWindow = new DrfSelectWindow( this );
    else
      m_drfSelectWindow->show();
  };
  
  auto undo = [this](){
    if( m_drfSelectWindow )
    {
      DrfSelectWindow *window = m_drfSelectWindow;
      m_drfSelectWindow = nullptr;
      AuxWindow::deleteAuxWindow( window );
    }
  };
  
  redu();
  
  if( m_undo )
    m_undo->addUndoRedoStep( undo, redu, "Show DRF Select Window" );
  
  return m_drfSelectWindow;
}//void showDrfSelectWindow()


void InterSpec::closeDrfSelectWindow()
{
  auto undo = [this](){
    if( !m_drfSelectWindow )
      m_drfSelectWindow = new DrfSelectWindow( this );
    else
      m_drfSelectWindow->show();
  };
  
  auto redo = [this](){
    if( m_drfSelectWindow )
    {
      DrfSelectWindow *window = m_drfSelectWindow;
      m_drfSelectWindow = nullptr;
      AuxWindow::deleteAuxWindow( window );
    }
  };
  
  redo();
  
  if( m_undo )
    m_undo->addUndoRedoStep( undo, redo, "Close DRF Select Window" );
}//void closeDrfSelectWindow()


void InterSpec::showCompactFileManagerWindow()
{
 auto *compact = new CompactFileManager( m_fileManager, this, CompactFileManager::Tabbed );

  m_spectrum->yAxisScaled().connect( boost::bind( &CompactFileManager::handleSpectrumScale, compact,
                                                 boost::placeholders::_1,
                                                 boost::placeholders::_2,
                                                 boost::placeholders::_3 ) );
  
  AuxWindow *window = new AuxWindow( "Select Opened Spectra to Display", (AuxWindowProperties::TabletNotFullScreen) );
  window->disableCollapse();
  window->finished().connect( boost::bind( &AuxWindow::deleteAuxWindow, window ) );
  
  
  WPushButton *closeButton = window->addCloseButtonToFooter();
  closeButton->clicked().connect(window, &AuxWindow::hide);
  
  WGridLayout *layout = window->stretcher();
  layout->addWidget( compact, 0, 0 );
  
  window->show();
//  window->resizeToFitOnScreen();
  window->centerWindow();
}//void showCompactFileManagerWindow()

void InterSpec::closeNuclideSearchWindow()
{
  if( !m_nuclideSearchWindow )
    return;
  
  m_nuclideSearch->clearSearchEnergiesOnClient();
  m_nuclideSearchWindow->stretcher()->removeWidget( m_nuclideSearch );
  
  delete m_nuclideSearchWindow;
  m_nuclideSearchWindow = 0;
  
  if( m_toolsTabs )
  {
    m_nuclideSearchContainer = new WContainerWidget();
    WGridLayout *isotopeSearchGridLayout = new WGridLayout();
    m_nuclideSearchContainer->setLayout( isotopeSearchGridLayout );

    isotopeSearchGridLayout->addWidget( m_nuclideSearch, 0, 0 );
    isotopeSearchGridLayout->setRowStretch( 0, 1 );
    isotopeSearchGridLayout->setColumnStretch( 0, 1 );

    m_toolsTabs->addTab( m_nuclideSearchContainer, NuclideSearchTabTitle, TabLoadPolicy );
    m_currentToolsTab = m_toolsTabs->currentIndex();
  }//if( m_toolsTabs )
}//void closeNuclideSearchWindow()

void InterSpec::showNuclideSearchWindow()
{
  if( m_nuclideSearchWindow )
  {
    m_nuclideSearchWindow->show();
    m_nuclideSearchWindow->resizeToFitOnScreen();
    m_nuclideSearchWindow->centerWindow();
    m_nuclideSearch->loadSearchEnergiesToClient();
    return;
  }//if( m_nuclideSearchWindow )
  
  if( m_toolsTabs && m_nuclideSearchContainer )
  {
    m_nuclideSearchContainer->layout()->removeWidget( m_nuclideSearch );
    m_toolsTabs->removeTab( m_nuclideSearchContainer );
    delete m_nuclideSearchContainer;
    m_nuclideSearchContainer = 0;
  }
  
  
  m_nuclideSearchWindow = new AuxWindow( NuclideSearchTabTitle,
                                        (Wt::WFlags<AuxWindowProperties>(AuxWindowProperties::TabletNotFullScreen)
                                         | AuxWindowProperties::EnableResize) );
  m_nuclideSearchWindow->contents()->setOverflow(Wt::WContainerWidget::OverflowHidden);
  m_nuclideSearchWindow->finished().connect( boost::bind( &InterSpec::closeNuclideSearchWindow, this ) );
  m_nuclideSearchWindow->rejectWhenEscapePressed();
  
  //if( isMobile() )
  //{
  //  m_nuclideSearchWindow->contents()->setPadding( 0 );
  //  m_nuclideSearchWindow->contents()->setMargin( 0 );
  //}//if( isPhone() )
  
  m_nuclideSearchWindow->stretcher()->setContentsMargins( 0, 0, 0, 0 );
  m_nuclideSearchWindow->stretcher()->addWidget( m_nuclideSearch, 0, 0 );
  
  //We need to set the footer height explicitly, or else the window->resize()
  //  messes up.
//  m_nuclideSearchWindow->footer()->resize( WLength::Auto, WLength(50.0) );
  
 
  Wt::WPushButton *closeButton = m_nuclideSearchWindow->addCloseButtonToFooter("Close",true);
  
  closeButton->clicked().connect( boost::bind( &InterSpec::closeNuclideSearchWindow, this ) );
  
  AuxWindow::addHelpInFooter( m_nuclideSearchWindow->footer(), "nuclide-search-dialog" );
  
  m_nuclideSearchWindow->resize( WLength(800,WLength::Pixel), WLength(510,WLength::Pixel));
  m_nuclideSearchWindow->resizeToFitOnScreen();
  m_nuclideSearchWindow->centerWindow();
  m_nuclideSearchWindow->show();
  
  m_nuclideSearch->loadSearchEnergiesToClient(); //clear the isotope search on the canvas
  
  if( m_toolsTabs )
    m_currentToolsTab = m_toolsTabs->currentIndex();
}//void showNuclideSearchWindow()


ShieldingSourceDisplay *InterSpec::shieldingSourceFit()
{
  if( m_shieldingSourceFit )
    return m_shieldingSourceFit;
  
  assert( !m_shieldingSourceFitWindow );
  
  assert( m_peakInfoDisplay );
  auto widgets = ShieldingSourceDisplay::createWindow( this );
  
  m_shieldingSourceFit = widgets.first;
  m_shieldingSourceFitWindow = widgets.second;
  
  if( m_undo && !m_undo->isInUndoOrRedo() )
  {
    auto undo = [this](){ closeShieldingSourceFit(); };
    auto redo = [this](){ shieldingSourceFit(); };
    m_undo->addUndoRedoStep( undo, redo, "Open Activity/Shielding Fit tool" );
  }
  
  return m_shieldingSourceFit;
}//ShieldingSourceDisplay *shieldingSourceFit()


void InterSpec::saveShieldingSourceModelToForegroundSpecMeas()
{
  if( !m_shieldingSourceFitWindow || !m_shieldingSourceFit || !m_dataMeasurement )
    return;
  
  string xml_data;
  std::unique_ptr<rapidxml::xml_document<char>> doc( new rapidxml::xml_document<char>() );
  
  m_shieldingSourceFit->serialize( doc.get() );
  
  m_dataMeasurement->setShieldingSourceModel( std::move(doc) );
}//void saveShieldingSourceModelToForegroundSpecMeas()



void InterSpec::closeShieldingSourceFit()
{
  if( !m_shieldingSourceFitWindow || !m_shieldingSourceFit )
    return;
  
#if( USE_DB_TO_STORE_SPECTRA )
  m_shieldingSourceFit->saveModelIfAlreadyInDatabase();
#endif
  
  saveShieldingSourceModelToForegroundSpecMeas();
  
  delete m_shieldingSourceFitWindow;
  m_shieldingSourceFitWindow = nullptr;
  m_shieldingSourceFit = nullptr;
  
  if( m_undo && !m_undo->isInUndoOrRedo() )
  {
    auto undo = [this](){ shieldingSourceFit(); };
    auto redo = [this](){ closeShieldingSourceFit(); };
    m_undo->addUndoRedoStep( undo, redo, "Close Activity/Shielding Fit tool" );
  }
}//void closeShieldingSourceFit()



void InterSpec::showHelpWindow( const std::string &preselect )
{
  if( m_helpWindow )
  {
    m_helpWindow->show();
    m_helpWindow->centerWindow();
    m_helpWindow->setTopic( preselect );
    return;
  }//if( m_helpWindow )
  
  m_helpWindow = new HelpSystem::HelpWindow( preselect );
  m_helpWindow->finished().connect( this, &InterSpec::closeHelpWindow );
  
  UndoRedoManager *undoRedo = UndoRedoManager::instance();
  if( undoRedo && undoRedo->canAddUndoRedoNow() )
  {
    auto undo = [this](){ closeHelpWindow(); };
    auto redo = [this,preselect](){ showHelpWindow(preselect);};
    
    undoRedo->addUndoRedoStep( undo, redo, "Show help window" );
  }//if( undoRedo && undoRedo->canAddUndoRedoNow() )
}//void InterSpec::showHelpWindow( const std::string &preselect )


void InterSpec::closeHelpWindow()
{
  if( !m_helpWindow )
    return;
  
  const string topic = m_helpWindow->currentTopic();
  
  AuxWindow::deleteAuxWindow( m_helpWindow );
  m_helpWindow = nullptr;
  
  UndoRedoManager *undoRedo = UndoRedoManager::instance();
  if( undoRedo && undoRedo->canAddUndoRedoNow() )
  {
    auto undo = [this, topic](){ showHelpWindow( topic ); };
    auto redo = [this](){ closeHelpWindow(); };
    
    undoRedo->addUndoRedoStep( undo, redo, "Close help window" );
  }//if( undoRedo && undoRedo->canAddUndoRedoNow() )
}//void closeHelpWindow()


void InterSpec::showGammaLinesWindow()
{
  if( m_referencePhotopeakLinesWindow )
  {
    m_referencePhotopeakLinesWindow->show();
    return;
  }

  if( m_toolsTabs && m_referencePhotopeakLines )
    m_toolsTabs->removeTab( m_referencePhotopeakLines );

  
  std::string xml_state;
  
  if( m_referencePhotopeakLines )
  {
    const ReferenceLineInfo &lines = m_referencePhotopeakLines->currentlyShowingNuclide();
    
    if( (lines.m_validity == ReferenceLineInfo::InputValidity::Valid)
        || m_referencePhotopeakLines->persistedNuclides().size() )
    {
      m_referencePhotopeakLines->serialize( xml_state );
    }
    
    m_referencePhotopeakLines->clearAllLines();
    delete m_referencePhotopeakLines;
    m_referencePhotopeakLines = NULL;
  }//if( m_referencePhotopeakLines )

  m_referencePhotopeakLinesWindow = new AuxWindow( GammaLinesTabTitle,
                                                  (Wt::WFlags<AuxWindowProperties>(AuxWindowProperties::TabletNotFullScreen)
                                                   | AuxWindowProperties::EnableResize)
                                                  );
  m_referencePhotopeakLinesWindow->contents()->setOverflow(WContainerWidget::OverflowHidden);
  m_referencePhotopeakLinesWindow->rejectWhenEscapePressed();

  m_referencePhotopeakLines = new ReferencePhotopeakDisplay( m_spectrum,
                                               m_materialDB.get(),
                                               m_shieldingSuggestion,
                                               this );
  setReferenceLineColors( nullptr );
  
  if( xml_state.size() )
    m_referencePhotopeakLines->deSerialize( xml_state );

  Wt::WGridLayout *layout = new Wt::WGridLayout();
  layout->setContentsMargins(5,5,5,5);
  m_referencePhotopeakLinesWindow->contents()->setLayout(layout);
  layout->addWidget( m_referencePhotopeakLines, 0, 0 );

  Wt::WPushButton *closeButton = m_referencePhotopeakLinesWindow->addCloseButtonToFooter("Close",true);
  
  if( isPhone() )
  {
    m_referencePhotopeakLines->displayingNuclide().connect( boost::bind( &WPushButton::setText, closeButton, WString("Show Lines")) );
    m_referencePhotopeakLines->nuclidesCleared().connect( boost::bind( &WPushButton::setText, closeButton, WString("Close")) );
  }
  
  closeButton->clicked().connect( m_referencePhotopeakLinesWindow, &AuxWindow::hide );
  m_referencePhotopeakLinesWindow->finished().connect( boost::bind( &InterSpec::closeGammaLinesWindow, this ) );
  
  AuxWindow::addHelpInFooter( m_referencePhotopeakLinesWindow->footer(),
                              "reference-gamma-lines-dialog" );
  
  double w = renderedWidth();
  if( w < 100.0 )
    w = 800.0;
  w = std::min( w, 800.0 );
  
  m_referencePhotopeakLinesWindow->resize( WLength(w,WLength::Pixel), WLength(310,WLength::Pixel));
  m_referencePhotopeakLinesWindow->resizeToFitOnScreen();
  m_referencePhotopeakLinesWindow->centerWindow();
  m_referencePhotopeakLinesWindow->show();
  
  if( m_toolsTabs )
    m_currentToolsTab = m_toolsTabs->currentIndex();
}//void showGammaLinesWindow()


void InterSpec::closeGammaLinesWindow()
{
  if( !m_referencePhotopeakLinesWindow )
    return;
  
  //When the "back" button is pressed on mobile phones
  if( isPhone() && m_referencePhotopeakLinesWindow->isHidden() )
    return;
  
  if( isPhone() )
  {
    m_referencePhotopeakLinesWindow->hide();
    return;
  }
  
  string xmlstate;
  if( m_referencePhotopeakLines )
  {
    const ReferenceLineInfo &lines = m_referencePhotopeakLines->currentlyShowingNuclide();
    if( (lines.m_validity == ReferenceLineInfo::InputValidity::Valid)
         || m_referencePhotopeakLines->persistedNuclides().size() )
      m_referencePhotopeakLines->serialize( xmlstate );
    m_referencePhotopeakLines->clearAllLines();
    if( m_toolsTabs && m_toolsTabs->indexOf( m_referencePhotopeakLines ) >= 0 )
      m_toolsTabs->removeTab( m_referencePhotopeakLines );
    delete m_referencePhotopeakLines;
    m_referencePhotopeakLines = nullptr;
  }//if( m_referencePhotopeakLines )

  delete m_referencePhotopeakLinesWindow;
  m_referencePhotopeakLinesWindow = nullptr;

  if( m_toolsTabs )
  {
    m_referencePhotopeakLines = new ReferencePhotopeakDisplay( m_spectrum,
                                                   m_materialDB.get(),
                                                   m_shieldingSuggestion,
                                                   this );
    setReferenceLineColors( nullptr );
    
    m_toolsTabs->addTab( m_referencePhotopeakLines, GammaLinesTabTitle, TabLoadPolicy );
    
    if( xmlstate.size() )
      m_referencePhotopeakLines->deSerialize( xmlstate );
  }//if( m_toolsTabs )
  
  if( m_toolsTabs )
    m_currentToolsTab = m_toolsTabs->currentIndex();
}//void closeGammaLinesWindow()


void InterSpec::handleToolTabChanged( int tab )
{
  if( !m_toolsTabs )
    return;
  
  const int prev_tab = m_currentToolsTab;
  
  auto handle_change = [this]( const int current_tab, const bool focus  ){
    const int refTab = m_toolsTabs->indexOf(m_referencePhotopeakLines);
    const int calibtab = m_toolsTabs->indexOf(m_energyCalTool);
    const int searchTab = m_toolsTabs->indexOf(m_nuclideSearchContainer);
    
    InterSpecApp *app = dynamic_cast<InterSpecApp *>(wApp);
    
    if( m_referencePhotopeakLines && focus && (current_tab == refTab) && app && !app->isMobile() )
      m_referencePhotopeakLines->setFocusToIsotopeEdit();
    
    if( m_nuclideSearch && (m_currentToolsTab==searchTab) )
      m_nuclideSearch->clearSearchEnergiesOnClient();
    
    if( m_nuclideSearch && (current_tab==searchTab) )
      m_nuclideSearch->loadSearchEnergiesToClient();
    
    if( focus && (current_tab == calibtab) )
    {
      if( InterSpecUser::preferenceValue<bool>( "ShowTooltips", this ) )
        passMessage( "You can also recalibrate graphically by right-clicking and "
                    "dragging the spectrum to where you want",
                    WarningWidget::WarningMsgInfo );
    }//if( tab == calibtab )
    
    m_currentToolsTab = current_tab;
  };//handle_change
  
  handle_change( tab, true );
  
  if( !m_undo )
    return;
  
  auto undo = [this, prev_tab, handle_change](){
    if( m_toolsTabs && (prev_tab < m_toolsTabs->count()) )
    {
      //WTabWidget::currentChanged() is emited even when you programmatically change the tab; we
      //  need to block this here, or else the undo/redo history will get all messed up.
      const bool orig_state = m_toolsTabs->currentChanged().isBlocked();
      m_toolsTabs->currentChanged().setBlocked(true);
      m_toolsTabs->setCurrentIndex(prev_tab);
      m_toolsTabs->currentChanged().setBlocked(orig_state);
    }
    handle_change(prev_tab, false);
  };//undo
  
  auto redo = [this, tab, handle_change](){
    if( m_toolsTabs && (tab < m_toolsTabs->count()) )
    {
      // See note above on blocking the WTabWidget::currentChanged() signal
      const bool orig_state = m_toolsTabs->currentChanged().isBlocked();
      m_toolsTabs->currentChanged().setBlocked(true);
      m_toolsTabs->setCurrentIndex(tab);
      m_toolsTabs->currentChanged().setBlocked(orig_state);
    }
    
    handle_change(tab, false);
  };//redo
  
  m_undo->addUndoRedoStep( undo, redo, "Change tool tab." );
}//void InterSpec::handleToolTabChanged( int tabSwitchedTo )


SpecMeasManager *InterSpec::fileManager()
{
  return m_fileManager;
}


PeakModel *InterSpec::peakModel()
{
  return m_peakModel;
}


MaterialDB *InterSpec::materialDataBase()
{
  return m_materialDB.get();
}


Wt::WSuggestionPopup *InterSpec::shieldingSuggester()
{
  return m_shieldingSuggestion;
}


Wt::Signal<std::shared_ptr<DetectorPeakResponse> > &InterSpec::detectorChanged()
{
  return m_detectorChanged;
}


Wt::Signal<std::shared_ptr<DetectorPeakResponse> > &InterSpec::detectorModified()
{
  return m_detectorModified;
}


float InterSpec::sample_real_time_increment( const std::shared_ptr<const SpecMeas> &meas,
                                             const int sample,
                                             const std::vector<string> &detector_names )
{
  float realtime = 0.0f;
  
  if( !meas )
    return realtime;
  
  const auto &measurements = meas->sample_measurements( sample );
  
  for( const auto &m : measurements )
  {
    const auto pos = std::find( begin(detector_names), end(detector_names), m->detector_name() );
    if( pos != end(detector_names) )
      realtime = std::max( realtime, m->real_time() );
  }
  
  return realtime;
}//double sample_real_time_increment()


void InterSpec::changeDisplayedSampleNums( const std::set<int> &samples,
                                                const SpecUtils::SpectrumType type )
{
  std::shared_ptr<SpecMeas> meas = measurment( type );
  
  if( !meas )
    return;
  
  std::shared_ptr<const SpecUtils::Measurement> prevhist = displayedHistogram(type);
  
  std::set<int> *sampleset = nullptr;
  
  switch( type )
  {
    case SpecUtils::SpectrumType::Foreground:
      sampleset = &m_displayedSamples;
      deletePeakEdit();
    break;
      
    case SpecUtils::SpectrumType::SecondForeground:
      sampleset = &m_sectondForgroundSampleNumbers;
    break;
      
    case SpecUtils::SpectrumType::Background:
      sampleset = &m_backgroundSampleNumbers;
    break;
  }//switch( type )
  
  if( (*sampleset) == samples )
    return;
  
  (*sampleset) = samples;
  
  
  switch( type )
  {
    case SpecUtils::SpectrumType::Foreground:
      displayForegroundData( true );
    break;
      
    case SpecUtils::SpectrumType::SecondForeground:
      displaySecondForegroundData();
    break;
      
    case SpecUtils::SpectrumType::Background:
      displayBackgroundData();
    break;
  }//switch( type )
  
  
  //Right now, we will only search for hint peaks for foreground
#if( !ANDROID && !IOS )
  switch( type )
  {
    case SpecUtils::SpectrumType::Foreground:
      if( !!m_dataMeasurement
         && !m_dataMeasurement->automatedSearchPeaks(samples) )
        searchForHintPeaks( m_dataMeasurement, samples );
      break;
      
    case SpecUtils::SpectrumType::SecondForeground:
    case SpecUtils::SpectrumType::Background:
      break;
  }//switch( spec_type )
#endif
  
  const auto dets = detectorsToDisplay(type);
  m_displayedSpectrumChangedSignal.emit( type, meas, (*sampleset), dets );
}//void InterSpec::changeDisplayedSampleNums( const std::set<int> &samples )


void InterSpec::timeChartClicked( const int sample_number, Wt::WFlags<Wt::KeyboardModifier> modifiers )
{
  timeChartDragged( sample_number, sample_number, modifiers );
}//void timeChartClicked(...)


void InterSpec::timeChartDragged( const int sample_start_in, const int sample_end_in,
                           Wt::WFlags<Wt::KeyboardModifier> modifiers )
{
  if( !m_dataMeasurement )
    return;
 
  enum class ActionType
  {
    ChangeSamples,
    AddSamples,
    RemoveSamples
  };
  
  ActionType action = ActionType::ChangeSamples;
  if( modifiers.testFlag(KeyboardModifier::ShiftModifier) )
    action = ActionType::AddSamples;
  else if( modifiers.testFlag(KeyboardModifier::ControlModifier) )
    action = ActionType::RemoveSamples;
  
  SpecUtils::SpectrumType type = SpecUtils::SpectrumType::Foreground;
  if( modifiers.testFlag(KeyboardModifier::AltModifier) )
    type = SpecUtils::SpectrumType::Background;
  else if( modifiers.testFlag(KeyboardModifier::MetaModifier) )
    type = SpecUtils::SpectrumType::SecondForeground;
  
  const int sample_start = std::min( sample_start_in, sample_end_in );
  const int sample_end = std::max( sample_start_in, sample_end_in );
  
  const set<int> &all_samples = m_dataMeasurement->sample_numbers();
  const set<int>::const_iterator start_iter = all_samples.find( sample_start );
  set<int>::const_iterator end_iter = all_samples.find( sample_end );
  
  if( start_iter == end(all_samples) || end_iter == end(all_samples) )
  {
    passMessage( "Received invalid sample number from time chart (" + std::to_string(sample_start)
                 + ", " + std::to_string(sample_end) + ") - this shouldnt have happend"
                 " - not changing sample numbers of spectrum",
                 WarningWidget::WarningMsgHigh );
    return;
  }//if( invalid sample numbers )
  
  ++end_iter;
  set<int> interaction_samples;
  for( set<int>::const_iterator iter = start_iter; iter != end_iter; ++iter )
    interaction_samples.insert( *iter );
  
  assert( interaction_samples.size() );
  
  if( measurment(type) != m_dataMeasurement )
  {
    if( action != ActionType::RemoveSamples )
      setSpectrum( m_dataMeasurement, interaction_samples, type, 0 );
    return;
  }//if( the action isnt for the foreground )
  
  std::set<int> dispsamples = displayedSamples(type);
  
  switch( action )
  {
    case ActionType::ChangeSamples:
      dispsamples = interaction_samples;
      changeDisplayedSampleNums( dispsamples, type );
      break;
      
    case ActionType::AddSamples:
      dispsamples.insert( begin(interaction_samples), end(interaction_samples) );
      changeDisplayedSampleNums( dispsamples, type );
      break;
      
    case ActionType::RemoveSamples:
      for( const auto sample : interaction_samples )
        dispsamples.erase(sample);
      
      if( !dispsamples.empty() )
      {
        changeDisplayedSampleNums( dispsamples, type );
      }else
      {
        switch( type )
        {
          case SpecUtils::SpectrumType::Foreground:
            // If user erased all the samples - then lets go back to displaying the default samples.
            //  We dont want to clear the foreground file, because then we'll lose the time chart
            //  and the background/secondary spectra too.
            dispsamples = sampleNumbersForTypeFromForegroundFile(type);
            changeDisplayedSampleNums( dispsamples, type );
            break;
            
          case SpecUtils::SpectrumType::Background:
          case SpecUtils::SpectrumType::SecondForeground:
            setSpectrum( nullptr, std::set<int>{}, type, 0 );
            break;
        }//switch( type )
      }//if( !dispsamples.empty() ) / else
      
      
      break;
  }//switch( action )
}//void timeChartDragged(...)


void InterSpec::findAndSetExcludedSamples( std::set<int> definetly_keep_samples )
{
  m_excludedSamples.clear();

  if( !m_dataMeasurement || !m_dataMeasurement->passthrough() )
    return;

  const set<int> all_samples = m_dataMeasurement->sample_numbers();

  for( const int sample : all_samples )
  {
    vector< std::shared_ptr<const SpecUtils::Measurement> > measurements = m_dataMeasurement->sample_measurements( sample );

    if( definetly_keep_samples.count(sample) > 0 )
      continue;

    if( measurements.empty() )
    {
      m_excludedSamples.insert( sample );
    }else
    {
      const std::shared_ptr<const SpecUtils::Measurement> meas = measurements.front();
      //XXX - Assuming background and calibration statis is the same for all
      //      detectors
      //const bool back = (meas->source_type() == SpecUtils::SourceType::Background);
      const bool calib = (meas->source_type() == SpecUtils::SourceType::Calibration);

      if( /*back ||*/ calib )
        m_excludedSamples.insert( sample );
    }//if( measurements.empty() ) / else
  }//for( const int sample : all_samples )
}//void InterSpec::findAndSetExcludedSamples()


std::set<int> InterSpec::validForegroundSamples() const
{
  set<int> sample_nums;

  if( !m_dataMeasurement )
    return sample_nums;

  sample_nums = m_dataMeasurement->sample_numbers();
  for( const int s : m_excludedSamples )
    sample_nums.erase( s );
  
  // If we have "derived" and non-derived data, then don't let derived data be a valid foreground.
  const bool hasDerivedData = m_dataMeasurement->contains_derived_data();
  const bool hasNonDerivedData = m_dataMeasurement->contains_non_derived_data();
  
  set<int> to_rm;
  for( const int samplenum : sample_nums )
  {
    const auto meass = m_dataMeasurement->sample_measurements(samplenum);
    
    for( const std::shared_ptr<const SpecUtils::Measurement> &m : meass )
    {
      if( hasDerivedData && hasNonDerivedData && m->derived_data_properties() )
        to_rm.insert( samplenum );
      
      switch( m->source_type() )
      {
        case SpecUtils::SourceType::IntrinsicActivity:
        case SpecUtils::SourceType::Calibration:
        case SpecUtils::SourceType::Background:
          to_rm.insert( samplenum );
          break;
          
        case SpecUtils::SourceType::Foreground:
        case SpecUtils::SourceType::Unknown:
          break;
      }//switch( m->source_type() )
    }//for( loop over measurements of this sample number )
  }//for( const int s : sample_nums )
  
  for( const int samplenum : to_rm )
    sample_nums.erase( samplenum );

  return sample_nums;
}//std::set<int> validForegroundSamples() const


#if( APPLY_OS_COLOR_THEME_FROM_JS && !BUILD_AS_OSX_APP && !BUILD_AS_ELECTRON_APP )
void InterSpec::initOsColorThemeChangeDetect()
{
  m_osColorThemeChange.reset( new JSignal<std::string>( this, "OsColorThemeChange", false ) );
  m_osColorThemeChange->connect( boost::bind( &InterSpec::osThemeChange, this,
                                             boost::placeholders::_1 ) );
  
  LOAD_JAVASCRIPT(wApp, "js/InterSpec.js", "InterSpec", wtjsDetectOsColorThemeJs);
  LOAD_JAVASCRIPT(wApp, "js/InterSpec.js", "InterSpec", wtjsSetupOsColorThemeChangeJs);
  
  doJavaScript( "Wt.WT.DetectOsColorThemeJs('" + id() + "')" );
  doJavaScript( "Wt.WT.SetupOsColorThemeChangeJs('" + id() + "')" );
}//void initOsColorThemeChangeDetect()
#endif


void InterSpec::loadDetectorResponseFunction( std::shared_ptr<SpecMeas> meas,
                                              SpecUtils::DetectorType type,
                                              const std::string serial_number,
                                              const std::string manufacturer,
                                              const std::string model,
                                              const bool tryDefaultDrf,
                                              const std::string sessionId )
{
  if( !meas )
    return;
  
  std::shared_ptr<DetectorPeakResponse> det;

  //First see if the user has opted for a detector for this serial number of
  //  detector model
  det = DrfSelect::getUserPreferredDetector( m_sql, m_user, serial_number, type, model );
  
  if( !det && (type == SpecUtils::DetectorType::Unknown) )
    return;
  
  if( !det && !tryDefaultDrf )
    return;
  
  const bool usingUserDefaultDet = !!det;
  
  if( !det )
  {
    try
    {
      det = DrfSelect::initARelEffDetector( type, manufacturer, model, this );
    }catch( std::exception & )
    {
    }
  }//if( !det )
  
  if( !det )
  {
    try
    {
      det = DrfSelect::initAGadrasDetector( type, this );
    }catch( std::exception & )
    {
    }
  }//if( !det )
  

  if( !det )
    return;
  
  WServer::instance()->post( sessionId, std::bind( [this, meas, det, usingUserDefaultDet](){
    //ToDo: could add button to remove association with DRF in database,
    //      similar to the "Start Fresh Session" button.  Skeleton code to do this
    //      can be found by searching for "WarningMsgShowOnBoardRiid"
    
    if( meas != m_dataMeasurement )
    {
      cerr << "Foreground changed by the time DRF was loaded." << endl;
      return;
    }
    
    const bool wasModified = meas->modified();
    const bool wasModifiedSinceDecode = meas->modified_since_decode();
      
    meas->setDetector( det );
      
    if( !wasModified )
      meas->reset_modified();
      
    if( !wasModifiedSinceDecode )
      meas->reset_modified_since_decode();
    
    m_detectorChanged.emit( det );
    
    
    const char *msg = "Using the detector response function you specified to use as default for this detector.";
    if( !usingUserDefaultDet )
      msg = "Have loaded a default detector response function for this detection system.";
    
    passMessage( msg, WarningWidget::WarningMsgInfo );
    
    WApplication *app = WApplication::instance();
    if( app )
      app->triggerUpdate();
  }) );
  
}//void InterSpec::loadDetectorResponseFunction( WApplication *app )


void InterSpec::doFinishupSetSpectrumWork( std::shared_ptr<SpecMeas> meas,
                                  vector<boost::function<void(void)> > workers )
{
  if( !meas || workers.empty() )
    return;
  
  bool modified, modifiedSinceDecode;
  
  {//begin codeblock to access meas
    std::lock_guard<std::recursive_mutex> scoped_lock( meas->mutex() );
    modified = meas->modified();
    modifiedSinceDecode = meas->modified_since_decode();
  }//end codeblock to access meas
  
  {
    SpecUtilsAsync::ThreadPool pool;
    for( size_t i = 0; i < workers.size(); ++i )
      pool.post( workers[i] );
    pool.join();
  }
  
  {//begin codeblock to access meas
    std::lock_guard<std::recursive_mutex> scoped_lock( meas->mutex() );
    if( !modified )
      meas->reset_modified();
    if( !modifiedSinceDecode )
      meas->reset_modified_since_decode();
  }//end codeblock to access meas
}//void InterSpec::doFinishupSetSpectrumWork( boost::function<void(void)> workers )

// Development function to create JSON
void printGeoLocationJson( std::shared_ptr<const SpecMeas> meas )
{
  if( !meas || !meas->has_gps_info() )
  {
    cout << "printGeoLocationJson: no measurement, or no GPS info" << endl;
    return;
  }
  
  Wt::Json::Object json;//( {{"userLabel", Wt::Json::Value( Wt::WString::fromUTF8(label) )} } );
  json["fileName"] = Wt::WString::fromUTF8( meas->filename() );
  
  const vector<string> &det_names = meas->detector_names();
  Wt::Json::Array detectors;
  for( const auto det : det_names )
    detectors.push_back( Wt::WString::fromUTF8(det) );
  json["detectors"] = detectors;
  
  Wt::Json::Array samplesData;
  
  size_t numSamplesNoGps = 0;
  SpecUtils::time_point_t start_times_offset{};
  
  for( const int sample : meas->sample_numbers() )
  {
    vector<shared_ptr<const SpecUtils::Measurement>> meass = meas->sample_measurements(sample);
    
    meass.erase( std::remove_if(meass.begin(), meass.end(),
      [&](shared_ptr<const SpecUtils::Measurement> a){
        return !a || (end(det_names) == find(begin(det_names), end(det_names), a->detector_name()));
    }), meass.end() );
    
    
    bool hadGps = false;
    double latitude = -999.99, longitude = -999.99;
    int numGammaDet = 0, numNeutDet = 0;
    float realTime = 0.0f;
    SpecUtils::SourceType source_type = SpecUtils::SourceType::Unknown;
    double gammaRealTime = 0.0, gammaLiveTime = 0.0, gammaCounts = 0.0;
    double neutronRealTime = 0.0, neutronCounts = 0.0;
    
    SpecUtils::time_point_t meas_start_time{};
    
    for( const shared_ptr<const SpecUtils::Measurement> &m : meass )
    {
      if( m->has_gps_info() )
      {
        hadGps = true;
        // TODO: we could average or something here... not sure it matters much
        latitude = m->latitude();
        longitude = m->longitude();
      }
      
      if( SpecUtils::is_special(meas_start_time) && !SpecUtils::is_special(m->start_time()) )
      {
        meas_start_time = m->start_time();
        if( SpecUtils::is_special(start_times_offset) )
          start_times_offset = meas_start_time;
      }
      
      if( m->num_gamma_channels() >= 1 )
      {
        numGammaDet += 1;
        realTime = std::max( realTime, m->real_time() );
        gammaLiveTime += m->live_time();
        gammaRealTime += m->real_time();
        gammaCounts += m->gamma_count_sum();
      }
      
      if( m->contained_neutron() )
      {
        numNeutDet += 1;
        neutronRealTime += m->real_time();
        neutronCounts += m->neutron_counts_sum();
      }
      
      realTime = std::max( realTime, m->real_time() );
      
      if( m->source_type() != SpecUtils::SourceType::Unknown )
        source_type = m->source_type();
    }//for( const auto m : meass )
    
    if( !hadGps )
    {
      numSamplesNoGps += 1;
      continue;
    }
    
    if( !numNeutDet && !numGammaDet )
      continue;
    
    Wt::Json::Object sample_json;
    if( !SpecUtils::is_special(meas_start_time) )
    {
      const auto duration = start_times_offset - meas_start_time;
      const auto millisecs = chrono::duration_cast<chrono::milliseconds>(duration);
      sample_json["timeOffset"] = static_cast<long long int>( millisecs.count() );
    }//if( SpecUtils::is_special(meas_start_time) )
    
    sample_json["nGDet"] = numGammaDet;
    if( numGammaDet )
    {
      sample_json["gSum"] = gammaCounts;
      sample_json["gRT"] = gammaRealTime;
      sample_json["gLT"] = gammaLiveTime;
    }
    
    sample_json["nNDet"] = numNeutDet;
    if( numNeutDet )
    {
      sample_json["nSum"] = neutronCounts;
      sample_json["nRT"] = neutronRealTime;
    }
    
    sample_json["rt"] = realTime;
    sample_json["src"] = static_cast<int>(source_type);
    
    Wt::Json::Array gps;
    gps.push_back(latitude);
    gps.push_back(longitude);
    sample_json["gps"] = gps;
    sample_json["sample"] = sample;
    
    samplesData.push_back( sample_json );
  }//for( const int sample : meas->sample_numbers() )
  
  if( !SpecUtils::is_special(start_times_offset) )
  {
    const auto dur = start_times_offset.time_since_epoch();
    const auto millisecs = chrono::duration_cast<chrono::milliseconds>(dur);
    json["startTime"] = static_cast<long long int>( millisecs.count() );
  }//if( !SpecUtils::is_special(start_times_offset) )
  
  json["samples"] = samplesData;
  
  cout << "JSON: " << Wt::Json::serialize(json) << endl;
}//void printGeoLocationJson( std::shared_ptr<SpecMeas> meas )


void InterSpec::setSpectrum( std::shared_ptr<SpecMeas> meas,
                             std::set<int> sample_numbers,
                             const SpecUtils::SpectrumType spec_type,
                             const Wt::WFlags<SetSpectrumOptions> options )
{
  UndoRedoManager::BlockUndoRedoInserts blocker;
  
  const int spectypeindex = static_cast<int>( spec_type );
  
  vector< boost::function<void(void)> > furtherworkers;
  
  const bool wasModified = (meas ? meas->modified() : false);
  const bool wasModifiedSinceDecode = (meas ? meas->modified_since_decode() : false);
  
  if( m_useInfoWindow && meas )
  {
    // If we are loading a state from the "Welcome To InterSpec" screen, we dont want to delete
    //  m_useInfoWindow because we will still use it, so instead we'll try deleting the window on
    //  the next go around of the event loop.
    auto deleter = wApp->bind( boost::bind( &InterSpec::deleteWelcomeDialog, this, false) );
    auto doDelete = [deleter](){ deleter(); wApp->triggerUpdate(); };
    WServer::instance()->post( wApp->sessionId(), doDelete );
  }//if( meas )
  
  std::shared_ptr<SpecMeas> previous = measurment(spec_type);
  const set<int> prevsamples = displayedSamples(spec_type);
  const vector<string> prevdets = detectorsToDisplay(spec_type);
  const bool sameSpecFile = (meas==previous);
  std::shared_ptr<const SpecUtils::Measurement> prev_display = m_spectrum->histUsedForXAxis();
  

  if( (spec_type == SpecUtils::SpectrumType::Foreground) && previous && (previous != meas) )
  {
    closeShieldingSourceFit();
    
#if( USE_DB_TO_STORE_SPECTRA )
    //if( m_user->preferenceValue<bool>( "AutoSaveSpectraToDb" ) )
    //{
    //  //We also need to do this in the InterSpec destructor as well.
    //  //   Also maybe change size limitations to only apply to auto saving
    //  if( m_currentStateID >= 0 )
    //  {
    //    //Save to (HEAD) of current state
    //  }else
    //  {
    //    //Create a state
    //    //Handle case where file is to large to be saved
    //  }
    //}
#endif //#if( USE_DB_TO_STORE_SPECTRA )
    
    if( m_riidDisplay )
      programmaticallyCloseRiidResults();
  }//if( (spec_type == SpecUtils::SpectrumType::Foreground) && !!previous && (previous != meas) )
  
  if( !!meas && isMobile() && !toolTabsVisible()
      /* && options.testFlag(SetSpectrumOptions::CheckToPreservePreviousEnergyCal) */
      && m_referencePhotopeakLines  && (spec_type == SpecUtils::SpectrumType::Foreground) )
  {
    m_referencePhotopeakLines->clearAllLines();
  }
  
  string msg;
  switch( spec_type )
  {
    case SpecUtils::SpectrumType::Foreground:
#if( USE_DB_TO_STORE_SPECTRA )
      m_currentStateID = -1;
      updateSaveWorkspaceMenu();
#endif
      if( !sameSpecFile )
        deletePeakEdit();
      
      m_exportSpecFileMenu->setDisabled( !meas );
    break;
    
    case SpecUtils::SpectrumType::SecondForeground:
    case SpecUtils::SpectrumType::Background:
    break;
  }//switch( spec_type )

  if( meas
      /*&& sample_numbers.empty() */
      && !sameSpecFile
      && (spec_type==meas->displayType())
      && meas->displayedSampleNumbers().size() )
  {
    sample_numbers = meas->displayedSampleNumbers();
  }
  
  
  switch( spec_type )
  {
    case SpecUtils::SpectrumType::Foreground:
      m_detectorChangedConnection.disconnect();
      m_detectorModifiedConnection.disconnect();
      m_displayedSpectrumChanged.disconnect();
      
      if( meas )
      {
        //Lets keep using the same detector if we are loading a new spectrum
        //  with the same number of bins, but doesnt have a detector of its own
        const bool sameNBins = ( m_dataMeasurement && meas
               && (m_dataMeasurement->num_gamma_channels()==meas->num_gamma_channels()) );

        std::shared_ptr<DetectorPeakResponse> old_det;
        if( m_dataMeasurement )
          old_det = m_dataMeasurement->detector();

        if( meas && (!meas->detector() || !meas->detector()->isValid() )
            && old_det && old_det->isValid()
            && sameNBins && meas->num_gamma_channels() )
        {
          meas->setDetector( old_det );
        }

        if( meas->detector() != old_det )
        {
          auto drf = meas->detector();
          m_detectorChanged.emit( meas->detector() );
          
          if( drf )
          {
            auto drfcopy = std::make_shared<DetectorPeakResponse>( *drf );
            boost::function<void(void)> worker = boost::bind( &DrfSelect::updateLastUsedTimeOrAddToDb, drfcopy, m_user.id(), m_sql );
            WServer::instance()->ioService().boost::asio::io_service::post( worker );
          }
        }//if( meas->detector() != old_det )
      
        if( !meas->detector() /* && (detType != SpecUtils::DetectorType::Unknown) */ )
        {
          const bool doLoadDefault = InterSpecUser::preferenceValue<bool>( "LoadDefaultDrf", this );
          
          const string &manufacturer = meas->manufacturer();
          const string &model = meas->instrument_model();
          const string &serial_num = meas->instrument_id();
          SpecUtils::DetectorType type = meas->detector_type();
          if( type == SpecUtils::DetectorType::Unknown )
            type = SpecMeas::guessDetectorTypeFromFileName( meas->filename() );
          
          boost::function<void()> worker
                  = wApp->bind( boost::bind( &InterSpec::loadDetectorResponseFunction,
                          this, meas, type, serial_num, manufacturer, model, doLoadDefault, wApp->sessionId() ) );
          furtherworkers.push_back( worker );
        }//if( we could try to load a detector type )
        
        m_detectorChangedConnection = m_detectorChanged.connect( boost::bind( &SpecMeas::detectorChangedCallback, meas.get(), boost::placeholders::_1 ) );
        m_detectorModifiedConnection = m_detectorModified.connect( boost::bind( &SpecMeas::detectorChangedCallback, meas.get(), boost::placeholders::_1 ) );
        m_displayedSpectrumChanged = m_displayedSpectrumChangedSignal.connect( boost::bind( &SpecMeas::displayedSpectrumChangedCallback, meas.get(), boost::placeholders::_1,
            boost::placeholders::_2, boost::placeholders::_3, boost::placeholders::_4 ) );
      }//if( meas )

      m_dataMeasurement = meas;
      
      findAndSetExcludedSamples( sample_numbers );

      if( !sameSpecFile && m_shieldingSourceFit )
        m_shieldingSourceFit->newForegroundSet();
    break;

    case SpecUtils::SpectrumType::SecondForeground:
      m_secondDataMeasurement = meas;
      m_sectondForgroundSampleNumbers = sample_numbers;
      if( meas && m_sectondForgroundSampleNumbers.empty() )
        m_sectondForgroundSampleNumbers = meas->sample_numbers();
    break;

    case SpecUtils::SpectrumType::Background:
      m_backgroundMeasurement = meas;
      m_backgroundSampleNumbers = sample_numbers;
      if( meas && m_backgroundSampleNumbers.empty() )
        m_backgroundSampleNumbers = meas->sample_numbers();
    break;
  };//switch( spec_type )

  if( msg.size() )
    passMessage( msg, 0 );

  
  //If loading a new foreground that has a different number of channels than
  //  the background/secondary, and differnet number of bins than previous
  //  foreground, get rid of the background/secondary since the user probably
  //  isnt interested in files from a completely different detector anymore.
  if( spec_type == SpecUtils::SpectrumType::Foreground && m_dataMeasurement && !sameSpecFile )
  {
    //Assume we will use all the detectors (just to determine binning)
    const vector<string> &detectors = m_dataMeasurement->detector_names();
    
    shared_ptr<const vector<float>> binning;
    try
    {
      auto energy_cal = m_dataMeasurement->suggested_sum_energy_calibration( sample_numbers, detectors );
      if( energy_cal )
        binning = energy_cal->channel_energies();
    }catch( std::exception & )
    {
      
    }
    
    shared_ptr<const vector<float>> prev_binning = prev_display ? prev_display->channel_energies() : nullptr;
    
    const bool diff_fore_nchan = ((!prev_binning || !binning) || (prev_binning->size() != binning->size()));
    
    const size_t num_foreground_channels = binning ? binning->size() : 0;
    size_t num_sec_channel = 0, num_back_channel = 0;
    if( m_secondDataMeasurement )
      num_sec_channel = m_secondDataMeasurement->num_gamma_channels();
    if( m_backgroundMeasurement )
      num_back_channel = m_backgroundMeasurement->num_gamma_channels();
    
    if( diff_fore_nchan && num_sec_channel && (num_sec_channel != num_foreground_channels) )
    {
      m_secondDataMeasurement = nullptr;
      m_spectrum->setSecondData( nullptr );
      
      m_displayedSpectrumChangedSignal.emit( SpecUtils::SpectrumType::SecondForeground,
                                             nullptr, {}, {} );
    }//if( num_sec_channel )
    
    if( diff_fore_nchan && num_back_channel && num_foreground_channels && (num_back_channel != num_foreground_channels) )
    {
      m_backgroundMeasurement = nullptr;
      m_spectrum->setBackground( nullptr );
      m_displayedSpectrumChangedSignal.emit( SpecUtils::SpectrumType::Background, nullptr, {}, {} );
    }//if( nSecondBins )
  }//if( spec_type == SpecUtils::SpectrumType::Foreground )
  
  
  
  //Fall throughs intentional
  switch( spec_type )
  {
    case SpecUtils::SpectrumType::Foreground:
      updateGuiForPrimarySpecChange( sample_numbers );
#if( USE_DB_TO_STORE_SPECTRA )
      m_saveStateAs->setDisabled( !m_dataMeasurement );
#endif
      displayForegroundData( false );
      displayTimeSeriesData();
      
    case SpecUtils::SpectrumType::SecondForeground:
      displaySecondForegroundData();
      
    case SpecUtils::SpectrumType::Background:
      displayBackgroundData();
  };//switch( spec_type )
  
  
  if( !sameSpecFile )
  {
    const bool enableScaler = (m_secondDataMeasurement || m_backgroundMeasurement);
    const int windex_0 = m_spectrum->yAxisScalersIsVisible() ? 0 : 1;
    const int windex_1 = m_spectrum->yAxisScalersIsVisible() ? 1 : 0;
    m_showYAxisScalerItems[windex_0]->hide();
    m_showYAxisScalerItems[windex_0]->enable();
    m_showYAxisScalerItems[windex_1]->show();
    m_showYAxisScalerItems[windex_1]->setDisabled( !enableScaler );
  }//if( !sameSpecFile )
  
  //Making fcn call take current data as a argument so that if this way a
  //  recalibration happens (which will change m_spectrum->data()), then the
  //  peak fit routine will get the correct data to use.
  std::function<void(std::shared_ptr<const SpecUtils::Measurement>)> propigate_peaks_fcns;
  
  const bool askToPropigatePeaks
          = InterSpecUser::preferenceValue<bool>( "AskPropagatePeaks", this );
  if( askToPropigatePeaks
     && options.testFlag(InterSpec::SetSpectrumOptions::CheckToPreservePreviousEnergyCal)
     && !sameSpecFile && meas && m_dataMeasurement && previous && m_spectrum->data()
     && spec_type==SpecUtils::SpectrumType::Foreground
     && previous->instrument_id()==meas->instrument_id()
     && previous->num_gamma_channels()==meas->num_gamma_channels() )
  {
    shared_ptr<const deque<shared_ptr<const PeakDef>>> prevpeak, currpeaks;
    
    //Call const version of peaks so a new deque wont be created if it doesnt exist.
    prevpeak = std::const_pointer_cast<const SpecMeas>(previous)->peaks(prevsamples);
    currpeaks = std::const_pointer_cast<const SpecMeas>(m_dataMeasurement)->peaks(m_displayedSamples);
    
    if( prevpeak && !prevpeak->empty() && (!currpeaks || currpeaks->empty()) )
    {
      std::vector<PeakDef> input_peaks;
      for( const auto &p : *prevpeak )
      {
        if( p )  //Shouldnt be necassary, but JIC
          input_peaks.push_back( *p );
      }
      
      vector<PeakDef> original_peaks;
      
      const std::string sessionid = wApp->sessionId();
      propigate_peaks_fcns = [=]( std::shared_ptr<const SpecUtils::Measurement> data ){
        PeakSearchGuiUtils::fit_template_peaks( this, data, input_peaks, original_peaks,
                       PeakSearchGuiUtils::PeakTemplateFitSrc::PreviousSpectrum,
                       sessionid );
      };
    }//if( prev spec had peaks and new one doesnt )
  }//if( should propogate peaks )
  
  
  
  deleteEnergyCalPreserveWindow();
  
  if( options.testFlag(SetSpectrumOptions::CheckToPreservePreviousEnergyCal)
      && !sameSpecFile && m_energyCalTool && !!meas && !!m_dataMeasurement )
  {
    switch( spec_type )
    {
      case SpecUtils::SpectrumType::Foreground:
        if( EnergyCalPreserveWindow::candidate(meas,previous) )
          m_preserveCalibWindow = new EnergyCalPreserveWindow( meas, spec_type,
                                         previous, spec_type, m_energyCalTool );
      break;
    
      case SpecUtils::SpectrumType::SecondForeground:
      case SpecUtils::SpectrumType::Background:
        if( EnergyCalPreserveWindow::candidate(meas,m_dataMeasurement) )
          m_preserveCalibWindow = new EnergyCalPreserveWindow( meas, spec_type,
                                                m_dataMeasurement, SpecUtils::SpectrumType::Foreground,
                                                m_energyCalTool );
      break;
    };//switch( spec_type )
  
    if( m_preserveCalibWindow )
    {
      if( propigate_peaks_fcns )
      {
        m_preserveCalibWindow->finished().connect( std::bind( [=](){
          deleteEnergyCalPreserveWindow();
          std::shared_ptr<const SpecUtils::Measurement> data = m_spectrum->data();
          WServer::instance()->ioService().boost::asio::io_service::post( std::bind([=](){ propigate_peaks_fcns(data); }) );
        } ) );
        
        propigate_peaks_fcns = nullptr;
      }else
      {
        m_preserveCalibWindow->finished().connect( this, &InterSpec::deleteEnergyCalPreserveWindow );
      }//if( propigate_peaks_fcns ) / else
      
    }
  }//if( !sameSpecFile && m_energyCalTool && !!meas )
  
  if( propigate_peaks_fcns )
  {
    std::shared_ptr<const SpecUtils::Measurement> data = m_spectrum->data();
    WServer::instance()->ioService().boost::asio::io_service::post( std::bind([=](){ propigate_peaks_fcns(data); }) );
    propigate_peaks_fcns = nullptr;
  }
  
  switch( spec_type )
  {
    case SpecUtils::SpectrumType::Foreground:
      if( !!m_dataMeasurement && ((!m_dataMeasurement)!=(!previous)) )
        doJavaScript( "$('.Wt-domRoot').data('HasForeground',1);" );
      else if( !m_dataMeasurement )
        doJavaScript( "$('.Wt-domRoot').data('HasForeground',0);" );
    break;
    
    case SpecUtils::SpectrumType::SecondForeground: case SpecUtils::SpectrumType::Background:
      if( !!meas && !m_dataMeasurement )
      {
        passMessage( "You must load a foreground spectrum before viewing a"
                     " background or second foreground spectrum.",
                    WarningWidget::WarningMsgHigh );
      }
    break;
  }//switch( spec_type )
  
  
  // Update the energy calibration tool, as there is new data.
  const auto shownDets = detectorsToDisplay(spec_type);
  m_displayedSpectrumChangedSignal.emit( spec_type, meas, sample_numbers, shownDets );
  
  if( meas )
  {
    if( !wasModified )
      meas->reset_modified();
    if( !wasModifiedSinceDecode )
      meas->reset_modified_since_decode();
  }//if( meas )
  
#if( USE_GOOGLE_MAP || USE_LEAFLET_MAP )
  if( spec_type == SpecUtils::SpectrumType::Foreground )
  {
    const bool hasGps = (meas && meas->has_gps_info());
    if( m_mapMenuItem )
      m_mapMenuItem->setDisabled( !hasGps );
    
    if( hasGps )
    {
      const std::string type = SpecUtils::descriptionText(spec_type);
      WStringStream js;
      js << "File contains GPS coordinates."
      << "<div onclick="
      "\"Wt.emit('" << wApp->root()->id() << "',{name:'miscSignal'}, 'showMap-" << type << "');"
      "try{$(this.parentElement.parentElement).remove();}catch(e){}"
      "return false;\" "
      "class=\"clearsession\">"
      "<span class=\"clearsessiontxt\">Show on map</span></div>";
      
      m_warnings->addMessageUnsafe( js.str(), WarningWidget::WarningMsgShowOnBoardRiid, 20000 );
    }//if( hasGps )
  }//if( spec_type == SpecUtils::SpectrumType::Foreground )
#endif //#if( USE_GOOGLE_MAP || USE_LEAFLET_MAP )
  
#if( USE_SEARCH_MODE_3D_CHART )
  const bool isSearchData = (m_dataMeasurement && m_dataMeasurement->passthrough());
  if( m_searchMode3DChart )
    m_searchMode3DChart->setDisabled( !isSearchData );
#endif

  if( m_showRiidResults )
  {
    const bool showRiid = m_dataMeasurement && m_dataMeasurement->detectors_analysis();
    m_showRiidResults->setDisabled( !showRiid );
  }
  
  if( m_showMultimedia )
  {
    const bool showPics = m_dataMeasurement && (m_dataMeasurement->multimedia_data().size() > 0);
    m_showMultimedia->setDisabled( !showPics );
  }
  
  //Right now, we will only search for hint peaks for foreground
#if( !ANDROID && !IOS )
  switch( spec_type )
  {
    case SpecUtils::SpectrumType::Foreground:
    {
      if( m_dataMeasurement )
      {
        auto peaks = m_dataMeasurement->automatedSearchPeaks(sample_numbers);
        if( !peaks )
          searchForHintPeaks( m_dataMeasurement, sample_numbers );
      }
      break;
    }
      
    case SpecUtils::SpectrumType::SecondForeground:
    case SpecUtils::SpectrumType::Background:
      break;
  }//switch( spec_type )
#endif
  
  
  //Lets see if there are any parse warnings that we should give to the user.
  if( meas && !sameSpecFile && !(options & InterSpec::SetSpectrumOptions::SkipParseWarnings) )
  {
    Wt::WApplication *app = wApp;
    
    auto checkForWarnings = [sample_numbers,app,this,meas](){
      set<string> givenwarnings;
      for( const auto &msg : meas->parse_warnings() )
        givenwarnings.insert( msg );
      
      // @TODO Check if sample_numbers could be empty if the user wants all samples displayd
      for( const auto &m : meas->measurements() )
      {
        if( !m || !sample_numbers.count(m->sample_number()) )
          continue;
        
        for( const auto &msg : m->parse_warnings() )
          givenwarnings.insert( msg );
      }//for( const auto &m : meas->measurements() )
      
      if( !givenwarnings.empty() )
      {
        WApplication::UpdateLock lock(app);
        if( lock )
        {
          for( const auto &msg : givenwarnings )
            passMessage( msg, WarningWidget::WarningMsgMedium );
          app->triggerUpdate();
        }//
      }//if( !givenwarnings.empty() )
    };//checkForWarnings lamda
    
    furtherworkers.push_back( checkForWarnings );
  }//if( meas && !sameSpecFile )
  
  // Check if there are RIID analysis results in the file, and if so let the user know.
  if( !sameSpecFile && meas && meas->detectors_analysis()
     && options.testFlag(SetSpectrumOptions::CheckForRiidResults) )
  {
    auto ana = meas->detectors_analysis();
    
    // We'll show the analysis results for the foreground, no matter what if its not-empty (e.g., it
    //  might only have algorithm version information).  But for background and second foreground,
    //  we'll only show if there is an identified nuclide - perhaps we shouldnt ever show for the
    //  background/secondary.
    bool worthShowing = true;
    switch( spec_type )
    {
      case SpecUtils::SpectrumType::Foreground:
        worthShowing = !ana->is_empty();
        break;
        
      case SpecUtils::SpectrumType::SecondForeground:
      case SpecUtils::SpectrumType::Background:
        worthShowing = false;
        for( const auto &r : ana->results_ )
          worthShowing = (worthShowing || !r.nuclide_.empty());
        break;
    }//switch( spec_type )
    
    // Also, only show popup if we are only using this file for this display type.
    //  Note though that if someone loads a file as a background, then changes it to a foreground,
    //  they wont get the RIID notification popup
    const int nusedfor = static_cast<int>( meas == m_dataMeasurement )
                         + static_cast<int>( meas == m_backgroundMeasurement )
                         + static_cast<int>( meas == m_secondDataMeasurement );
    
    // Only show notification when we arent already showing the file
    if( worthShowing && (nusedfor == 1) )
    {
      const std::string type = SpecUtils::descriptionText(spec_type);
      WStringStream js;
#if( USE_REMOTE_RID )
      js << "File contained on-board RIID results: "
#else
      js << "File contained RIID analysis results: "
#endif
      << riidAnaSummary(meas)
      << "<div onclick="
           "\"Wt.emit('" << wApp->root()->id() << "',{name:'miscSignal'}, 'showRiidAna-" << type << "');"
           //"$('.qtip.jgrowl:visible:last').remove();"
           "try{$(this.parentElement.parentElement).remove();}catch(e){}"
           "return false;\" "
           "class=\"clearsession\">"
         "<span class=\"clearsessiontxt\">Show full ID results</span></div>";
      
      m_warnings->addMessageUnsafe( js.str(), WarningWidget::WarningMsgShowOnBoardRiid, 20000 );
    }//if( nusedfor == 1 )
  }//if( meas && !sameSpecFile )
  
#if( USE_REMOTE_RID )
  if( meas && !options.testFlag(SetSpectrumOptions::SkipExternalRid) )
  {
    const int call_ext_rid = InterSpecUser::preferenceValue<int>( "AlwaysCallExternalRid", this );
    if( (call_ext_rid == 1) || (call_ext_rid == 2) )
    {
      Wt::WApplication *app = wApp;
      auto callExternalRid = [app,this,sameSpecFile](){
        WApplication::UpdateLock lock(app);
        if( lock )
        {
          Wt::WFlags<RemoteRid::AnaFileOptions> flags;
          
          // When a search or portal file is loaded as foreground we could be a little smarter
          //  in deciding if we should submit the whole file, or just the displayed sample
          if( sameSpecFile )
            flags |= RemoteRid::AnaFileOptions::OnlyDisplayedSearchSamples;
          
          RemoteRid::startAutomatedOnLoadAnalysis(this, flags );
        }else
        {
          cerr << "Failed to get WApplication::UpdateLock to call external RID." << endl;
        }
      };//callExternalRid lamda
      
      furtherworkers.push_back( callExternalRid );
    }//if( user selected to call either external REST API, or external EXE )
  }//if( meas )
#endif //#if( USE_REMOTE_RID )
  
  if( meas && furtherworkers.size() )
  {
    boost::function<void(void)> worker = boost::bind(
                                  &InterSpec::doFinishupSetSpectrumWork,
                                  this, meas, furtherworkers );
    WServer::instance()->ioService().boost::asio::io_service::post( worker );
  }//if( meas && furtherworkers.size() )
  
  if( m_mobileBackButton && m_mobileForwardButton )
  {
    if( !toolTabsVisible() && meas && spec_type==SpecUtils::SpectrumType::Foreground
        && !meas->passthrough() && (meas->sample_numbers().size()>1) )
    {
      m_mobileBackButton->setHidden(false);
      m_mobileForwardButton->setHidden(false);
    }else
    {
      m_mobileBackButton->setHidden(true);
      m_mobileForwardButton->setHidden(true);
    }
  }//if( m_mobileBackButton && m_mobileForwardButton )
  
  
  //Check for warnings from parsing the file, and display to user - not
  //  implemented well yet.
  if( m_dataMeasurement && (spec_type == SpecUtils::SpectrumType::Foreground) )
  {
    shared_ptr<const SpecUtils::EnergyCalibration> energy_cal;
    try
    {
      energy_cal = m_dataMeasurement->suggested_sum_energy_calibration( sample_numbers,
                                                             m_dataMeasurement->detector_names() );
    }catch( std::exception & )
    {
    }
    
    if( !energy_cal )
      passMessage( "Warning, no energy calibration for the selected samples",
                   WarningWidget::WarningMsgMedium );
  }//if( spec_type == SpecUtils::SpectrumType::Foreground && m_dataMeasurement && !sameSpecFile )
  
  
  if( m_dataMeasurement
     && (spec_type == SpecUtils::SpectrumType::Foreground)
     && !sameSpecFile
     && !m_dataMeasurement->multimedia_data().empty() )
  {
    // Close the multimedia dialog if we open a new spectrum file
    if( m_multimedia )
      programmaticallyCloseMultimediaWindow();
    assert( !m_multimedia );
    
    bool show_notification = false;
    for( const shared_ptr<const SpecUtils::MultimediaData> &mmd : m_dataMeasurement->multimedia_data() )
    {
      if( mmd && (mmd->data_.size() > 25) )
      {
        //const string mime = Wt::Utils::guessImageMimeTypeData( )
        show_notification = true;
      }
    }//for( const shared_ptr<const SpecUtils::MultimediaData> &mmd : m_dataMeasurement->multimedia_data() )
    
    if( show_notification )
    {
      const bool show = InterSpecUser::preferenceValue<bool>( "AutoShowSpecMultimedia", this );
      if( show )
      {
        showMultimedia( SpecUtils::SpectrumType::Foreground );
      }else
      {
        const std::string type = SpecUtils::descriptionText(spec_type);
        WStringStream js;
        js << "Spectrum file contained embedded images: "
        << "<div onclick="
        "\"Wt.emit('" << wApp->root()->id() << "',{name:'miscSignal'}, 'showMultimedia-" << type << "');"
        //"$('.qtip.jgrowl:visible:last').remove();"
        "try{$(this.parentElement.parentElement).remove();}catch(e){}"
        "return false;\" "
        "class=\"clearsession\">"
        "<span class=\"clearsessiontxt\">Show Images</span></div>";
        
        m_warnings->addMessageUnsafe( js.str(), WarningWidget::WarningMsgShowOnBoardRiid, 20000 );
      }
    }//if( show_notification )
  }//if( m_dataMeasurement && (spec_type == SpecUtils::SpectrumType::Foreground) )
  

  //Display a notice to the user about how they can select different portions of
  //  passthrough/search-mode data
  /*
  if( spec_type==SpecUtils::SpectrumType::Foreground && !!m_dataMeasurement
      && m_dataMeasurement->passthrough() )
  {
    const bool showToolTips = InterSpecUser::preferenceValue<bool>( "ShowTooltips", this );
  
    if( showToolTips )
    {
      const char *tip = "Clicking and dragging on the time-series (bottom)"
      " chart, will change the time range the energy spectrum"
      " is summed over.  You can also shift-click or"
      " shift-drag to add additional time spans."
      " Shift-clicking or shift dragging entirely within a"
      " currently used (highlighted) time span will remove"
      " that portion of the time span. Holding the 'alt' key"
      " while doing the above will perform the same actions,"
      " but for the background if it is the same spectrum"
      " file as the foreground.";
      passMessage( tip, WarningWidget::WarningMsgInfo );
    }//if( showToolTips )
  }//if( passthrough foreground )
   */
}//void setSpectrum(...)


void InterSpec::reloadCurrentSpectrum( SpecUtils::SpectrumType spec_type )
{
  std::shared_ptr<SpecMeas> meas;
  std::set<int> sample_numbers;

  switch( spec_type )
  {
    case SpecUtils::SpectrumType::Foreground:
      meas = m_dataMeasurement;
      sample_numbers = m_displayedSamples;
    break;

    case SpecUtils::SpectrumType::SecondForeground:
      meas = m_secondDataMeasurement;
      sample_numbers = m_sectondForgroundSampleNumbers;
    break;

    case SpecUtils::SpectrumType::Background:
      meas = m_backgroundMeasurement;
      sample_numbers = m_backgroundSampleNumbers;
    break;
  }//switch( spec_type )

  setSpectrum( meas, sample_numbers, spec_type, 0 );
}//void reloadCurrentSpectrum( SpecUtils::SpectrumType spec_type )



void InterSpec::finishLoadUserFilesystemOpenedFile(
                                std::shared_ptr<SpecMeas> meas,
                                std::shared_ptr<SpectraFileHeader> header,
                                const SpecUtils::SpectrumType type )
{
  SpectraFileModel *fileModel = m_fileManager->model();
  
  try
  {
    const int row = fileModel->addRow( header );
    m_fileManager->displayFile( row, meas, type, true, true, SpecMeasManager::VariantChecksToDo::DerivedDataAndEnergy );
  }catch( std::exception & )
  {
    passMessage( "There was an error loading "
                 + (!!meas ? meas->filename() : string("spectrum file")),
                WarningWidget::WarningMsgHigh );
  }//try / catch
  
}//finishLoadUserFilesystemOpenedFile(...)


void InterSpec::promptUserHowToOpenFile( std::shared_ptr<SpecMeas> meas,
                                             std::shared_ptr<SpectraFileHeader> header )
{
  const char *msg =
  "This file looks like it's from the same detector as the current foreground."
  "<p>How would you like to open this spectrum file?</p>";
  
  string filename = header->displayName().toUTF8();
  if( filename.size() > 48 )
  {
    SpecUtils::utf8_limit_str_size( filename, 48 );
    filename += "...";
  }
  
  SimpleDialog *dialog = new SimpleDialog( WString::fromUTF8(filename), WString::fromUTF8(msg) );
  WPushButton *button = dialog->addButton( WString::fromUTF8("Foreground") );
  button->clicked().connect( boost::bind( &InterSpec::finishLoadUserFilesystemOpenedFile, this,
                                          meas, header, SpecUtils::SpectrumType::Foreground ) );
  button->setFocus( true );
  
  button = dialog->addButton( WString::fromUTF8("Background") );
  button->clicked().connect( boost::bind( &InterSpec::finishLoadUserFilesystemOpenedFile, this,
                                          meas, header, SpecUtils::SpectrumType::Background ) );
  
  button = dialog->addButton( WString::fromUTF8("Secondary") );
  button->clicked().connect( boost::bind( &InterSpec::finishLoadUserFilesystemOpenedFile, this,
                                         meas, header, SpecUtils::SpectrumType::SecondForeground ) );
}//void promptUserHowToOpenFile(...)


void InterSpec::userOpenFile( std::shared_ptr<SpecMeas> meas, std::string displayFileName )
{
  assert( meas );
  if( !meas )
    throw runtime_error( "Invalid spectrum file." );
  
  if( !m_fileManager )  //shouldnt ever happen.
    throw runtime_error( "Internal logic error, no valid m_fileManager" );
   
  auto header = std::make_shared<SpectraFileHeader>( m_user, true, this );
  header->setFile( displayFileName, meas );
  
  bool couldBeBackground = true;
  if( !m_dataMeasurement || !meas
     || meas->uuid() == m_dataMeasurement->uuid() )
  {
    couldBeBackground = false;
  }else
  {
    couldBeBackground &= (m_dataMeasurement->instrument_id() == meas->instrument_id());
    couldBeBackground &= (m_dataMeasurement->num_gamma_channels() == meas->num_gamma_channels());
  }//if( !m_dataMeasurement || !meas )
  
  //Should we check if this meas has the same UUID as the second of background?
  
  if( couldBeBackground )
  {
    promptUserHowToOpenFile( meas, header );
    return;
  }else
  {
    cout << "Will load file " << displayFileName << " requested to be loaded at "
    << WDateTime::currentDateTime().toString(DATE_TIME_FORMAT_STR)
    << endl;
    
    SpectraFileModel *fileModel = m_fileManager->model();
    const int row = fileModel->addRow( header );
    m_fileManager->displayFile( row, meas, SpecUtils::SpectrumType::Foreground, true, true, SpecMeasManager::VariantChecksToDo::DerivedDataAndEnergy );
    return;
  }
}//void InterSpec::userOpenFile( std::shared_ptr<SpecMeas> meas, std::string displayFileName )


bool InterSpec::userOpenFileFromFilesystem( const std::string path, std::string displayFileName  )
{
  try
  {
    if( displayFileName.empty() )
      displayFileName = SpecUtils::filename(path);
    
    assert( m_fileManager );
    if( !m_fileManager )  //shouldnt ever happen.
      throw runtime_error( "Internal logic error, no valid m_fileManager" );
    
    if( !SpecUtils::is_file(path) )
      throw runtime_error( "Could not access file '" + path + "'" );
  
    auto meas = make_shared<SpecMeas>();
    const bool success = meas->load_file( path, SpecUtils::ParserType::Auto, displayFileName );
    
    if( !success )
      throw runtime_error( "Failed to decode file" );
    
    userOpenFile( meas, displayFileName );
    return true;
  }catch( std::exception &e )
  {
    cerr << "Caught exception '" << e.what() << "' when trying to load '"
         << path << "'" << endl;
    SpecMeasManager::displayInvalidFileMsg( displayFileName, e.what() );
    return false;
  }//try / catch
  
  return true;
}//bool userOpenFileFromFilesystem( const std::string filepath )


void InterSpec::handleAppUrl( const std::string &url_encoded_url )
{
  const string url = Wt::Utils::urlDecode( url_encoded_url );
    
  if( SpecUtils::istarts_with(url, "RADDATA://G0/")
     || SpecUtils::istarts_with(url, "interspec://G0/") )
  {
    m_fileManager->handleSpectrumUrl( url );
    return;
  }
  
  string host, path, query_str, frag;
  AppUtils::split_uri( url, host, path, query_str, frag );
  
  if( query_str.empty() )
    throw runtime_error( "No query string found in URI." );
  
  // I dont think we use the fragment component of URLs anywhere, but maybe we accidentally
  //  included a '#' character somewhere when we shouldnt have.
  if( !frag.empty() )
    query_str += "#" + frag;
  
  //cout << "host='" << host << "' and path='" << path << "' and query_str='" << query_str << "'" << endl;
  
  deleteWelcomeDialog( false );
  deleteEnergyCalPreserveWindow();
  deleteLicenseAndDisclaimersWindow();
  
  if( SpecUtils::iequals_ascii(host,"drf") )
  {
    if( !SpecUtils::iequals_ascii(path,"specify") )
      throw runtime_error( "App 'drf' URL with path '" + path + "' not supported." );
    
    DrfSelect::handle_app_url_drf( query_str );
  }else if( SpecUtils::iequals_ascii(host,"decay") )
  {
    DecayWindow *decay = InterSpec::createDecayInfoWindow();
    if( decay )
      decay->handleAppUrl( path, query_str );
<<<<<<< HEAD
  }else if( SpecUtils::iequals_ascii(host,"specexport") )
  {
    ExportSpecFileWindow *w = createExportSpectrumFileDialog();
    if( w )
      w->handleAppUrl( query_str );
=======
  }else if( SpecUtils::iequals_ascii(host,"dose") )
  {
    DoseCalcWindow *dose = showDoseTool();
    if( dose && dose->tool() )
      dose->tool()->handleAppUrl( path, query_str );
  }else if( SpecUtils::iequals_ascii(host,"flux") )
  {
    FluxToolWindow *flux = createFluxTool();
    if( flux )
      flux->handleAppUrl( query_str );
  }else if( SpecUtils::iequals_ascii(host,"specsum") )
  {
    GammaCountDialog *gammasum = showGammaCountDialog();
    if( gammasum )
      gammasum->handleAppUrl( query_str );
  }else if( SpecUtils::iequals_ascii(host,"gammaxs") )
  {
    GammaXsWindow *xs = showGammaXsTool();
    if( xs && xs->xstool() )
      xs->xstool()->handleAppUrl( query_str );
  }else if( SpecUtils::iequals_ascii(host,"1overr2") )
  {
    OneOverR2Calc *calc = createOneOverR2Calculator();
    if( calc )
      calc->handleAppUrl( query_str );
  }else if( SpecUtils::iequals_ascii(host,"unit") )
  {
    UnitsConverterTool *converter = createUnitsConverterTool();
    if( converter )
      converter->handleAppUrl( query_str );
>>>>>>> e75dd76a
  }else
  {
    throw runtime_error( "App URL with purpose (host-component) '" + host + "' not supported." );
  }
}//void handleAppUrl( std::string url )


void InterSpec::makeEnterAppUrlWindow()
{
  if( m_enterUri )
    return;
  
  m_enterUri = new SimpleDialog( "Enter URL", "" );
  m_enterUri->finished().connect( std::bind( [this](){ m_enterUri = nullptr; } ) );
  
  WTextArea *text = new WTextArea( m_enterUri->contents() );
  text->setObjectName( "txtarea" );
  text->setInline( false );
  text->setWidth( 450 );
  
  const char *desctxt = "<div style=\"margin-top: 10px;\">Enter, usually through copy/paste, InterSpec URLs.</div>"
                        "<div>These URLs start with either <code>interspec://</code>, or <code>raddata://</code>.</div>";
  WText *desc = new WText( desctxt, m_enterUri->contents() );
  desc->addStyleClass( "content" );
  desc->setInline( false );
  
  WPushButton *cancel = m_enterUri->addButton( "Cancel" );
  WPushButton *okay = m_enterUri->addButton( "Okay" );
  
  // We will validate the URL starts with 'interspec://' or 'raddata://', end enable/disable the
  //  "Okay" button in javascript
  const string jsokay = okay->jsRef();
  const string validate_js = "function(textarea,event){ "
    "const matches = /^((interspec)|(raddata)):\\/\\/.+/i.test(textarea.value);"
    "$(" + jsokay + ").prop('disabled', !matches);"
  " }";
  text->keyWentUp().connect( validate_js );
  
  // Dont disable okay button during undo/redo - would be better to validate after we might put text
  //  into the textarea - but not bothering to do it correctly, at the moment.
  if( !m_undo || !m_undo->isInUndoOrRedo() )
    okay->doJavaScript( "$(" + jsokay + ").prop('disabled', true);" );
  
  // TODO: All this undo/redo stuff is still probably not quite right - could use a little more work
  
  okay->clicked().connect( std::bind([this, text](){
    string uri = text->text().toUTF8();
    SpecUtils::trim( uri );
    m_enterUri = nullptr;
    
    if( m_undo && m_undo->canAddUndoRedoNow() )
    {
      auto undo = [this,uri](){
        makeEnterAppUrlWindow();
        if( !m_enterUri )
          return;
        WTextArea *t = dynamic_cast<WTextArea *>( m_enterUri->contents()->find( "txtarea" ) );
        if( t )
          t->setText( WString::fromUTF8(uri) );
      };
      
      auto redo = [this,uri](){
        if( m_enterUri )
          m_enterUri->accept();
        m_enterUri = nullptr;
        
        try
        {
          handleAppUrl( uri );
        }catch( std::exception &e )
        {
          passMessage( "Error handling URL: " + string(e.what()), WarningWidget::WarningMsgHigh );
        }
      };//redu lamda
      
      m_undo->addUndoRedoStep( std::move(undo), std::move(redo), "Close Enter URL Window" );
    }//if( m_undo && m_undo->canAddUndoRedoNow() )
    
    try
    {
      if( !SpecUtils::istarts_with(uri, "interspec://")
         && !SpecUtils::istarts_with(uri, "raddata://") )
        throw runtime_error( "URL must start with 'interspec://' or 'raddata://'." );
      handleAppUrl( uri );
    }catch( std::exception &e )
    {
      SimpleDialog *errdialog = new SimpleDialog( "Error with entered URL", e.what() );
      errdialog->addButton( "Okay" );
    }
  }) );
  
  if( m_undo && m_undo->canAddUndoRedoNow() )
  {
    cancel->clicked().connect( std::bind([this,text](){
      m_enterUri = nullptr;
      
      if( !m_undo || !m_undo->canAddUndoRedoNow() )
        return;
      
      const string txtval = text->text().toUTF8();
      auto undo = [this,txtval](){
        makeEnterAppUrlWindow();
        if( !m_enterUri )
          return;
        
        WTextArea *t = dynamic_cast<WTextArea *>( m_enterUri->contents()->find( "txtarea" ) );
        if( t )
          t->setText( WString::fromUTF8(txtval) );
      };
      auto redo = [this](){
        if( m_enterUri )
          m_enterUri->accept();
        m_enterUri = nullptr;
      };
      
      m_undo->addUndoRedoStep( std::move(undo), std::move(redo), "Close Enter URL" );
    }) );
    
    auto undo = [this](){
      SimpleDialog *dialog = m_enterUri;
      m_enterUri = nullptr;
      if( dialog )
        dialog->accept();
    };
    
    auto redo = [this](){ makeEnterAppUrlWindow(); };
    m_undo->addUndoRedoStep( std::move(undo), std::move(redo), "Show Enter URL Window" );
  }//if( m_undo && m_undo->canAddUndoRedoNow() )
}//void makeEnterAppUrlWindow()


void InterSpec::detectorsToDisplayChanged()
{
  displayBackgroundData();
  displaySecondForegroundData();
  displayForegroundData( true );
  displayTimeSeriesData();
  
  // \TODO: The foreground may be pass-through, but the user could have just de-selected a detector
  //        so that none of the currently selected sample numbers have gamma/neutron data, and in
  //        this case we should fix things up.  Or it could be the case that the remaining detectors
  //        are not time-series (e.g., only have one or two spectra), so we then no longer would
  //        need/want the time chart (and vice versa when adding a detector).
  
  // This function is only called when a checkbox in the "Detectors" sub-menu is changed, so for the
  //  moment, we will only emit that things changed for the foreground.  In the future we should get
  //  rid of this sub-menu and handle things correctly.
  const auto type = SpecUtils::SpectrumType::Foreground;
  const auto meas = measurment(type);
  const auto &samples = displayedSamples(type);
  const auto detectors = detectorsToDisplay(type);
  m_displayedSpectrumChangedSignal.emit(type,meas,samples,detectors);
  
  
  if( !m_undo )
    return;
  
  int menu_num_changed = -1;
  bool checked = false;
  WObject *caller = WObject::sender();
  const vector<WMenuItem *> items = m_detectorToShowMenu->items();
  
  for( size_t i = 0; i < items.size(); ++i )
  {
    if( items[i]->hasStyleClass("PhoneMenuBack") )
      continue;
    
    PopupDivMenuItem *item = dynamic_cast<PopupDivMenuItem *>( items[i] );
    WCheckBox *cb = (item ? item->checkBox() : (WCheckBox *)0);
    
    if( cb && ((caller == cb) || (caller == item)) )
    {
      menu_num_changed = static_cast<int>( i );
      assert( cb );
      checked = cb ? cb->isChecked() : false;
      break;
    }
  }//for( size_t i = 0; i < items.size(); ++i )
  
  if( menu_num_changed >= 0 )
  {
    auto undo_redo = [this,menu_num_changed]( const bool set_checked ){
      const vector<WMenuItem *> items = m_detectorToShowMenu->items();
      if( menu_num_changed >= static_cast<int>(items.size()) )
        return;
      
      PopupDivMenuItem *item = dynamic_cast<PopupDivMenuItem *>( items[menu_num_changed] );
      assert( item );
      WCheckBox *cb = (item ? item->checkBox() : (WCheckBox *)0);
      assert( cb );
      if( cb )
      {
        cb->setChecked( set_checked );
        detectorsToDisplayChanged();
      }
    };//auto undo_redo = [...
    
    m_undo->addUndoRedoStep( [undo_redo,checked](){ undo_redo( !checked ); },
                             [undo_redo,checked](){ undo_redo( checked ); },
                            "Toggle display detector" );
  }//if( menu_num_changed >= 0 )
}//void detectorsToDisplayChanged()


void InterSpec::updateGuiForPrimarySpecChange( std::set<int> display_sample_nums )
{
  m_displayedSamples = display_sample_nums;

  if( m_detectorToShowMenu )
  {
    const vector<WMenuItem *> items = m_detectorToShowMenu->items();
    for( WMenuItem *item : items )
    {
      if( !item->hasStyleClass("PhoneMenuBack") )
      {
//        m_detectorToShowMenu->removeItem( item );  //This seems unecassary, leave commented as test
        delete item;
      }
    }
    
#if( USING_ELECTRON_NATIVE_MENU )
#if( !defined(WIN32) )
    //20190125: hmm, looks like detectors menu is behaving okay - I guess I fixed it somewhere else?
    //#warning "Need to do something to get rid of previous detectors from Electrons menu"
#endif
//  https://github.com/electron/electron/issues/527
    m_detectorToShowMenu->clearElectronMenu();
#endif
  }//if( m_detectorToShowMenu )
  
  m_timeSeries->setHighlightedIntervals( {}, SpecUtils::SpectrumType::Foreground );
  m_timeSeries->setHighlightedIntervals( {}, SpecUtils::SpectrumType::Background );
  m_timeSeries->setHighlightedIntervals( {}, SpecUtils::SpectrumType::SecondForeground );
  
  if( m_displayedSamples.empty() )
    m_displayedSamples = validForegroundSamples();

  const vector<int> det_nums = m_dataMeasurement
                               ? m_dataMeasurement->detector_numbers()
                               : vector<int>();
  const vector<string> &det_names = m_dataMeasurement
                                    ? m_dataMeasurement->detector_names()
                                    : vector<string>();
  const vector<string> &neut_det_names = m_dataMeasurement
                                 ? m_dataMeasurement->neutron_detector_names()
                                 : vector<string>();

  for( size_t index = 0; index < det_nums.size(); ++index )
  {
    const int detnum = det_nums[index];
    
    string name;
    try
    {
      name = det_names.at(index);
    }catch(...)
    {
      cerr << "InterSpec::updateGuiForPrimarySpecChange(...)\n\tSerious logic error = please fix" << endl;
      continue;
    }

    char title[512];
    if( name.size() )
      snprintf( title, sizeof(title), "Det. %i (%s)", detnum, name.c_str() );
    else
      snprintf( title, sizeof(title), "Det. %i", detnum );
    
    vector<string>::const_iterator neut_name_pos;
    neut_name_pos = std::find( neut_det_names.begin(), neut_det_names.end(), name );
    const int isneut = (neut_name_pos != neut_det_names.end());
    //if( isneut )
      //snprintf( title, sizeof(title), "Det. %i (%s)", i, name.c_str() );

    if( m_detectorToShowMenu )
    {
#if( USE_OSX_NATIVE_MENU  || USING_ELECTRON_NATIVE_MENU )
      WCheckBox *cb = new WCheckBox( title );
      cb->setChecked( true );
      PopupDivMenuItem *item = m_detectorToShowMenu->addWidget( cb, false );
#else
      PopupDivMenuItem *item = m_detectorToShowMenu->addMenuItem(title,"",false);
      item->setCheckable( true );
      item->setChecked( true );
      Wt::WCheckBox *cb = item->checkBox();
      if( !cb )
        throw runtime_error( "Serious error creating checkbox in menu item" );
#endif
      
      if( isneut )
        item->addStyleClass( "NeutDetCbItem" );
      
      cb->checked().connect( this, &InterSpec::detectorsToDisplayChanged );
      cb->unChecked().connect( this, &InterSpec::detectorsToDisplayChanged );
      
      //item->triggered().connect( boost::bind( &InterSpec::detectorsToDisplayChanged, this, item ) );
      
      if( det_nums.size() == 1 )
        item->disable();
    }//if( m_detectorToShowMenu )
  }//for( gamma detector )
  
  if( m_detectorToShowMenu && m_detectorToShowMenu->parentItem() )
    m_detectorToShowMenu->parentItem()->setDisabled( det_nums.empty() );
}//bool updateGuiForPrimarySpecChange( const std::string &filename )


size_t InterSpec::addHighlightedEnergyRange( const float lowerEnergy,
                                            const float upperEnergy,
                                            const WColor &color )
{
  return m_spectrum->addDecorativeHighlightRegion( lowerEnergy, upperEnergy, color );
}//void setHighlightedEnergyRange( double lowerEnergy, double upperEnergy )


bool InterSpec::removeHighlightedEnergyRange( const size_t regionid )
{
  return m_spectrum->removeDecorativeHighlightRegion( regionid );
}//bool removeHighlightedEnergyRange( const size_t regionid );



void InterSpec::setDisplayedEnergyRange( float lowerEnergy, float upperEnergy )
{
  if( upperEnergy < lowerEnergy )
    std::swap( upperEnergy, lowerEnergy );
  
  m_spectrum->setXAxisRange( lowerEnergy, upperEnergy );
}//void setDisplayedEnergyRange()


bool InterSpec::setYAxisRange( float lower_counts, float upper_counts )
{
  bool success = true;
  if( upper_counts < lower_counts )
    std::swap( lower_counts, upper_counts );
  
  if( (lower_counts <= 1.0E-6) && (upper_counts <= 1.0E-6) )
    return false;
  
  if( (lower_counts < 9.9E-7) && m_spectrum->yAxisIsLog() )
  {
    success = false;
    lower_counts = 1.0E-6;
    if( upper_counts <= lower_counts )
      upper_counts = 10*lower_counts;
  }//if( log y-axis, and specifying approx less than zero counts )
  
  m_spectrum->setYAxisRange( lower_counts, upper_counts );
  
  return success;
}//bool setYAxisRange(...)



void InterSpec::displayedSpectrumRange( double &xmin, double &xmax, double &ymin, double &ymax ) const
{
  m_spectrum->visibleRange( xmin, xmax, ymin, ymax );
}

void InterSpec::handleShiftAltDrag( double lowEnergy, double upperEnergy )
{
  string prev_uri;
  if( m_gammaCountDialog )
    prev_uri = m_gammaCountDialog->encodeStateToUrl();
  
  {
    //Keep showing dialog and `setEnergyRange` from adding seperate undo states
    UndoRedoManager::BlockUndoRedoInserts blocker;
    
    GammaCountDialog *dialog = showGammaCountDialog();
    if( dialog )
      dialog->setEnergyRange( lowEnergy, upperEnergy );
  }
   
  if( m_undo && m_undo->canAddUndoRedoNow() )
  {
    auto undo = [prev_uri,this](){
      if( prev_uri.empty() )
      {
        deleteGammaCountDialog();
      }else
      {
        GammaCountDialog *dialog = showGammaCountDialog();
        if( dialog )
          dialog->handleAppUrl( prev_uri );
      }
    };
    
    auto redo = [this,lowEnergy,upperEnergy](){
      GammaCountDialog *dialog = showGammaCountDialog();
      if( dialog )
        dialog->setEnergyRange( lowEnergy, upperEnergy );
    };
    
    m_undo->addUndoRedoStep( std::move(undo), std::move(redo), "Set energy range to sum." );
  }//if( m_undo && m_undo->canAddUndoRedoNow() )
  
}//void InterSpec::handleShiftAltDrag( double lowEnergy, double upperEnergy )


void InterSpec::handleSpectrumChartXRangeChange( const double xmin, const double xmax,
                                                 const double oldXmin, const double oldXmax,
                                                 const bool user_interaction )
{
  // Add Undo/Redo step here.
  if( !m_undo || !user_interaction
     || ((fabs(xmin - oldXmin) < 0.5) && (fabs(xmax - oldXmax) < 0.5)) )
    return;
  
  auto undo = [oldXmin, oldXmax, this](){ m_spectrum->setXAxisRange( oldXmin, oldXmax ); };
  auto redo = [xmin, xmax, this](){ m_spectrum->setXAxisRange( xmin, xmax ); };
    
  m_undo->addUndoRedoStep( undo, redo, "Spectrum energy range change." );
}//void handleSpectrumChartXRangeChange(...);


void InterSpec::searchForSinglePeak( const double x )
{
  UndoRedoManager::PeakModelChange peak_undo_creator;
  
  if( !m_peakModel )
    throw runtime_error( "InterSpec::searchForSinglePeak(...): "
                        "shoudnt be called if peak model isnt set.");
  
  std::shared_ptr<const SpecUtils::Measurement> data = m_spectrum->data();
  
  if( !m_dataMeasurement || !data )
    return;
  
  const double xmin = m_spectrum->xAxisMinimum();
  const double xmax = m_spectrum->xAxisMaximum();
  
  const double specWidthPx = m_spectrum->chartWidthInPixels();
  const double pixPerKeV = (xmax > xmin && xmax > 0.0 && specWidthPx > 10.0) ? std::max(0.001,(specWidthPx/(xmax - xmin))): 0.001;
  
  std::shared_ptr<const DetectorPeakResponse> det = m_dataMeasurement->detector();
  vector< PeakModel::PeakShrdPtr > origPeaks;
  if( !!m_peakModel->peaks() )
  {
    for( const PeakModel::PeakShrdPtr &p : *m_peakModel->peaks() )
    {
      origPeaks.push_back( p );
      
      //Avoid fitting a peak in the same area a data defined peak is.
      if( !p->gausPeak() && (x >= p->lowerX()) && (x <= p->upperX()) )
        return;
    }
  }//if( m_peakModel->peaks() )
  
  pair< PeakShrdVec, PeakShrdVec > foundPeaks;
  foundPeaks = searchForPeakFromUser( x, pixPerKeV, data, origPeaks, det );
  
  //cerr << "Found " << foundPeaks.first.size() << " peaks to add, and "
  //     << foundPeaks.second.size() << " peaks to remove" << endl;
  
  if( foundPeaks.first.empty()
      || foundPeaks.second.size() >= foundPeaks.first.size() )
  {
    char msg[256];
    snprintf( msg, sizeof(msg), "Couldn't find peak a peak near %.1f keV", x );
    passMessage( msg, 0 );
    return;
  }//if( foundPeaks.first.empty() )
  
  
  for( const PeakModel::PeakShrdPtr &p : foundPeaks.second )
    m_peakModel->removePeak( p );

  
  //We want to add all of the previously found peaks back into the model, before
  //  adding the new peak.
  PeakShrdVec peakstoadd( foundPeaks.first.begin(), foundPeaks.first.end() );
  PeakShrdVec existingpeaks( foundPeaks.second.begin(), foundPeaks.second.end() );
  
  //First add all the new peaks that have a nuclide/reaction/xray associated
  //  with them, since we know they are existing peaks
  for( const PeakModel::PeakShrdPtr &p : foundPeaks.first )
  {
    if( p->parentNuclide() || p->reaction() || p->xrayElement() )
    {
      //find nearest previously existing peak, and add new peak, while removing
      //  old one from existingpeaks
      int nearest = -1;
      double smallesdist = DBL_MAX;
      for( size_t i = 0; i < existingpeaks.size(); ++i )
      {
        const PeakModel::PeakShrdPtr &prev = existingpeaks[i];
        if( prev->parentNuclide() != p->parentNuclide() )
          continue;
        if( prev->reaction() != p->reaction() )
          continue;
        if( prev->xrayElement() != p->xrayElement() )
          continue;
        
        const double thisdif = fabs(p->mean() - prev->mean());
        if( thisdif < smallesdist )
        {
          nearest = static_cast<int>( i );
          smallesdist = thisdif;
        }
      }
      
      if( nearest >= 0 )
      {
        addPeak( *p, false );
        existingpeaks.erase( existingpeaks.begin() + nearest );
        peakstoadd.erase( std::find(peakstoadd.begin(), peakstoadd.end(), p) );
      }//if( nearest >= 0 )
    }//if( p->parentNuclide() || p->reaction() || p->xrayElement() )
  }//for( const PeakModel::PeakShrdPtr &p : peakstoadd )
  
  
  //Now go through and add the new versions of the previously existing peaks,
  //  using energy to match the previous to current peak.
  for( const PeakModel::PeakShrdPtr &p : existingpeaks )
  {
    size_t nearest = 0;
    double smallesdist = DBL_MAX;
    for( size_t i = 0; i < peakstoadd.size(); ++i )
    {
      const double thisdif = fabs(p->mean() - peakstoadd[i]->mean());
      if( thisdif < smallesdist )
      {
        nearest = i;
        smallesdist = thisdif;
      }
    }
    
    std::shared_ptr<const PeakDef> peakToAdd = peakstoadd[nearest];
    peakstoadd.erase( peakstoadd.begin() + nearest );
    addPeak( *peakToAdd, false );
  }//for( const PeakModel::PeakShrdPtr &p : existingpeaks )
  
  //Just in case we messed up the associations between the existing peak an
  //  their respective new version, we'll add all peaks that have a
  //  nuclide/reaction/xray associated with them, since they must be previously
  //  existing
  for( const PeakModel::PeakShrdPtr &p : peakstoadd )
    if( p->parentNuclide() || p->reaction() || p->xrayElement() )
      addPeak( *p, false );
  
  //Finally, in principle we will add the new peak here
  for( const PeakModel::PeakShrdPtr &p : peakstoadd )
  {
    if( !p->parentNuclide() && !p->reaction() && !p->xrayElement() )
      addPeak( *p, true );
  }
}//void searchForSinglePeak( const double x )


void InterSpec::automatedPeakSearchStarted()
{
  if( m_peakInfoDisplay )
    m_peakInfoDisplay->enablePeakSearchButton( false );
}//void automatedPeakSearchStarted()


void InterSpec::automatedPeakSearchCompleted()
{
  if( m_peakInfoDisplay )
    m_peakInfoDisplay->enablePeakSearchButton( true );
}//void automatedPeakSearchCompleted()


bool InterSpec::colorPeaksBasedOnReferenceLines() const
{
  return m_colorPeaksBasedOnReferenceLines;
}



void InterSpec::searchForHintPeaks( const std::shared_ptr<SpecMeas> &data,
                                         const std::set<int> &samples )
{
  cerr << "Starting searchForHintPeaks()" << endl;
  
  std::shared_ptr<const deque< PeakModel::PeakShrdPtr > > origPeaks
                                                        = m_peakModel->peaks();
  if( !!origPeaks )
    origPeaks = std::make_shared<deque<PeakModel::PeakShrdPtr> >( *origPeaks );
  
  std::shared_ptr< vector<std::shared_ptr<const PeakDef> > > searchresults
            = std::make_shared< vector<std::shared_ptr<const PeakDef> > >();
  
  std::weak_ptr<const SpecUtils::Measurement> weakdata = m_spectrum->data();
  auto drf = data->detector();
  std::weak_ptr<SpecMeas> spectrum = data;
  
  boost::function<void(void)> callback = wApp->bind(
                boost::bind(&InterSpec::setHintPeaks,
                this, spectrum, samples, origPeaks, searchresults) );
  
  boost::function<void(void)> worker = boost::bind( &PeakSearchGuiUtils::search_for_peaks_worker,
                                                   weakdata,
                                                   drf, 
                                                   origPeaks,
                                                   vector<ReferenceLineInfo>(),
                                                   false,
                                                   searchresults,
                                                   callback,
                                                   wApp->sessionId(),
                                                   true );

  if( m_findingHintPeaks )
  {
    m_hintQueue.push_back( worker );
  }else
  {
    Wt::WServer *server = Wt::WServer::instance();
    if( server )  //this should always be true
    {
      m_findingHintPeaks = true;
      server->ioService().boost::asio::io_service::post( worker );
    }//if( server )
  }
}//void searchForHintPeaks(...)


void InterSpec::setHintPeaks( std::weak_ptr<SpecMeas> weak_spectrum,
                  std::set<int> samplenums,
                  std::shared_ptr<const std::deque< std::shared_ptr<const PeakDef> > > existing,
                  std::shared_ptr<std::vector<std::shared_ptr<const PeakDef> > > resultpeaks )
{
  //cerr << "InterSpec::setHintPeaks(...) with "
  //     << (!!resultpeaks ? resultpeaks->size() : size_t(0)) << " peaks." << endl;
  
#if( PERFORM_DEVELOPER_CHECKS )
  if( !wApp )
    log_developer_error( __func__, "setHintPeaks() being called from not within the event loop!" );
#endif

  m_findingHintPeaks = false;
  
  if( m_hintQueue.size() )
  {
    Wt::WServer *server = Wt::WServer::instance();
    if( server )  //this should always be true
    {
      m_findingHintPeaks = true;
      cerr << "InterSpec::setHintPeaks(...): posting queued job" << endl;
      boost::function<void()> worker = m_hintQueue.back();
      m_hintQueue.pop_back();
      server->ioService().boost::asio::io_service::post( worker );
    }//if( server )
  }//if( m_hintQueue.size() )
  
  typedef std::shared_ptr<const PeakDef> PeakPtr;
  typedef deque< PeakPtr > PeakDeque;
  std::shared_ptr<SpecMeas> spectrum = weak_spectrum.lock();
  
  if( !spectrum || !resultpeaks )
  {
    cerr << "InterSpec::setHintPeaks(): invalid SpecMeas" << endl;
    return;
  }//if( !spectrum )
  
//  if( spectrum != m_dataMeasurement && spectrum != m_backgroundMeasurement
//      && spectrum != m_secondDataMeasurement )
//  {
//    cerr << "InterSpec::setHintPeaks(): SpecMeas not current spectrum"
//         << endl;
//    return;
//  }
  
  //we could check to see if the spectrum and sample numbers are still the
  //  current one.  If not the user probably doesnt care about this spectrum,
  //  so why bother storing ther results?
  
  std::shared_ptr< PeakDeque > newpeaks
    = std::make_shared<PeakDeque>( resultpeaks->begin(), resultpeaks->end() );
  
  //See if the user has added any peaks since we did the automated search
  std::shared_ptr<PeakDeque> current_user_peaks = spectrum->peaks( samplenums );
  
  vector< PeakPtr > addedpeaks;
  if( !!current_user_peaks && !existing )
  {
    addedpeaks.insert( addedpeaks.end(), current_user_peaks->begin(), current_user_peaks->end() );
  }else if( !!current_user_peaks && !!existing )
  {
    for( const PeakPtr &p : *current_user_peaks )
      if( std::find(existing->begin(),existing->end(),p) != existing->end() )
        addedpeaks.push_back( p );
  }
  
  if( addedpeaks.size() )
  {
    for( PeakPtr p : addedpeaks )
    {
      const int pos = add_hint_peak_pos( p, *newpeaks );
      if( pos >= 0 )
        newpeaks->insert( newpeaks->begin() + pos, p );
    }
  }//if( addedpeaks.size() )
  
  spectrum->setAutomatedSearchPeaks( samplenums, newpeaks );
//  existing
}//void setHintPeaks(...)


void InterSpec::excludePeaksFromRange( double x0, double x1 )
{
  UndoRedoManager::PeakModelChange peak_undo_creator;
  
  if( !m_peakModel )
    throw runtime_error( "InterSpec::excludePeaksFromRange(...): "
                        "shoudnt be called if peak model isnt set.");
  if( x0 > x1 )
    swap( x0, x1 );
  
  vector<PeakDef> all_peaks = m_peakModel->peakVec();
//  vector<PeakDef> peaks_in_range = peaksInRange( x0, x1, 4.0, all_peaks );
  vector<PeakDef> peaks_in_range = peaksTouchingRange( x0, x1, all_peaks );
  
  if( peaks_in_range.empty() )
    return;
  
  std::shared_ptr<const SpecUtils::Measurement> data = m_spectrum->data();
  if( !data )
    return;
  
  for( const PeakDef &peak : peaks_in_range )
  {
    vector<PeakDef>::iterator iter = std::find( all_peaks.begin(),
                                                all_peaks.end(), peak );
    if( iter != all_peaks.end() )
      all_peaks.erase( iter );
  }//for( peak in range ...)
  
  
  vector<PeakDef> peaks_to_keep;
  double minEffectedPeak = DBL_MAX, maxEffectedPeak = -DBL_MAX;
  
  for( PeakDef peak : peaks_in_range )
  {
    if( peak.mean()>=x0 && peak.mean()<=x1 )
      continue;
    
    std::shared_ptr<PeakContinuum> continuum = peak.continuum();
    
    double lowx = 0.0, upperx = 0.0;
    findROIEnergyLimits( lowx, upperx, peak, data );
    
    minEffectedPeak = std::min( minEffectedPeak, peak.mean() );
    maxEffectedPeak = std::max( maxEffectedPeak, peak.mean() );

    if( x0>=upperx || x1<=lowx )
    {
      peaks_to_keep.push_back( peak );
      continue;
    }
    
    const bool x0InPeak = ((x0>=lowx) && (x0<=upperx));
    const bool x1InPeak = ((x1>=lowx) && (x1<=upperx));
    
    if( !x0InPeak && !x1InPeak )
    {
      peaks_to_keep.push_back( peak );
      continue;
    }else if( x0InPeak && x1InPeak )
    {
      if( x0>peak.mean() )
        upperx = x0;
      else
        lowx = x1;
    }else if( x0InPeak )
    {
      upperx = x0;
    }else //if( x1InPeak )
    {
      lowx = x1;
    }//if / else

    continuum->setRange( lowx, upperx );
    
    peaks_to_keep.push_back( peak );
  }//for( PeakDef peak : peaks_in_range )
  
  
  std::shared_ptr<const DetectorPeakResponse> detector
                                          = measurment(SpecUtils::SpectrumType::Foreground)->detector();
  map<std::shared_ptr<const PeakContinuum>,PeakShrdVec > peaksinroi;
  for( PeakDef peak : peaks_to_keep )
    peaksinroi[peak.continuum()].push_back( std::make_shared<PeakDef>(peak) );
  
  map<std::shared_ptr<const PeakContinuum>, PeakShrdVec >::const_iterator iter;
  for( iter = peaksinroi.begin(); iter != peaksinroi.end(); ++iter )
  {
    //Instead of doing the fitting here, we could just:
    //m_rightClickEnergy = iter->second[0].mean();
    //refitPeakFromRightClick();
    //This would make things more consistent between right clicking to fit, and
    //  erasing part of the ROI (which is what happened if we are here).
    
    PeakShrdVec newpeaks = refitPeaksThatShareROI( data, detector, iter->second, 0.25 );
    if( newpeaks.size() == iter->second.size() )
    {
      for( size_t j = 0; j < newpeaks.size(); ++j )
        all_peaks.push_back( PeakDef(*newpeaks[j]) );
      std::sort( all_peaks.begin(), all_peaks.end(), &PeakDef::lessThanByMean );
    }else
    {
      //if newpeaks.empty(), then the Chi2 of the fit probably did not improve,
      //  so we'll just use the existing peaks.
      //I dont actually know how I feel about this: on one hand I want to
      //  believe in the Chi2, but on the other, we should probably respond to
      //  the user chaning the ROI. refitPeakFromRightClick() will then attempt
      //  a second fitting methos
      if( newpeaks.size() )
        cerr << "Warning: failed to refit peaks for some reason; got "
             << newpeaks.size()  << " with an input of " << iter->second.size()
             << endl;
      for( size_t j = 0; j < iter->second.size(); ++j )
        all_peaks.push_back( PeakDef(*iter->second[j]) );
      
      std::sort( all_peaks.begin(), all_peaks.end(), &PeakDef::lessThanByMean );
      
      /*
      double stat_threshold = 0.5, hypothesis_threshold = 0.5;
      vector<PeakDef> newpeaks;
      newpeaks = fitPeaksInRange( minEffectedPeak,
                                 maxEffectedPeak,
                                 3.0, stat_threshold, hypothesis_threshold,
                                 all_peaks,
                                 m_spectrum->data(),
                                 vector<PeakDef>() );
      if( all_peaks.size() == newpeaks.size() )
        all_peaks = newpeaks;
       */
    }
  }//for( loop over peaksinroi elements )
  
  
  m_peakModel->setPeaks( all_peaks );
}//void excludePeaksFromRange( const double x0, const double x1 )


void InterSpec::guessIsotopesForPeaks( WApplication *app )
{
  InterSpec *viewer = this;
  if( !m_peakModel )
    throw runtime_error( "InterSpec::refitPeakAmplitudes(...): "
                         "shoudnt be called if peak model isnt set.");
  
  std::shared_ptr<const SpecUtils::Measurement> data;
  std::shared_ptr<const DetectorPeakResponse> detector;
  std::shared_ptr<const deque< PeakModel::PeakShrdPtr > > all_peaks;
  
  {//begin code-block to get input data
    std::unique_ptr<WApplication::UpdateLock> applock;
    if( app )
      applock.reset( new WApplication::UpdateLock(app) );
    
    if( app && m_peakModel->peaks() )
      all_peaks = std::make_shared<deque<PeakModel::PeakShrdPtr> >( *m_peakModel->peaks() );
    else
      all_peaks = m_peakModel->peaks();
    
    if( !all_peaks || all_peaks->empty() )
      return;
    
    data = m_spectrum->data();
  
    if( viewer && viewer->measurment(SpecUtils::SpectrumType::Foreground) )
    {
      detector = viewer->measurment(SpecUtils::SpectrumType::Foreground)->detector();
      
      if( detector )
      {
        DetectorPeakResponse *resp = new DetectorPeakResponse( *detector );
        detector.reset( resp );
      }//if( detector )
    }//if( viewer && viewer->measurment(SpecUtils::SpectrumType::Foreground) )
  
    if( detector && !detector->hasResolutionInfo() )
    {
      try
      {
        std::shared_ptr<DetectorPeakResponse> newdetector = std::make_shared<DetectorPeakResponse>( *detector );
        newdetector->fitResolution( all_peaks, data, DetectorPeakResponse::kGadrasResolutionFcn );
        detector = newdetector;
      }catch( std::exception & )
      {
        detector.reset();
      }
    }
    
    if( !detector || !detector->isValid() )
    {
      DetectorPeakResponse *detPtr = new DetectorPeakResponse();
      detector.reset( detPtr );
    
      string drf_dir;
      if( PeakFitUtils::is_high_res(data) )
        drf_dir = SpecUtils::append_path(ns_staticDataDirectory, "GenericGadrasDetectors/HPGe 40%" );
      else
        drf_dir = SpecUtils::append_path(ns_staticDataDirectory, "GenericGadrasDetectors/NaI 1x1" );
      
      detPtr->fromGadrasDirectory( drf_dir );
    }//if( !detector || !detector->isValid() )
  }//end code-block to get input data
  
  vector<IsotopeId::PeakToNuclideMatch> idd( all_peaks->size() );
  
  size_t peakn = 0, rownum = 0;
  vector<size_t> rownums;
  SpecUtilsAsync::ThreadPool threadpool;
//  vector< boost::function<void()> > workers;
  vector<PeakModel::PeakShrdPtr> inputpeaks;
  vector<PeakDef> modifiedPeaks;
  for( PeakModel::PeakShrdPtr peak : *all_peaks )
  {
    ++rownum;
    inputpeaks.push_back( peak );
    
    if( (peak->parentNuclide()
         && (peak->nuclearTransition()
             || (peak->sourceGammaType()==PeakDef::AnnihilationGamma) ))
        || peak->reaction() || peak->xrayElement() )
    {
      modifiedPeaks.push_back( *peak );
      continue;
    }
    
    threadpool.post( boost::bind( &IsotopeId::suggestNuclides,
                                  boost::ref(idd[peakn]), peak, all_peaks,
                                  data, detector ) );
//    workers.push_back( boost::bind( &suggestNuclides, boost::ref(idd[peakn]),
//                                   peak, all_peaks, data, detector ) ) );
    rownums.push_back( rownum-1 );
    ++peakn;
  }//for( PeakModel::PeakShrdPtr peak : *all_peaks )
  
  threadpool.join();
//  SpecUtils::do_asyncronous_work( workers, false );

    
  for( size_t resultnum = 0; resultnum < rownums.size(); ++resultnum )
  {
    const size_t row = rownums[resultnum];
    const PeakModel::PeakShrdPtr peak = m_peakModel->peakPtr( row ); 
    PeakDef newPeak = *inputpeaks[row];
      
    if( newPeak.parentNuclide() || newPeak.reaction() || newPeak.xrayElement() )
    {
      modifiedPeaks.push_back( newPeak );
      continue;
    }//if( !isotopeData.empty() )
      
    const IsotopeId::PeakToNuclideMatch match = idd[resultnum];
    vector<PeakDef::CandidateNuclide> candidates;
      
    for( size_t j = 0; j < match.nuclideWeightPairs.size(); ++j )
    {
      const IsotopeId::NuclideStatWeightPair &p = match.nuclideWeightPairs[j];
      
      PeakDef::SourceGammaType sourceGammaType = PeakDef::NormalGamma;
      size_t radparticleIndex;
      const SandiaDecay::Transition *transition = NULL;
      const double sigma = newPeak.gausPeak() ? newPeak.sigma() : 0.125*newPeak.roiWidth();
      PeakDef::findNearestPhotopeak( p.nuclide, match.energy,
                                       4.0*sigma, false, transition,
                                       radparticleIndex, sourceGammaType );
      if( j == 0 )
        newPeak.setNuclearTransition( p.nuclide, transition,
                                      int(radparticleIndex), sourceGammaType );
        
      if( transition || (sourceGammaType==PeakDef::AnnihilationGamma) )
      {
        PeakDef::CandidateNuclide candidate;
        candidate.nuclide          = p.nuclide;
        candidate.weight           = p.weight;
        candidate.transition       = transition;
        candidate.sourceGammaType  = sourceGammaType;
        candidate.radparticleIndex = static_cast<int>(radparticleIndex);
        candidates.push_back( candidate );
      }//if( transition )
    }//for( size_t j = 0; j < match.nuclideWeightPairs.size(); ++j )

    newPeak.setCandidateNuclides( candidates );
    modifiedPeaks.push_back( newPeak );
  }//for( size_t i = 0; i < idd.size(); ++i )

  {//begin codeblock to set modified peaks
    std::unique_ptr<WApplication::UpdateLock> applock;
    if( app )
      applock.reset( new WApplication::UpdateLock(app) );
    
    m_peakModel->setPeaks( modifiedPeaks );
    
    if( app )
      app->triggerUpdate();
  }//end codeblock to set modified peaks
}//void guessIsotopesForPeaks()


vector<pair<float,int> > InterSpec::passthroughTimeToSampleNumber() const
{
  if( !m_dataMeasurement )
    return {};
  
  const vector<string> disp_dets = detectorsToDisplay(SpecUtils::SpectrumType::Foreground);
  
  /* If we have both "derived" data and non-derived data, we dont want to count the derived data
     spectra as background, because then weird things happen.
   */
  const bool hasDerivedData = m_dataMeasurement->contains_derived_data();
  const bool hasNonDerivedData = m_dataMeasurement->contains_non_derived_data();
  
  // We'll first grab foreground, background, and derived samples separately, then combine them
  //  So background samples will be first, and may be compressed, then foreground, then derived.
  double foretime = 0.0, backtime = 0.0, derivedtime = 0.0;
  vector<pair<float,int> > foreground, background, derived_data;
  
  const set<int> all_sample_nums = m_dataMeasurement->sample_numbers();
  for( const int sample_num : all_sample_nums )
  {
    if( m_excludedSamples.count(sample_num) )
      continue;
    
    const float sampletime = sample_real_time_increment( m_dataMeasurement, sample_num, disp_dets );
    if( sampletime <= 0.0f )
      continue;
    
    bool isFore = false, isback = false, isDerived = false;
    const auto meass = m_dataMeasurement->sample_measurements(sample_num);
    
    for( const std::shared_ptr<const SpecUtils::Measurement> &m : meass )
    {
      if( hasDerivedData && hasNonDerivedData && m->derived_data_properties() )
      {
        isDerived = true;
        continue;
      }
      
      switch( m->source_type() )
      {
        case SpecUtils::SourceType::IntrinsicActivity:
        case SpecUtils::SourceType::Calibration:
          break;
          
        case SpecUtils::SourceType::Background:
          isback = true;
          break;
          
        case SpecUtils::SourceType::Foreground:
        case SpecUtils::SourceType::Unknown:
          isFore = true;
          break;
      }//switch( m->source_type() )
    }//for( const std::shared_ptr<const SpecUtils::Measurement> &m : meass )
    
    if( isDerived )
    {
      derived_data.push_back( {sampletime, sample_num} );
      derivedtime += sampletime;
    }else if( isFore )
    {
      foreground.push_back( {sampletime, sample_num} );
      foretime += sampletime;
    }else if( isback )
    {
      background.push_back( {sampletime, sample_num} );
      backtime += sampletime;
    }
  }//for( const int sample_num : sample_nums )
  
  
#if( PERFORM_DEVELOPER_CHECKS )
// Note: this check is not always valid.  The code above will put a sample as foreground if
//       and of its measurements are foreground/unknown, but validForegroundSamples() will
//       remove the sample from foreground if any of its measurements are background or cal.
//  const auto prevfore = validForegroundSamples();
//  set<int> newfore;
//  for( auto s : foreground )
//    newfore.insert( s.second );
//  assert( newfore == prevfore );
#endif
  

  double cumulative_time = 0.0;
  vector<pair<float,int> > answer;
  if( background.empty() && foreground.empty() && derived_data.empty() )
    return answer;
  
  answer.reserve( foreground.size() + background.size() + derived_data.size() + 1 );
  
  if( !background.empty() )
  {
    // We want to limit the background samples to take up about 10% of the time chart because we
    //  normally dont care much about the background variation, and a lot of times there can be like
    //  a 5 minute, single spectrum, background, and like 10 seconds foreground, which would make
    //  the foreground not even visible.
    double backscale = 1.0;
    if( !foreground.empty() && (foretime > 0.1) && (backtime > 0.1*foretime) )
      backscale = ( std::ceil(0.1*foretime) ) / backtime;
    
    cumulative_time = -backscale * backtime;
    
    for( const auto &time_sample : background )
    {
      answer.push_back( {static_cast<float>(cumulative_time), time_sample.second} );
      cumulative_time += (backscale * time_sample.first);
    }
  }//if( !background.empty() )
  
  assert( fabs(cumulative_time) < 1.0E-4 );
  
  for( const auto &time_sample : foreground )
  {
    answer.push_back( {static_cast<float>(cumulative_time), time_sample.second} );
    cumulative_time += time_sample.first;
  }
  
  for( const auto &time_sample : derived_data )
  {
    answer.push_back( {cumulative_time, time_sample.second} );
    cumulative_time += time_sample.first;
  }

  // Add in upper edge of last time segment.
  answer.push_back( {cumulative_time, answer.back().second + 1} );
  
  return answer;
}//vector<std::pair<float,int> > passthroughTimeToSampleNumber() const


void InterSpec::displayTimeSeriesData()
{
  if( m_dataMeasurement && m_dataMeasurement->passthrough() )
  {
    if( m_timeSeries->isHidden() )
    {
      m_timeSeries->setHidden( false );
      m_chartResizer->setHidden( m_timeSeries->isHidden() );
    }//if( m_timeSeries->isHidden() )
    
    const vector<string> det_to_use = detectorsToDisplay(SpecUtils::SpectrumType::Foreground);
    m_timeSeries->setData( m_dataMeasurement, det_to_use );
    
    const set<int> emptyset;
    const set<int> &fore   = m_displayedSamples;
    const set<int> &back   = (m_backgroundMeasurement == m_dataMeasurement)
                                ? m_backgroundSampleNumbers : emptyset;
    const set<int> &second = (m_secondDataMeasurement == m_dataMeasurement)
                                ? m_sectondForgroundSampleNumbers : emptyset;
  
    m_timeSeries->setHighlightedIntervals( fore, SpecUtils::SpectrumType::Foreground );
    m_timeSeries->setHighlightedIntervals( back, SpecUtils::SpectrumType::Background );
    m_timeSeries->setHighlightedIntervals( second, SpecUtils::SpectrumType::SecondForeground );
  }else
  {
    m_timeSeries->setData( nullptr, {} );
    m_timeSeries->setHighlightedIntervals( {}, SpecUtils::SpectrumType::Foreground );
    m_timeSeries->setHighlightedIntervals( {}, SpecUtils::SpectrumType::Background );
    m_timeSeries->setHighlightedIntervals( {}, SpecUtils::SpectrumType::SecondForeground );
    
    if( !m_timeSeries->isHidden() )
    {
      m_timeSeries->setHidden( true );
      m_chartResizer->setHidden( m_timeSeries->isHidden() );
    }//if( !m_timeSeries->isHidden() )
  }//if( passthrough ) / else
}//void displayTimeSeriesData()


std::set<int> InterSpec::sampleRangeToSet( int start_sample,  int end_sample,
                                std::shared_ptr<const SpecMeas> meas,
                                const std::set<int> &excluded_samples )
{
  std::set<int> display_samples;
  if( meas )
  {
    set<int> sample_numbers = meas->sample_numbers();
    for( int s : excluded_samples )
      sample_numbers.erase( s );

    const int first_sample = (*sample_numbers.begin());
    const int last_sample = (*sample_numbers.rbegin());
  //  const int num_samples = static_cast<int>( meas->sample_numbers().size() );

    if( start_sample < first_sample ) start_sample = first_sample;
    if( end_sample < 0 )              end_sample = last_sample;
    if( end_sample > last_sample )    end_sample = last_sample;

    if( sample_numbers.size() == 1 )
      start_sample = end_sample = first_sample;

    for( int sample : sample_numbers )
      if( sample >= start_sample && sample <= end_sample )
        display_samples.insert( sample );
  }//if( meas )

  return display_samples;
}//sampleRangeToSet



vector<string> InterSpec::detectorsToDisplay( const SpecUtils::SpectrumType type ) const
{
  shared_ptr<const SpecMeas> wanted_meas = measurment(type);
  if( !wanted_meas )
    return vector<string>{};
  
  if( !m_dataMeasurement )
    return wanted_meas->detector_names();
  
  const vector<string> &all_det_names = m_dataMeasurement->detector_names();
  
  if( (type != SpecUtils::SpectrumType::Foreground)
      && (wanted_meas->detector_names() != all_det_names) )
    return wanted_meas->detector_names();
  
  vector<string> detector_names;
  
  if( !m_detectorToShowMenu || all_det_names.empty() )
    return all_det_names;
  
  const vector<WMenuItem *> items = m_detectorToShowMenu->items();
  
  size_t detnum = 0;
  for( size_t i = 0; i < items.size(); ++i )
  {
    if( items[i]->hasStyleClass("PhoneMenuBack") )
      continue;
    
    PopupDivMenuItem *item = dynamic_cast<PopupDivMenuItem *>( items[i] );
    WCheckBox *cb = (item ? item->checkBox() : (WCheckBox *)0);
    
    if( cb && detnum < all_det_names.size() )
    {
      if( cb->isChecked() )
        detector_names.push_back( all_det_names[detnum] );
    }else
    {
      cerr << "XXX - Failed to get checkbox in menu!" << endl;
    }
    ++detnum;
  }// for( size_t i = 0; i < items.size(); ++i )
  
  if( detnum != all_det_names.size() )
    throw runtime_error( "InterSpec::detectorsToDisplay(): serious logic error" );

  return detector_names;
}//std::vector<string> detectorsToDisplay() const


void InterSpec::refreshDisplayedCharts()
{
  //We want to keep the old display scale factors, but calling displayForegroundData() will
  //  reset them.
  const float backSf = m_spectrum->displayScaleFactor(SpecUtils::SpectrumType::Background);
  const float secondSf = m_spectrum->displayScaleFactor(SpecUtils::SpectrumType::SecondForeground);
  
  if( m_dataMeasurement )
    displayForegroundData( true );
  
  if( m_secondDataMeasurement )
  {
    displaySecondForegroundData();
    m_spectrum->setDisplayScaleFactor( secondSf, SpecUtils::SpectrumType::SecondForeground );
  }//if( m_secondDataMeasurement )
  
  if( m_backgroundMeasurement )
  {
    displayBackgroundData();
    m_spectrum->setDisplayScaleFactor( backSf, SpecUtils::SpectrumType::Background );
  }//if( m_backgroundMeasurement )
  
  // Now check if the currently displayed energy range extend past all the ranges of the data.
  //  If so, dont display past where the data is.
  double min_energy = 99999.9, max_energy = -99999.9;

  auto checkEnergyRange = [&min_energy, &max_energy]( std::shared_ptr<const SpecUtils::Measurement> m ){
    auto cal = m ? m->energy_calibration() : nullptr;
    if( !cal || !cal->valid() )
      return;
    min_energy = std::min( static_cast<double>( cal->lower_energy() ), min_energy );
    max_energy = std::max( static_cast<double>( cal->upper_energy() ), max_energy );
  };
  
  checkEnergyRange( m_spectrum->data() );
  checkEnergyRange( m_spectrum->background() );
  checkEnergyRange( m_spectrum->secondData() );
  
  if( (max_energy > min_energy)
     && !IsInf(min_energy) && !IsInf(max_energy)
     && !IsNan(min_energy) && !IsNan(max_energy) )
  {
    const double curr_min = m_spectrum->xAxisMinimum();
    const double curr_max = m_spectrum->xAxisMaximum();
    
    if( (max_energy < curr_max) || (curr_min < min_energy) )
    {
      min_energy = ((curr_min < min_energy) || (curr_min >= max_energy)) ? min_energy : curr_min;
      max_energy = ((max_energy < curr_max) || (curr_max <= min_energy)) ? max_energy : curr_max;
      
      m_spectrum->setXAxisRange( min_energy, max_energy );
    }//if( either min or max range is outside of the data )
  }//if( possible energy range is valid )
}//void refreshDisplayedCharts()


std::set<int> InterSpec::sampleNumbersForTypeFromForegroundFile( const SpecUtils::SpectrumType type ) const
{
  set<int> dispsamples;
  if( !m_dataMeasurement )
    return dispsamples;
  
  for( const auto &m : m_dataMeasurement->measurements() )
  {
    switch( m->source_type() )
    {
      case SpecUtils::SourceType::IntrinsicActivity:
      case SpecUtils::SourceType::Calibration:
        if( type == SpecUtils::SpectrumType::SecondForeground )
          dispsamples.insert( m->sample_number() );
        break;
        
      case SpecUtils::SourceType::Background:
        if( type == SpecUtils::SpectrumType::Background )
          dispsamples.insert( m->sample_number() );
        break;
      case SpecUtils::SourceType::Foreground:
      case SpecUtils::SourceType::Unknown:
        if( type == SpecUtils::SpectrumType::Foreground )
          dispsamples.insert( m->sample_number() );
        break;
    }//switch( m->source_type() )
  }//for( loop over all measurements )
  
  return dispsamples;
}//set<int> sampleNumbersForType( SpectrumType )


void InterSpec::displayForegroundData( const bool current_energy_range )
{
  auto &meas = m_dataMeasurement;
  set<int> &sample_nums = m_displayedSamples;
  const vector<string> detectors = detectorsToDisplay( SpecUtils::SpectrumType::Foreground );
  
  if( meas && !detectors.empty() && sample_nums.empty() )
   {
     sample_nums = validForegroundSamples();
     if( !meas->passthrough() && (sample_nums.size() > 1) )
       sample_nums = { *begin(sample_nums) };
   }
  
  if( !meas || detectors.empty() || sample_nums.empty() )
  {
    m_backgroundSubItems[0]->disable();
    m_backgroundSubItems[0]->show();
    m_backgroundSubItems[1]->hide();
    m_hardBackgroundSub->disable();
    
    m_showYAxisScalerItems[0]->setDisabled( m_showYAxisScalerItems[0]->isVisible() );
    m_showYAxisScalerItems[1]->setDisabled( m_showYAxisScalerItems[1]->isVisible() );
    
    if( m_spectrum->data() )
    {
      m_spectrum->setData( nullptr, false );
      m_peakModel->setPeakFromSpecMeas( nullptr, sample_nums );
    }
    
    return;
  }//if( !meas )


  m_peakModel->setPeakFromSpecMeas( meas, sample_nums );

  const auto energy_cal = meas->suggested_sum_energy_calibration(sample_nums, detectors);
  if( !energy_cal )
  {
    vector<shared_ptr<const SpecUtils::Measurement>> meass;
    bool allNeutron = true, containSpectrum = false;
    for( const auto sample_num : sample_nums )
    {
      for( const auto &m : meas->sample_measurements( sample_num ) )
      {
         if( std::find( begin(detectors), end(detectors), m->detector_name() ) != end(detectors) )
         {
           meass.push_back( m );
           
           const auto cal = m->energy_calibration();
           const bool hasGamma = (m->num_gamma_channels() > 0);
           const bool hasSpectrum = cal && cal->valid() && (cal->num_channels() > 7);
           allNeutron = (allNeutron && !hasGamma);
           containSpectrum = (containSpectrum || hasSpectrum);
         }//if( this Measurement is from a detector we want )
      }//for( loop over Measurements for this sample number )
    }//for( const auto sample_num : sample_nums )
    
    string msg;
    if( meass.empty() )
    {
      if( detectors.size() == meas->detector_names().size() )
      {
        msg = "<p>The spectrum file didn't contain any spectra with the current sample numbers.</p>"
              "<p>Please select different/more sample numbers.</p>";
      }else
      {
        msg = "<p>The spectrum file didn't contain any spectra with the current sample numbers and"
              " detector names.</p>"
              "<p>Please select more detectors or sample numbers.</p>";
      }
    }else if( allNeutron )
    {
      msg = "<p>The current sample numbers and detector names only contain neutron data.</p>"
            "<p>Please select samples that include spectroscopic data.</p>";
    }else if( !containSpectrum )
    {
      msg = "<p>The current sample numbers and detector names do not include any spectroscopic"
            " measurements.</p>"
            "<p>Please select samples that include spectroscopic data.</p>";
    }else
    {
      msg = "<p>I couldn't determine binning to display the spectrum.</p>";
      
      if( meass.size() > 1 )
        msg += "<p>You might try selecting only a single spectra to display in "
        "the <b>File manager</b>, or a sample with gamma counts.</p>";
    }//if(
    
    passMessage( msg, WarningWidget::WarningMsgHigh );
  }//if( !binning )


  const bool canSub = (m_dataMeasurement && m_backgroundMeasurement);
  const bool isSub = m_spectrum->backgroundSubtract();
  if( m_backgroundSubItems[0]->isEnabled() != canSub )
    m_backgroundSubItems[0]->setDisabled( !canSub );
  if( m_backgroundSubItems[0]->isHidden() != isSub )
  {
    m_backgroundSubItems[0]->setHidden( isSub );
    m_backgroundSubItems[1]->setHidden( !isSub );
  }//if( m_backgroundSubItems[0]->isHidden() != isSub )

  if( m_hardBackgroundSub->isEnabled() != canSub )
    m_hardBackgroundSub->setDisabled( !canSub );
  
  std::shared_ptr<SpecUtils::Measurement> dataH;
  
  if( energy_cal )
    dataH = m_dataMeasurement->sum_measurements( sample_nums, detectors, energy_cal );
  
  if( dataH )
    dataH->set_title( "Foreground" );

  m_spectrum->setData( dataH, current_energy_range );
  
  if( !m_timeSeries->isHidden() )
    m_timeSeries->setHighlightedIntervals( sample_nums, SpecUtils::SpectrumType::Foreground );
}//void displayForegroundData()


void InterSpec::displaySecondForegroundData()
{
  const auto &meas = m_secondDataMeasurement;
  std::set<int> &sample_nums = m_sectondForgroundSampleNumbers;
  const auto disp_dets = detectorsToDisplay( SpecUtils::SpectrumType::SecondForeground );
  
  //Note: below will throw exception if 'disp_samples' has any invalid entries
  shared_ptr<const SpecUtils::EnergyCalibration> energy_cal;
  if( meas )
    energy_cal = meas->suggested_sum_energy_calibration( sample_nums, disp_dets );
  
  if( !energy_cal || !m_dataMeasurement )
  {
    //sample_nums.clear();
    if( m_spectrum->secondData() )
      m_spectrum->setSecondData( nullptr );
    
    if( !m_timeSeries->isHidden() )
      m_timeSeries->setHighlightedIntervals( {}, SpecUtils::SpectrumType::SecondForeground );
    
    return;
  }//if( !m_secondDataMeasurement )
  
  if( !meas->num_measurements() )
    throw runtime_error( "Serious logic error in InterSpec::displaySecondForegroundData()" );

  auto histH = meas->sum_measurements( sample_nums, disp_dets, energy_cal );
  if( histH )
    histH->set_title( "Second Foreground" );
    
  m_spectrum->setSecondData( histH );
  
  if( !m_timeSeries->isHidden() )
    m_timeSeries->setHighlightedIntervals( m_sectondForgroundSampleNumbers, SpecUtils::SpectrumType::SecondForeground );
}//void displaySecondForegroundData()


void InterSpec::displayBackgroundData()
{
  const auto &meas = m_backgroundMeasurement;
  set<int> &disp_samples = m_backgroundSampleNumbers;
  
  const vector<string> disp_dets = detectorsToDisplay( SpecUtils::SpectrumType::Background );
  
  //Note: below will throw exception if 'disp_samples' has any invalid entries
  shared_ptr<const SpecUtils::EnergyCalibration> energy_cal;
  if( meas )
    energy_cal = meas->suggested_sum_energy_calibration( disp_samples, disp_dets );
  
  if( !energy_cal || !m_dataMeasurement )
  {
    m_backgroundSubItems[0]->disable();
    m_backgroundSubItems[0]->show();
    m_backgroundSubItems[1]->hide();
    m_hardBackgroundSub->disable();
    //disp_samples.clear();
    if( m_spectrum->background() )
      m_spectrum->setBackground( nullptr );
    
    if( !m_timeSeries->isHidden() )
      m_timeSeries->setHighlightedIntervals( {}, SpecUtils::SpectrumType::Background );
    
    return;
  }//if( !energy_cal || !m_dataMeasurement )
  
  auto backgroundH = meas->sum_measurements( disp_samples, disp_dets, energy_cal );
  if( backgroundH )
    backgroundH->set_title( "Background" );
    
  m_spectrum->setBackground( backgroundH );
  
  if( !m_timeSeries->isHidden() )
  {
    const auto background = SpecUtils::SpectrumType::Background;
    if( m_backgroundMeasurement != m_dataMeasurement )
      m_timeSeries->setHighlightedIntervals( {}, background );
    else
      m_timeSeries->setHighlightedIntervals( m_backgroundSampleNumbers, background );
  }//if( !m_timeSeries->isHidden() )
  
  const bool canSub = (m_dataMeasurement && m_backgroundMeasurement);
  const bool isSub = m_spectrum->backgroundSubtract();
  if( m_backgroundSubItems[0]->isEnabled() != canSub )
    m_backgroundSubItems[0]->setDisabled( !canSub );
  if( m_backgroundSubItems[0]->isHidden() != isSub )
  {
    m_backgroundSubItems[0]->setHidden( isSub );
    m_backgroundSubItems[1]->setHidden( !isSub );
  }//if( m_backgroundSubItems[0]->isHidden() != isSub )
  
  if( m_hardBackgroundSub->isEnabled() != canSub )
    m_hardBackgroundSub->setDisabled( !canSub );
}//void displayBackgroundData()
<|MERGE_RESOLUTION|>--- conflicted
+++ resolved
@@ -11009,13 +11009,11 @@
     DecayWindow *decay = InterSpec::createDecayInfoWindow();
     if( decay )
       decay->handleAppUrl( path, query_str );
-<<<<<<< HEAD
   }else if( SpecUtils::iequals_ascii(host,"specexport") )
   {
     ExportSpecFileWindow *w = createExportSpectrumFileDialog();
     if( w )
       w->handleAppUrl( query_str );
-=======
   }else if( SpecUtils::iequals_ascii(host,"dose") )
   {
     DoseCalcWindow *dose = showDoseTool();
@@ -11046,7 +11044,6 @@
     UnitsConverterTool *converter = createUnitsConverterTool();
     if( converter )
       converter->handleAppUrl( query_str );
->>>>>>> e75dd76a
   }else
   {
     throw runtime_error( "App URL with purpose (host-component) '" + host + "' not supported." );
