/* InterSpec: an application to analyze spectral gamma radiation data.
 
 Copyright 2018 National Technology & Engineering Solutions of Sandia, LLC
 (NTESS). Under the terms of Contract DE-NA0003525 with NTESS, the U.S.
 Government retains certain rights in this software.
 For questions contact William Johnson via email at wcjohns@sandia.gov, or
 alternative emails of interspec@sandia.gov.
 
 This library is free software; you can redistribute it and/or
 modify it under the terms of the GNU Lesser General Public
 License as published by the Free Software Foundation; either
 version 2.1 of the License, or (at your option) any later version.
 
 This library is distributed in the hope that it will be useful,
 but WITHOUT ANY WARRANTY; without even the implied warranty of
 MERCHANTABILITY or FITNESS FOR A PARTICULAR PURPOSE.  See the GNU
 Lesser General Public License for more details.
 
 You should have received a copy of the GNU Lesser General Public
 License along with this library; if not, write to the Free Software
 Foundation, Inc., 51 Franklin Street, Fifth Floor, Boston, MA  02110-1301  USA
 */

#include "InterSpec_config.h"

#include <deque>
#include <vector>
#include <string>
#include <memory>
#include <sstream>
#include <fstream>
#include <iostream>

// #include <fcntl.h>

#include <stdio.h>
#include <stdlib.h>


// Block out some warnings occurring in boost files.
#pragma warning(disable:4244) // warning C4244: 'initializing' : conversion from 'std::streamoff' to 'size_t', possible loss of data
#pragma warning(disable:4308) // warning C4308: negative integral constant converted to unsigned type

#include <boost/any.hpp>
#include <boost/system/error_code.hpp>

#include <Wt/WText>
#include <Wt/Utils>
#include <Wt/WLabel>
#include <Wt/WAnchor>
#include <Wt/WString>
#include <Wt/Dbo/Dbo>
#include <Wt/WServer>
#include <Wt/WIconPair>
#include <Wt/WTreeView>
#include <Wt/WGroupBox>
#include <Wt/WResource>
#include <Wt/WDateTime>
#include <Wt/WPushButton>
#include <Wt/WGridLayout>
#include <Wt/WModelIndex>
#include <Wt/WFileUpload>
#include <Wt/WButtonGroup>
#include <Wt/WRadioButton>
#include <Wt/WApplication>
#include <Wt/WProgressBar>
#include <Wt/Http/Response>
#include <Wt/WItemDelegate>
#include <Wt/WBorderLayout>
#include <Wt/Dbo/WtSqlTraits>
#include <Wt/WContainerWidget>
#include <Wt/WAbstractItemModel>

#include "InterSpec/PeakDef.h"
#include "SpecUtils/SpecFile.h"
#include "InterSpec/PopupDiv.h"
#include "InterSpec/SpecMeas.h"
#include "InterSpec/AuxWindow.h"
#include "InterSpec/InterSpec.h"
#include "SpecUtils/Filesystem.h"
#include "SpecUtils/StringAlgo.h"
#include "InterSpec/InterSpecApp.h"
#include "InterSpec/InterSpecUser.h"
#include "InterSpec/DataBaseUtils.h"
#include "InterSpec/WarningWidget.h"
#include "SpecUtils/SpecUtilsAsync.h"
#include "InterSpec/SpecMeasManager.h"
#include "InterSpec/SpectraFileModel.h"
#include "InterSpec/RowStretchTreeView.h"

#if( SpecUtils_ENABLE_D3_CHART )
#include "SpecUtils/D3SpectrumExport.h"
#endif

using namespace Wt;
using namespace std;

namespace
{
  bool is_close_to_int( double t )
  {
    return (fabs(t-floor(t)) < 0.01 );
  }
  
  void giveMessageToApp( const string msg,
                        const WarningWidget::WarningMsgLevel level )
  {
    passMessage( msg, level );
    if( wApp )  //wApp should aways be valid here
      wApp->triggerUpdate();
  }
  
  //postMessageToApp(...): thread safe message to call passMessage(...), incase
  //  the call arises after wApp no longer exists.
  void postMessageToApp( const string &msg,
                        const WarningWidget::WarningMsgLevel level,
                        const string &appId )
  {
    WServer *server = WServer::instance();  //can this ever be NULL?
    if( server )
      server->post( appId, boost::bind( &giveMessageToApp, msg, level ) );
  }
  
  const char * const error_saving_spectrum_msg
                           = "There was an error saving a spectrum to the"
                             " database from memmorry. It shouldnt effect"
                             " this session, but possibly future ones using"
                             " the spectrum.";
  
  const char * const error_saving_spectrum_size_msg
                              = "Spectrum too large to save to database.";
  
  const char * const error_saving_spectrum_stale_msg
                              = "You may be saving the same spectrum to the"
                                " database in mutliple sessions, becareful you"
                                " dont over-write work in one session from"
                                " another.";
}//namespace




SpectraHeader::SpectraHeader()
{
  live_time = real_time = 0.0;
  contained_neutron_ = false;
  sample_number = -1;
  gamma_counts_ = neutron_counts_ = 0.0;
  spectra_type = SpecUtils::SourceType::Unknown;
  is_derived_data = false;
}//SpectraHeader default constructor


SpectraHeader::SpectraHeader( const std::vector<std::shared_ptr<const SpecUtils::Measurement>> &sample_measurements )
{
  init( sample_measurements );
}


void SpectraHeader::init( const std::vector<std::shared_ptr<const SpecUtils::Measurement>> &measurements )
{
  live_time = real_time = 0.0;
  contained_neutron_ = false;
  sample_number = -1;
  gamma_counts_ = neutron_counts_ = 0.0;
  spectra_type = SpecUtils::SourceType::Unknown;
  is_derived_data = false;

  for( const std::shared_ptr<const SpecUtils::Measurement> &m : measurements )
  {
    live_time += m->live_time();
    real_time += m->live_time();
    contained_neutron_ |= m->contained_neutron();
    gamma_counts_ += m->gamma_count_sum();
    neutron_counts_ += m->neutron_counts_sum();
    detector_names.push_back( m->detector_name() );
    detector_numbers_.push_back( m->detector_number() );
    spectra_type = m->source_type();
    if( m->derived_data_properties() )
      is_derived_data = true;

    for( size_t i = 0; i < m->remarks().size(); ++i )
    {
      if( !remarks.empty() )
        remarks += ", ";
      string thisRemark = m->remarks()[i];

      size_t pos = thisRemark.find( m->detector_name() );
      if( pos != string::npos )
        thisRemark.erase( pos, m->detector_name().length() );

      pos = thisRemark.find( "Speed" );
      if( pos != string::npos )
      {
        size_t end = thisRemark.find_first_not_of( "= \t", pos+5 );
        thisRemark.erase( pos, end-pos );
      }//if( pos != string::npos )

      pos = thisRemark.find( "Survey" );
      if( pos != string::npos )
      {
        size_t end = thisRemark.find_first_not_of( " \t=", pos+6 );
        thisRemark.erase( pos, end-pos );
      }//if( pos != string::npos )
    }//for( const string &s : m->remarks )

    //In principle we should check that if we've alread filled in below,
    // we arent filling in a new different value

    char buffer[32];
    snprintf( buffer, sizeof(buffer), "%.1f m/s", m->speed() );
    speed_ = buffer;
    sample_number = m->sample_number();
    start_time = WDateTime::fromPosixTime( m->start_time() );
  }//for( std::shared_ptr<const SpecUtils::Measurement> &m : measurements )

  live_time /= measurements.size();
  real_time /= measurements.size();
}//SpectraHeader constructor


SpectraHeader::~SpectraHeader()
{
}


SpectraFileHeader::SpectraFileHeader( Wt::Dbo::ptr<InterSpecUser> user,
                                      bool keepInMemmory,
                                      InterSpec *viewer )
{
  m_viewer = viewer;
  m_sql = viewer->sql();
  m_fileSystemLocation = "";
  m_totalLiveTime = m_totalRealTime = 0.0;
  m_totalGammaCounts = m_totalNeutronCounts = 0.0;
  m_numDetectors = -1;
  m_hasNeutronDetector = false;
  m_keepCache = keepInMemmory;
  m_user = user;
  m_modifiedSinceDecode = false;
  m_candidateForSavingToDb = true;
  m_app = wApp;
  if( m_app )
    m_appId = m_app->sessionId();
}//SpectraFileHeader constructor


SpectraFileHeader::~SpectraFileHeader() noexcept(true)
{
  try
  {
#if( USE_DB_TO_STORE_SPECTRA )
    const bool autosave
      = InterSpecUser::preferenceValue<bool>( "AutoSaveSpectraToDb", m_viewer );
    const bool allowsave = true; //           = InterSpecUser::preferenceValue<bool>( "SaveSpectraToDb", m_viewer );
#endif

    string fileSystemLocation;
    bool save, candidateForSavingToDb;
    std::shared_ptr<SpecMeas> memObj;
    
    {
      RecursiveLock lock( m_mutex );
      m_aboutToBeDeletedConnection.disconnect();
#if( USE_DB_TO_STORE_SPECTRA )
      save = (!!m_user && autosave && allowsave);
      candidateForSavingToDb = m_candidateForSavingToDb;
#endif
      memObj = m_weakMeasurmentPtr.lock();
      fileSystemLocation = m_fileSystemLocation;
    }
    
    
#if( USE_DB_TO_STORE_SPECTRA )
    if( candidateForSavingToDb && save )
    {
      try
      {
        if( memObj )
        {
          saveToDatabase( memObj );
<<<<<<< HEAD
            WString msg = "Autosaved previously opened spectra '";
            msg += (!!memObj ? memObj->filename() : fileSystemLocation);
            msg += "'";
            passMessage( msg, WarningWidget::WarningMsgSave );
=======
          //  WString msg = "Autosaved previously opened spectra '";
          //  msg += (!!memObj ? memObj->filename() : fileSystemLocation);
          //  msg += "'";
          //  passMessage( msg, "", WarningWidget::WarningMsgSave );
>>>>>>> 8065e909
        }
        else if( fileSystemLocation.size() )
        {
          saveToDatabaseFromTempFile();
          //passMessage ("memObj saveToDatabaseFromTempFile", "", WarningWidget::WarningMsgMedium);
            //WString msg = "Autosaved previously opened spectra '";
            //msg += (!!memObj ? memObj->filename() : fileSystemLocation);
            //msg += "'";
            //passMessage( msg, WarningWidget::WarningMsgInfo );
        }
        else //probably shouldnt happen
          throw runtime_error( "There is absolutely no reference to the spectra"
                               " anymore");
      
      }catch( std::exception &e )
      {
        cerr << "SpectraFileHeader::~SpectraFileHeader(): Failed to save file to DB with error: "
             << e.what() << endl;
      }//try / catch
    }else if( m_user && m_fileDbEntry && m_fileDbEntry.session() && !save )
    {
//      if( wApp && wApp->sessionId() == m_fileDbEntry->sessionID )
//      {
//        DbTransaction transaction( m_viewer );
//        m_fileDbEntry.remove();
//        m_fileDbEntry.reset();
//        transaction.commit();
//      }//if( sessionstart < m_fileDbEntry->uploadTime.toPosixTime() )
    } //if( we should save the file to the database ) / else we should delete it
#endif //#if( USE_DB_TO_STORE_SPECTRA )
    
    if( fileSystemLocation.size() )
    {
      const bool status = SpecUtils::remove_file( fileSystemLocation );;
      if( !status )
        throw runtime_error( m_fileSystemLocation + " didn't exist to delete" );
    }// if we should delete the file
  }catch( ... )
  {
    //cerr << "\n~SpectraFileHeader() caught: " << e.what() << endl;
  }
}//SpectraFileHeader destructor


#if( USE_DB_TO_STORE_SPECTRA )
std::shared_ptr<SpecMeas> SpectraFileHeader::resetFromDatabase(
                                                Dbo::ptr<UserFileInDb> info )
{
  Dbo::ptr<UserFileInDbData> dbdata;
  
  {//begin interaction with Database
    DataBaseUtils::DbTransaction transaction( *m_sql );
    
    if( !info || info->filedata.size() < 1 )
      throw runtime_error( "SpectraFileHeader::resetFromDatabase(...):"
                           "No UserFileInDbData for this UserFileInDb" );
  
    dbdata = m_sql->session()->find<UserFileInDbData>()
                             .where( "UserFileInDb_id = ?" )
                             .bind( info->filedata.front().id() );
    transaction.commit();
  }//end interaction with Database
 
  RecursiveLock lock( m_mutex );
  std::shared_ptr<SpecMeas> memobj = dbdata->decodeSpectrum();
  setMeasurmentInfo( memobj );
  
  m_displayName = info->filename;
  m_uploadTime = info->uploadTime;
  m_modifiedSinceDecode = info->userHasModified;
  
  m_fileDbEntry = info;

  return memobj;
}//std::shared_ptr<SpecMeas> resetFromDatabase( Dbo::ptr<UserFileInDb> dbfile )


void SpectraFileHeader::setNotACandiateForSavingToDb()
{
  m_candidateForSavingToDb = false;
}

bool SpectraFileHeader::candidateForSavingToDb() const
{
  return m_candidateForSavingToDb;
}

bool SpectraFileHeader::shouldSaveToDb() const
{
  return (m_candidateForSavingToDb
          && m_user /*&& m_user->preferenceValue<bool>( "SaveSpectraToDb" )*/ );
}

void SpectraFileHeader::setDbEntry( Wt::Dbo::ptr<UserFileInDb> entry )
{
  Dbo::ptr<UserFileInDb> initialentry;
  
  {
    RecursiveLock lock( m_mutex );
    if( m_fileDbEntry == entry )
      return;
    initialentry = m_fileDbEntry;
    m_fileDbEntry.reset();
  }
  
  if( initialentry )
  {
    DataBaseUtils::DbTransaction transaction( *m_sql );
    initialentry.remove();
    transaction.commit();
  }//if( m_fileDbEntry )
  
  if( entry && entry.id() < 0 )
  {
    DataBaseUtils::DbTransaction transaction( *m_sql );
    m_sql->session()->add( entry );
    transaction.commit();
  }//if( entry && entry.isTransient() )
  
  {
    RecursiveLock lock( m_mutex );
    m_fileDbEntry = entry;
  }
}//void setDbEntry( Wt::Dbo::ptr<UserFileInDb> entry )


Wt::Dbo::ptr<UserFileInDb> SpectraFileHeader::dbEntry()
{
  return m_fileDbEntry;
}//Wt::Dbo::ptr<UserFileInDb> dbEntry()


void SpectraFileHeader::setBasicFileInDbInfo( UserFileInDb *info ) const
{
  RecursiveLock lock( m_mutex );
  
  if( info->isWriteProtected() )
    throw runtime_error( "Can not alter a write protected UserFileInDb" );
  
  info->user = m_user;
  info->uuid = m_uuid;
  if( static_cast<int>(info->uuid.length()) > UserFileInDb::sm_maxUuidLength )
    info->uuid = info->uuid.substr( 0, UserFileInDb::sm_maxUuidLength );
  info->sessionID       = m_appId;
  if( static_cast<int>(info->uuid.length()) > UserFileInDb::sm_maxSessionIdLength )
    info->sessionID = info->sessionID.substr( 0, UserFileInDb::sm_maxSessionIdLength );
  
  info->filename      = m_displayName; //meas->filename();
  info->uploadTime    = m_uploadTime;
  info->serializeTime = WDateTime::currentDateTime();
  info->numSamples    = m_numSamples;
  info->isPassthrough = m_isPassthrough;
  info->totalLiveTime = m_totalLiveTime;
  info->totalRealTime = m_totalRealTime;
  info->totalGammaCounts      = m_totalGammaCounts;
  info->totalNeutronCounts    = m_totalNeutronCounts;
  info->numDetectors          = m_numDetectors;
  info->hasNeutronDetector    = m_hasNeutronDetector;
  info->measurementsStartTime = m_spectrumTime;
  info->userHasModified       = m_modifiedSinceDecode;
//  info->spectrumType
//  info->backgroundSpectrumId = -1;
}//void setBasicFileInDbInfo( UserFileInDb &entry )



void SpectraFileHeader::saveToDatabaseFromTempFileWorker() const
{
  string msg;
  WarningWidget::WarningMsgLevel level = WarningWidget::WarningMsgInfo;

  
  try
  {
    saveToDatabaseFromTempFile();
  }catch( FileToLargeForDbException &e )
  {
    msg = error_saving_spectrum_size_msg;
    msg += string(" ") + e.what();
    level = WarningWidget::WarningMsgInfo;
  }catch( Wt::Dbo::StaleObjectException & )
  {
    try
    {
      {
        DataBaseUtils::DbTransaction transaction( *m_sql );
        m_fileDbEntry.reread();
        transaction.commit();
      }
      
      saveToDatabaseFromTempFile();
      
      msg = error_saving_spectrum_stale_msg;
      level = WarningWidget::WarningMsgInfo;
    }catch( std::exception &e )
    {
      msg = error_saving_spectrum_msg;
      level = WarningWidget::WarningMsgHigh;
      cerr << "\n\nError saving spectrum to db from tmp file (2nd attempt): "
           << e.what() << endl;
    }//try / catch
  }catch( std::exception &e )
  {
    cerr << "\n\nThere was an error saving to the database from the "
         << "temporary file: " << e.what() << endl << endl;
    msg = error_saving_spectrum_msg;
    level = WarningWidget::WarningMsgHigh;
  }//try / catch
  
  
  if( !m_appId.empty() && msg.size() )
    postMessageToApp( msg, level, m_appId );
}//saveToDatabaseFromTempFileWorker(...)


void SpectraFileHeader::saveToDatabaseWorker(
                            std::shared_ptr<SpecMeas> measurment,
                            std::shared_ptr<SpectraFileHeader> header )
{
  string msg;
  WarningWidget::WarningMsgLevel level = WarningWidget::WarningMsgInfo;
  
  try
  {
    SpectraFileHeader::saveToDatabase( measurment, header );
  }catch( FileToLargeForDbException &e )
  {
    msg = error_saving_spectrum_size_msg;
    msg += string(" ") + e.what();
    level = WarningWidget::WarningMsgInfo;
  }catch( Wt::Dbo::StaleObjectException & )
  {
    try
    {
      {
        DataBaseUtils::DbTransaction transaction( *(header->m_sql) );
        
        header->m_fileDbEntry.reread();
        transaction.commit();
      }
    
      SpectraFileHeader::saveToDatabase( measurment, header );
      
      msg = error_saving_spectrum_stale_msg;
      level = WarningWidget::WarningMsgInfo;
    }catch( std::exception &e )
    {
      msg = error_saving_spectrum_msg;
      level = WarningWidget::WarningMsgHigh;
      cerr << "\n\nError saving spectrum to database (2nd attempt): "
           << e.what() << endl;
    }//try / catch
  }catch( std::exception &e )
  {
    msg = error_saving_spectrum_msg;
    level = WarningWidget::WarningMsgHigh;
    cerr << "\n\nError saving spectrum to database: " << e.what() << endl;
  }//try / catch
  
  if( !header->m_appId.empty() && msg.size() )
    postMessageToApp( msg, level, header->m_appId );
}//void saveToDatabaseWorker( std::shared_ptr<SpecMeas> measurment )


void SpectraFileHeader::saveToDatabaseFromTempFile() const
{
  Dbo::ptr<UserFileInDb> fileDbEntry;
  
  {//begin locked section
    RecursiveLock lock( m_mutex );
    if( !shouldSaveToDb() )
      return;

    if( m_fileSystemLocation.empty() )
      throw runtime_error( "SpectraFileHeader::saveToDatabaseFromTempFile():"
                           " no cached file");
    
    fileDbEntry = m_fileDbEntry;
  }//end locked section
  
  Dbo::ptr<UserFileInDbData> data;

  //There is a chance m_fileDbEntry has gone stale
  vector< Dbo::ptr<UserFileInDbData> > files;
  if( fileDbEntry )
  {
    DataBaseUtils::DbTransaction transaction( *m_sql );
    
    //grab a fresh copy of fileDbEntry to avoid any thread safety issues
    fileDbEntry = m_sql->session()->find<UserFileInDb>()
                                  .where( "id = ?" )
                                  .bind( fileDbEntry.id() );
    if( fileDbEntry )
      std::copy( fileDbEntry->filedata.begin(), fileDbEntry->filedata.end(),
                  std::back_inserter(files) );
    
    transaction.commit();
  }//if( m_fileDbEntry )

  if( files.size() )
  {
    data = files[0];
    DataBaseUtils::DbTransaction transaction( *m_sql );
    fileDbEntry.modify()->serializeTime = WDateTime::currentDateTime();
    transaction.commit();
  }else
  {
    DataBaseUtils::DbTransaction transaction( *m_sql );
    UserFileInDb *info = new UserFileInDb();
    setBasicFileInDbInfo( info );
    fileDbEntry = m_sql->session()->add( info );
    
    UserFileInDbData *dataptr = new UserFileInDbData();
    dataptr->fileInfo = fileDbEntry;
    data = m_sql->session()->add( dataptr );
    transaction.commit();
  }//if( m_fileDbEntry )
  
  
  try
  {
    DataBaseUtils::DbTransaction transaction( *m_sql );
    data = m_sql->session()->find<UserFileInDbData>()
                            .where( "UserFileInDb_id = ?" )
                            .bind( data.id() );
    if( data )
      data.modify()->setFileData( m_fileSystemLocation,
                               UserFileInDbData::sm_defaultSerializationFormat );
    transaction.commit();
  }catch( FileToLargeForDbException &e )
  {
    try
    {
      DataBaseUtils::DbTransaction transaction( *m_sql );
      if( data )
        data.remove();
      if( fileDbEntry )
        fileDbEntry.remove();
      fileDbEntry.reset();
      transaction.commit();
    }catch(...){}
    
    {
      RecursiveLock lock( m_mutex );
      m_fileDbEntry = fileDbEntry;
    }
    
    cerr << "SpectraFileHeader::saveToDatabaseFromTempFile: File too large to save to DB" << endl;
    throw e;
  }catch( std::exception &e )
  {
    try
    {
      DataBaseUtils::DbTransaction transaction( *m_sql );
      if( data )
        data.remove();
      if( fileDbEntry )
        fileDbEntry.remove();
      fileDbEntry.reset();
      transaction.commit();
    }catch(...){}
    
    {
      RecursiveLock lock( m_mutex );
      m_fileDbEntry = fileDbEntry;
    }
    
    cerr << "SpectraFileHeader::saveToDatabaseFromTempFile: caught: " << e.what() << endl;
    throw runtime_error( e.what() );
  }//try / catch

  
  {
    RecursiveLock lock( m_mutex );
    m_fileDbEntry = fileDbEntry;
  }
  
  //XXX - a Wt::Dbo::StaleObjectException may be thrown if modifying the same
  //      UserFileInDbData object in another session - but this is unlikely
  //      to happen, so we wont worry about it
}//void saveToDatabaseFromTempFile() const


void SpectraFileHeader::saveToDatabase( std::shared_ptr<SpecMeas> meas,
                                        std::shared_ptr<SpectraFileHeader> header )
{
  header->saveToDatabase( meas );
}

void SpectraFileHeader::saveToDatabase( std::shared_ptr<const SpecMeas> input ) const
{
  if( !input )
    throw runtime_error( "\n\n\nSpectraFileHeader::saveToDatabase(): !input" );
  
  std::shared_ptr<const SpecMeas> meas;
 
  {
    RecursiveLock lock( m_mutex );
    meas = m_weakMeasurmentPtr.lock();
  
    if( !m_weakMeasurmentPtr.expired() && meas != m_weakMeasurmentPtr.lock() )
      throw runtime_error( "SpectraFileHeader::saveToDatabase(): meas != m_weakMeasurmentPtr" );
  
    if( !m_user || !m_user.session() )
      throw runtime_error( "SpectraFileHeader::saveToDatabase(): !m_user || !m_user.session()" );
  }
  
  //In principle we should take a recursive mutex lock on meas for this entire function
  //  or do a deep copy...
  
  const bool allowsave = true; //InterSpecUser::preferenceValue<bool>( "SaveSpectraToDb", m_viewer );
  if( !allowsave )
  {
    const char *msg = "Trying to save spectrum to database when the user prefence doesnt allow it!";
#if( PERFORM_DEVELOPER_CHECKS )
    log_developer_error( __func__, msg );
#endif
    cerr << endl << __func__ << ": " << msg << endl << endl;
    return;
  }//if( !allowsave )
  
#if( PERFORM_DEVELOPER_CHECKS )
  {//begin code block to do check
    string filepath = SpecUtils::temp_file_name("DevTestSaveToDb", InterSpecApp::tempDirectory() );
    const string filename = filepath + ".n42";
    
    bool written = false;
    
    {
#ifdef _WIN32
      const std::wstring wfilename = SpecUtils::convert_from_utf8_to_utf16(filename);
      ofstream output( wfilename.c_str(), ios::binary | ios::out );
#else
      ofstream output( filename.c_str(), ios::binary | ios::out );
#endif
      if( !output.is_open() )
      {
        log_developer_error( __func__, "Failed to open temp output file" );
      }else
      {
        written = meas->write_2012_N42( output );
        if( !written )
          log_developer_error( __func__, "Failed to write write_2012_N42" );
      }
    }
    
    if( written )
    {
      SpecMeas newmeas;
      const bool read = newmeas.load_N42_file( filename );
      
      if( !read )
      {
        log_developer_error( __func__, "Failed to re-read in 2012 N42 file" );
      }else
      {
        newmeas.set_filename( meas->filename() );
        try
        {
          SpecMeas::equalEnough( *meas, newmeas );
          
          cout << "Saving SpecMeas to file and reading it back in worked" << endl;
        }catch( std::exception &e )
        {
          log_developer_error( __func__,
                               ("Failed check comapring re-serialized SpecMeas object: " + string(e.what())).c_str() );
        }
      }
    }//if( written )
    
    SpecUtils::remove_file( filename );
  }//end code block to do check
#endif //#if( PERFORM_DEVELOPER_CHECKS )
  
  Wt::Dbo::ptr<UserFileInDb> fileDbEntry;
  
  bool modifiedSinceDecode;
  
  {
    RecursiveLock lock( m_mutex );
    modifiedSinceDecode = m_modifiedSinceDecode = meas->modified_since_decode();
    fileDbEntry = m_fileDbEntry;
  }
  
  
  if( !fileDbEntry )
  {
    UserFileInDb *info = new UserFileInDb();
    Dbo::ptr<UserFileInDb> info_dbo_ptr( info );
    setBasicFileInDbInfo( info );  //takes lock of m_mutex during execution
    UserFileInDbData *data = new UserFileInDbData();
    Dbo::ptr<UserFileInDbData> data_dbo_ptr( data );
    
    try
    {
      data->setFileData( meas, UserFileInDbData::sm_defaultSerializationFormat );
    }catch( FileToLargeForDbException &e )
    {
      throw e;
    }catch( std::exception &e )
    {
      throw runtime_error( e.what() );
    }//try / catch
    
    {
      DataBaseUtils::DbTransaction transaction( *m_sql );
      fileDbEntry = m_sql->session()->add( info_dbo_ptr );
      data->fileInfo = fileDbEntry;
      Dbo::ptr<UserFileInDbData> dataPtr = m_sql->session()->add( data_dbo_ptr );
      transaction.commit();
    }
  }else
  {
    try
    {
      DataBaseUtils::DbTransaction transaction( *m_sql );
      fileDbEntry = m_sql->session()->find<UserFileInDb>().where("id = ?").bind(fileDbEntry.id()).resultValue();
      transaction.commit();
      
      if( !fileDbEntry )
        runtime_error("no entry");
    }catch( Wt::Dbo::Exception &e )
    {
      throw runtime_error( "SpectraFileHeader::saveToDatabase(), database error: " + string(e.what()) );
    }catch( std::exception & )
    {
      throw runtime_error( "SpectraFileHeader::saveToDatabase(): error re-reading UserFileInDb in DB" );
    }//try / catch
    
    typedef Dbo::collection<Dbo::ptr<UserFileInDbData> > Files;
    
    Dbo::ptr<UserFileInDbData> data;
    
    {//begin interact with database
      DataBaseUtils::DbTransaction transaction( *m_sql );
      for( Files::const_iterator i = fileDbEntry->filedata.begin();
          i != fileDbEntry->filedata.end(); ++i )
      {
        data = *i;
        break;
      }
      
      transaction.commit();
    }//end interact with database
    
    if( data )
    {
      bool modified;
      
      {
        RecursiveLock lock( m_mutex );
        modified = meas->modified();
      }

      if( !modified )
      {
        cerr << "Spectrum has not been modified, not re-writing to database" << endl;
        return;
      }//if( !meas->modified() )
      
      UserFileInDbData newdata = *data;
      newdata.setFileData( meas,
                           UserFileInDbData::sm_defaultSerializationFormat );
      
      try
      {
        DataBaseUtils::DbTransaction transaction( *m_sql );
        (*data.modify()) = newdata;
        fileDbEntry.modify()->userHasModified = modifiedSinceDecode;
        transaction.commit();
      }catch( std::exception &e )
      {
        try
        {
          DataBaseUtils::DbTransaction transaction( *m_sql );
          fileDbEntry.remove();
          transaction.commit();
        }catch(...){}
        
        {
          RecursiveLock lock( m_mutex );
          m_fileDbEntry.reset();
        }
        
        throw runtime_error( e.what() );
      }//try / catch
      
      
      cerr << "Will update spectrum in database" << endl;
    }else
    {
      UserFileInDbData *dataptr = new UserFileInDbData();
      dataptr->fileInfo = fileDbEntry;
      try
      {
        dataptr->setFileData( meas,
                             UserFileInDbData::sm_defaultSerializationFormat );
      }catch( std::exception &e )
      {
        delete dataptr;
        
        try
        {
          DataBaseUtils::DbTransaction transaction( *m_sql );
          fileDbEntry.remove();
          transaction.commit();
        }catch(...){}
        
        {
          RecursiveLock lock( m_mutex );
          m_fileDbEntry.reset();
        }

        
        throw runtime_error( e.what() );
      }//try / catch
      
      DataBaseUtils::DbTransaction transaction( *m_sql );
      data = m_sql->session()->add( dataptr );
      cerr << "Adding spectrum to the database as id " << data.id() << " to parent " << m_fileDbEntry.id() << endl;
      transaction.commit();
    }//if( !data )
    
    {
      DataBaseUtils::DbTransaction transaction( *m_sql );
      fileDbEntry.modify()->serializeTime = WDateTime::currentDateTime();
    
      //XXX - a Wt::Dbo::StaleObjectException may be thrown if modifying the same
      //      UserFileInDbData object in another session - but this is unlikely
      //      to happen, so we wont worry about it
      transaction.commit();
    }
    
    cerr << "Added modified UserFileInDb and UserFileInDbData to database" << endl;
  }//if( m_fileDbEntry )
  
  {
    DataBaseUtils::DbTransaction transaction( *m_sql );
    m_sql->session()->flush();  //needed so fileDbEntry.id() will be come not -1
    transaction.commit();
  }
  
  {
    RecursiveLock lock( m_mutex );
    m_fileDbEntry = fileDbEntry;
  }
  
  
  {
    std::shared_ptr<SpecMeas> ncmeas;
  
    {
      RecursiveLock lock( m_mutex );
      ncmeas = m_weakMeasurmentPtr.lock();
      if( !!ncmeas )
        ncmeas->reset_modified();
    }
  }
}//void SpectraFileHeader::saveToDatabase(...)


std::shared_ptr<SpecMeas> SpectraFileHeader::readFromDataBase() const
{
  int fileDbEntryID;
  
  {
    RecursiveLock lock( m_mutex );
    if( !m_fileDbEntry )
      throw runtime_error( "SpectraFileHeader::readFromDataBase(): "
                           "no database entry" );
    fileDbEntryID = m_fileDbEntry.id();
  }

  Wt::Dbo::ptr<UserFileInDb> fileDbEntry;
  
  {//Start interacting with DB
    DataBaseUtils::DbTransaction transaction( *m_sql );
    fileDbEntry = m_sql->session()->find<UserFileInDb>().where("id = ?").bind( fileDbEntryID );
    transaction.commit();
    
    if( !fileDbEntry )
      throw runtime_error( "SpectraFileHeader::readFromDataBase(): "
                           "no database entry" );
  }//End interacting with DB
  
  
  Dbo::ptr<UserFileInDbData> data;
  
  {//begin interaction with db
    DataBaseUtils::DbTransaction transaction( *m_sql );
  
    typedef Dbo::collection<Dbo::ptr<UserFileInDbData> > Files;
    if( fileDbEntry && fileDbEntry->filedata.size() )
      data = m_fileDbEntry->filedata.front();

    transaction.commit();
  }//end interaction with db
  
  std::shared_ptr<SpecMeas> meas = data->decodeSpectrum();

  if( meas )
    cerr << "Read spectrumFile from database" << endl;
  else
    cerr << "Failed to read spectrumFile from database" << endl;
  
  if( meas )
  {
    RecursiveLock lock( m_mutex );
    meas->reset_modified();
  }
  
  return meas;
}//std::shared_ptr<SpecMeas> readFromDataBase() const
#endif //#if( USE_DB_TO_STORE_SPECTRA )

void SpectraFileHeader::releaseCacheReference()
{
  m_cachedMeasurement.reset();
}//void releaseCacheReference()


void SpectraFileHeader::setKeepCachedInMemmorry( bool cache )
{
  m_keepCache = cache;
  if( !cache )
    releaseCacheReference();

  if( cache )
  {
    std::shared_ptr<SpecMeas> memObj = m_weakMeasurmentPtr.lock();
    if( memObj && !m_cachedMeasurement )
      m_cachedMeasurement = m_weakMeasurmentPtr.lock();
    else if( m_cachedMeasurement != memObj )
      m_weakMeasurmentPtr = m_cachedMeasurement;
  }//if( cache )
}//void setKeepCachedInMemmorry( bool cache )



std::shared_ptr<SpecMeas> SpectraFileHeader::initFile(
                                           const std::string &filename,
                                           const SpecUtils::ParserType parseType,
                                           std::string orig_file_ending ) throw()
{
  try
  {
    std::shared_ptr<SpecMeas> info = std::make_shared<SpecMeas>();

    const bool success = info->load_file( filename, parseType, orig_file_ending );

    if( success )
    {
      RecursiveLock lock( m_mutex );
      m_weakMeasurmentPtr = info;
      return info;
    }//if( success )

  }catch( const std::exception &e )
  {
    cerr << "SpectraFileHeader::initFile(...) caught exception:\n\t" << e.what() << endl;
  }catch(...)
  {
    cerr << "SpectraFileHeader::initFile(...) caught unknown exception!" << endl;
  }

  return std::shared_ptr<SpecMeas>();
}//std::shared_ptr<SpecMeas> initFile( const std::string &filename, ParserType parseType ) throw()


void SpectraFileHeader::errorSavingCallback( std::string fileLocation,
                                             std::shared_ptr<SpecMeas> meas ) const
{
  RecursiveLock lock( m_mutex );
  m_fileSystemLocation = "";
  cerr << "SpectraFileHeader::errorSavingCallback(...)\n\tThere was an error saving file to location: "
       << fileLocation << " - will attempt to cache it instead, but this is "
       << "no garuntee" << endl;

  //XXX - can we add a notification to the user here?

  //Lets cache this SpecMeas object ince we couldnt save it
  //  XXX - should check to see if meas is consistent with m_cachedMeasurement
  //        and m_weakMeasurmentPtr
  if( !meas )
    meas = m_weakMeasurmentPtr.lock();

  if( meas != m_cachedMeasurement )
    m_cachedMeasurement = meas;
  if( meas != m_weakMeasurmentPtr.lock() )
    m_weakMeasurmentPtr = meas;
}//void SpectraFileHeader::errorSavingCallback()




void SpectraFileHeader::saveToFileSystemImmediately( SpecMeas *meas ) const
{
  RecursiveLock lock( m_mutex );
  m_modifiedSinceDecode = meas->modified_since_decode();
  
  try
  {
    if( !meas )
      throw runtime_error( "You must pass in a SpecMeas object to save." );

    std::shared_ptr<SpecMeas> from_mem = measurementIfInMemory();
    if( from_mem && from_mem.get() != meas )
      throw runtime_error( "SpecMeas passed in is not the same as in memmorry" );

    if( !m_fileSystemLocation.empty() )
    {
      SpecUtils::remove_file( m_fileSystemLocation );
      m_fileSystemLocation = "";
    }//if( !m_fileSystemLocation.empty() )
    
    const string tempfile = SpecUtils::temp_file_name( m_displayName, InterSpecApp::tempDirectory() );
    m_fileSystemLocation = tempfile;
    
    {
#ifdef _WIN32
      const std::wstring wfilename = SpecUtils::convert_from_utf8_to_utf16(m_fileSystemLocation);
      ofstream output( wfilename.c_str(), ios::binary | ios::out );
#else
      ofstream output( m_fileSystemLocation.c_str(), ios::binary | ios::out );
#endif
      if( !output.is_open() )
        throw runtime_error( "Couldnt open file for writing: " + m_fileSystemLocation );
      if( !meas->write_2012_N42( output ) )
        throw runtime_error( "Failed to write 2012 N42 do to: " + m_fileSystemLocation );
    }

//#if( USE_DB_TO_STORE_SPECTRA )
//    if( shouldSaveToDb() )
//      saveToDatabaseFromTempFileWorker();
//#endif
  }catch( std::exception &e )
  {
    cerr << "SpectraFileHeader::saveToFileSystemImmediately(...)\n\tCaught: " << e.what() << endl;

    //XXX - should notify user of the error here?
  }//try / catch
}//void saveToFileSystemImmediately( SpecMeas *meas ) const



void SpectraFileHeader::saveToFileSystem( std::shared_ptr<SpecMeas> measurment ) const
{
  bool success = false;
  std::shared_ptr<SpecMeas> info;

  try
  {
    std::shared_ptr<SpecMeas> from_mem;
    
    {
      RecursiveLock lock( m_mutex );
      from_mem = measurementIfInMemory();
    }
    
    
    if( (from_mem && measurment) && (from_mem!=measurment) )
      throw runtime_error( "Measurment passed in is not same as currently "
                           "in memmorry" );

    if( !measurment && !from_mem )
      from_mem = parseFile();

    info = from_mem ? from_mem : measurment;

    if( !info )
      throw runtime_error( "There is no SpecUtils::SpecFile anywhere to save" );

    {
      RecursiveLock lock( m_mutex );
      m_modifiedSinceDecode = info->modified_since_decode();
    }
    
    cerr << "In SpectraFileHeader::saveToFileSystem(...) for '"
         << info->filename() << "' m_modifiedSinceDecode="
         << m_modifiedSinceDecode << endl;

    try
    {
      RecursiveLock lock( m_mutex );
      if( !m_fileSystemLocation.empty() )
        SpecUtils::remove_file( m_fileSystemLocation );
      m_fileSystemLocation = "";
    }catch(...){}

    const string tempfile = SpecUtils::temp_file_name( m_displayName, InterSpecApp::tempDirectory() );

    {
      RecursiveLock lock( m_mutex );
      m_fileSystemLocation = tempfile;
    }
    
    success = true;
//    success = info->save_native_file( tempfile.generic_string() );
    boost::function<void()> error_callback = boost::bind( &SpectraFileHeader::errorSavingCallback, this, tempfile, info );
    SpecMeas::save2012N42FileInClientThread( info, tempfile, error_callback );
    
//#if( USE_DB_TO_STORE_SPECTRA )
//    if( m_app && shouldSaveToDb() )
//    {
//      boost::function<void(void)> worker
//                  = m_app->bind( boost::bind( &SpectraFileHeader::saveToDatabaseWorker, this, measurment ) );
//      WServer::instance()->post( m_app->sessionId(), worker );
//    }else if( m_candidateForSavingToDb )
//    {
//      cerr << "\n\nSpectraFileHeader::saveToFileSystem(...)\n\tSerious error: m_app is invalid"
//           << endl << endl;
//    }//if( m_app ) / else
//#endif
  }catch( std::exception &e )
  {
    cerr << "SpectraFileHeader::saveToFileSystem(...)\n\tCaught: " << e.what() << endl;

    //XXX - should notify user of the error here?

    success = false;
  } //try / catch

  if( !success )
  {
    cerr << "SpectraFileHeader::saveToFileSystem(...)\n\tWarning, couldnt save temp file "
         << " - am caching instead" << endl;
    if( info )
    {
      RecursiveLock lock( m_mutex );
      m_cachedMeasurement = info;
      m_weakMeasurmentPtr = info;
    }
  }//if( !success )
}//void saveToFileSystem()


struct SpectraHeaderMaker
{
  std::shared_ptr<const SpecMeas> m_info;
  vector<SpectraHeader>::iterator m_headerPos;  //expects m_headerPos through m_headerPos+m_samplenums->size()-1 to be allocated and assinable
  vector<int>::const_iterator m_sampleNumBegin;
  vector<int>::const_iterator m_sampleNumEnd;

  SpectraHeaderMaker( std::shared_ptr<const SpecMeas> info,
                      vector<int>::const_iterator sample_num_begin,
                      vector<int>::const_iterator sample_num_end,
                      vector<SpectraHeader>::iterator headerpos )
    : m_info( info ), m_headerPos( headerpos ),
      m_sampleNumBegin( sample_num_begin ), m_sampleNumEnd( sample_num_end )
  {
  }

  void operator()()
  {
    for( vector<int>::const_iterator iter = m_sampleNumBegin;
         iter != m_sampleNumEnd;
         ++iter )
    {
      const int sample = *iter;
      vector< std::shared_ptr<const SpecUtils::Measurement> > measurements
                                      = m_info->sample_measurements( sample );
      m_headerPos->init( measurements );
      ++m_headerPos;
    }//for( const int sample_number : sample_numbers )
  }//void operator()()
};//struct SpectraHeaderMaker


void SpectraFileHeader::setMeasurmentInfo( std::shared_ptr<SpecMeas> info )
{
  RecursiveLock lock( m_mutex );

  m_displayName = info->filename();

  m_uploadTime = WDateTime::currentDateTime();
  const set<int> sample_numbers = info->sample_numbers();
  const vector<int> &detector_numbers = info->detector_numbers();
  m_numSamples = static_cast<int>( sample_numbers.size() );
  m_isPassthrough = info->passthrough();

  m_totalLiveTime = info->gamma_live_time();
  m_totalRealTime = info->gamma_real_time();
  m_totalGammaCounts = info->gamma_count_sum();
  m_totalNeutronCounts = info->neutron_counts_sum();
  m_numDetectors = static_cast<int>( info->detector_numbers().size() );
  m_hasNeutronDetector = !info->neutron_detector_names().empty();
  
  m_uuid = info->uuid();
  if( static_cast<int>(m_uuid.length()) > UserFileInDb::sm_maxUuidLength )
    m_uuid = m_uuid.substr( 0, UserFileInDb::sm_maxUuidLength );
  
  m_modifiedSinceDecode = info->modified_since_decode();
  
  // Incase we are updating an already filled out entity, clear out some variables we will fill in
  m_samples.clear();
  m_hasNeutronDetector = false;
  m_spectrumTime = Wt::WDateTime();
  
  for( const int sample : sample_numbers )
  {
    for( const int detector : detector_numbers )
    {
      const std::shared_ptr<const SpecUtils::Measurement> meas = info->measurement( sample, detector );
      //This next line is not necessary, as long as we properly initialized 'info'
      m_hasNeutronDetector |= (meas && meas->contained_neutron());
      if( meas && (sample == (*sample_numbers.begin())) )
        m_spectrumTime = WDateTime::fromPosixTime( meas->start_time() );
    }//for( const int detector : detector_numbers )
  }//for( const int sample : sample_numbers )

  const size_t nsamplenums = sample_numbers.size();


  if( nsamplenums < 250 ) //250 is arbitrary
  {
    for( const int sample_number : sample_numbers )
    {
      vector< std::shared_ptr<const SpecUtils::Measurement> > measurements
                                      = info->sample_measurements( sample_number );
      m_samples.push_back( SpectraHeader( measurements ) );
    }//for( const int sample_number : sample_numbers )
  }else
  {
    //We'll do this multithreaded
//    const vector<int> sample_num_vec( sample_numbers.begin(), sample_numbers.end() );
    vector<int> sample_num_vec( nsamplenums );
    std::copy( sample_numbers.begin(), sample_numbers.end(),
               sample_num_vec.begin() );

    const int nthread = SpecUtilsAsync::num_logical_cpu_cores();
    const size_t meas_per_thread = nsamplenums / nthread;

//    vector<SpectraHeaderMaker> workers;
    SpecUtilsAsync::ThreadPool pool;
    m_samples.resize( nsamplenums );

    for( size_t pos = 0; pos < nsamplenums; pos += meas_per_thread )
    {
      vector<int>::const_iterator start, end;
      start = sample_num_vec.begin() + pos;

      if( (pos + meas_per_thread) <= nsamplenums )
        end = start + meas_per_thread;
      else
        end = sample_num_vec.begin() + nsamplenums;

      pool.post( SpectraHeaderMaker( info, start, end, m_samples.begin()+pos ) );
//      workers.push_back(
//                SpectraHeaderMaker( info, start, end, m_samples.begin()+pos ) );
    }//for( size_t pos = 0; pos < nstart; pos += meas_per_thread )

//    SpecUtils::do_asyncronous_work( workers, false );
    pool.join();
  }//if( sample_numbers.size() < 250 ) / else

  if( m_keepCache )
    m_cachedMeasurement = info;

  m_weakMeasurmentPtr = info;


  if( m_fileSystemLocation.size() )
  {
    SpecUtils::remove_file( m_fileSystemLocation );
    m_fileSystemLocation = "";
  }//if( m_fileSystemLocation.size() )


  if( info )
  {
    if( m_aboutToBeDeletedConnection.connected() )
      m_aboutToBeDeletedConnection.disconnect();
    m_aboutToBeDeletedConnection
             = info->aboutToBeDeleted().connect( boost::bind(
                                &SpectraFileHeader::saveToFileSystemImmediately,
                                                              this, info.get() ) );
  }
}//void setMeasurmentInfo( std::shared_ptr<SpecMeas> );


std::shared_ptr<SpecMeas> SpectraFileHeader::setFile(
                                   const std::string &displayFileName,
                                   const std::string &filename,
                                   SpecUtils::ParserType parseType )
{
  cerr << "SpectraFileHeader::setFile" << endl;
  try
  {
    
    if( !SpecUtils::is_file(filename) )
      throw runtime_error( "" );
  }catch(...)
  {
    cerr << "Could not access the file '"
         << displayFileName << "', located at '" << filename << "'" << endl;
    
    throw runtime_error( "Could not access file '" + displayFileName + "'" );
  }//try / catch
  
  RecursiveLock lock( m_mutex );
 
  string orig_file_ending;
  const size_t pos = displayFileName.find_last_of( '.' );
  if( pos != string::npos )
    orig_file_ending = displayFileName.substr( pos+1 );

  SpecUtils::to_lower_ascii( orig_file_ending );

  std::shared_ptr<SpecMeas> info = initFile( filename, parseType, orig_file_ending );

  if( !info )
  {
    stringstream msg;
    msg << "Could not open '" << displayFileName
        << "' with any of the available decoders, sorry.";
    throw std::runtime_error( msg.str() );
  }//if( !success )

  info->set_filename( displayFileName );
  
  info->reset_modified();
  info->reset_modified_since_decode();
  m_modifiedSinceDecode = false;
  
  setMeasurmentInfo( info );

  return info;
}//setFile(...)


std::shared_ptr<SpecMeas> SpectraFileHeader::parseFile() const
{
  string filesystemlocation;
 
  {//begin mutex protected code
    RecursiveLock lock( m_mutex );
    if( m_cachedMeasurement )
      return m_cachedMeasurement;
  
    std::shared_ptr<SpecMeas> memObj = m_weakMeasurmentPtr.lock();

    if( memObj )
      return memObj;
  
    filesystemlocation = m_fileSystemLocation;
  }//end mutex protected code
  
  cerr << "In parseFile() and not using weak ptr" << endl;

  bool success = false;
  auto info = std::make_shared<SpecMeas>();

  success = info->load_N42_file( filesystemlocation );

  if( !success )
  {
    stringstream msg;
    msg << "SpectraFileHeader::parseFile():\n\tfor some reason I couldnt parse "
        << m_fileSystemLocation << " using method using the expected native "
        << "binary method - this is odd and probably an internal logic error, "
        << "please report this error";
            cout<<"Exit 3 LOCK parseFile"<<endl;
    throw std::runtime_error( msg.str() );
  }//if( !success )  
  
  {//begin mutex protected code
    RecursiveLock lock( m_mutex );
    if( m_keepCache )
      m_cachedMeasurement = info;
    m_weakMeasurmentPtr = info;
    
    //XXX - Should consider using an on error callback for following connections
    if( info )
    {
      if( m_aboutToBeDeletedConnection.connected() )
        m_aboutToBeDeletedConnection.disconnect();
      m_aboutToBeDeletedConnection = info->aboutToBeDeleted().connect(
                  boost::bind( &SpectraFileHeader::saveToFileSystemImmediately,
                               this, info.get() ) );
    }//if( info )

  }//end mutex protected code
  
  
  return info;
}//std::shared_ptr<SpecMeas> parseFile() const


std::shared_ptr<SpecMeas> SpectraFileHeader::measurementIfInMemory() const
{
  return m_weakMeasurmentPtr.lock();
}//std::shared_ptr<SpecMeas> measurementIfInMemory()


int SpectraFileHeader::numSamples() const
{
  return m_numSamples;
}//int numSamples() const


Wt::WString SpectraFileHeader::displayName() const
{
  return m_displayName;
}


const Wt::WDateTime &SpectraFileHeader::uploadTime() const
{
  return m_uploadTime;
}


float SpectraFileHeader::totalLiveTime() const
{
  return m_totalLiveTime;
}


float SpectraFileHeader::totalRealTime() const
{
  return m_totalRealTime;
}


float SpectraFileHeader::totalGammaCounts() const
{
  return m_totalGammaCounts;
}


float SpectraFileHeader::totalNeutronCounts() const
{
  return m_totalNeutronCounts;
}


int SpectraFileHeader::numDetectors() const
{
  return m_numDetectors;
}


bool SpectraFileHeader::passthrough() const
{
  return m_isPassthrough;
}


bool SpectraFileHeader::hasNeutronDetector() const
{
  return m_hasNeutronDetector;
}


const Wt::WDateTime &SpectraFileHeader::spectrumTime() const
{
  return m_spectrumTime;
}


SpectraFileModel::SpectraFileModel( Wt::WObject *parent )
  : WAbstractItemModel( parent )
{
  //m_spectra
}


SpectraFileModel::~SpectraFileModel()
{
}


int SpectraFileModel::columnCount( const Wt::WModelIndex &parent ) const
{
  const Level indexLevel = level(parent);
  switch( indexLevel )
  {
    case FileHeaderLevel:
      return static_cast<int>( NumDisplayFields );
    case SampleLevel:
      return 0;
    case InvalidLevel:
      return static_cast<int>( NumDisplayFields );
  }//switch( level(index) )

  return 0;
//  if( parent.internalPointer() )
//    return 0;
//  return static_cast<int>( NumDisplayFields );
}//int columnCount(...)


int SpectraFileModel::rowCount( const Wt::WModelIndex &parent ) const
{  
  const Level indexLevel = level(parent);
  switch( indexLevel )
  {
    case FileHeaderLevel:
    {
      const int row = parent.row();
      if( row >= static_cast<int>( m_spectra.size() ) )
        return 0;

      std::shared_ptr<const SpectraFileHeader> header = m_spectra[row];
      if( !header )
        return 0;

      const int nspectra = header->numSamples();
      if( nspectra < 2 )
        return 0;

      return nspectra;
    }//case SpectraFileModel::FileHeaderLevel:

    case SampleLevel:
      return 0;
    case InvalidLevel:
      return static_cast<int>( m_spectra.size() );
  }//switch( level(index) )

//  if( parent.internalPointer() )
//    return 0;
//  if( !parent.isValid() )
//    return static_cast<int>( m_spectra.size() );
//  const int row = parent.row();
//  if( row >= static_cast<int>( m_spectra.size() ) )
//    return 0;
//  std::shared_ptr<SpectraFileHeader> header = m_spectra[row];
//  if( !header )
//    return 0;
//  const int nspectra = header->numSamples();
//  if( nspectra < 2 )
//    return 0;
//  return nspectra;
  return 0;
}//int rowCount(...)


boost::any SpectraFileModel::data( const Wt::WModelIndex &index,
                                   int role ) const
{
  if( role != Wt::DisplayRole )
  {
//    DisplayRole = 0,      //!< Role for textual representation
//    DecorationRole = 1,   //!< Role for the url of an icon
//    EditRole = 2,         //!< Role for the edited value
//    StyleClassRole = 3,   //!< Role for the style class
//    CheckStateRole = 4,
//    ToolTipRole = 5,      //!< Role for a tooltip
//    InternalPathRole = 6, //!< Role for an internal path activated when clicked
//    UrlRole = 7,          //!< Role for a url activated when clicked
//    LevelRole = 8,        //!< Level in aggregation, for header data.
//    MarkerPenColorRole = 16,  //!< Marker pen color (for Chart::WCartesianChart)
//    MarkerBrushColorRole = 17,//!< Marker brush color (for Chart::WCartesianChart)
//    cerr << "\trole != Wt::DisplayRole: " << role << endl;
    return boost::any();
  }//else cerr << "Asked for display role" << endl;

  const Level indexLevel = level(index);

  if( indexLevel == InvalidLevel )
  {
    cerr << "\t!index.isValid()" << endl;
    return boost::any();
  }//if( indexLevel == InvalidLevel )

  const int row = index.row();
  stringstream strm;
  strm.setf( ios::fixed );

  if( indexLevel == SampleLevel )
  {
    //the parent index will have a null pointer, but the index.internalPointer()
    //  will point to its parent
    SpectraFileHeader *fileHeader = (SpectraFileHeader *)index.internalPointer();
    if( !fileHeader )
      throw std::runtime_error( "SpectraFileModel::data(...): Serious logic"
                                " error, valid WModelIndex should always have a"
                                " valid internal pointer when it has a parent" );

    //now make sure this is still a valid pointer to a parent
    bool found = false;
    for( size_t i = 0; !found && i < m_spectra.size(); ++i )
      found = (found || (m_spectra[i].get()==fileHeader) );

    if( !found )
    {
      cerr << "SpectraFileModel::data(...):\n\tfailed to find spectra, returning empty answer"
           << endl;
      return boost::any();
    }//if( !found )

    if( row >= static_cast<int>( fileHeader->m_samples.size() ) )
    {
      cerr << "\trow >= static_cast<int>( fileHeader->m_samples.size() ) row="
           << row << ", fileHeader->m_samples.size()="
           << fileHeader->m_samples.size() << endl;
      return boost::any();
    }

    const SpectraHeader &spectra_header = fileHeader->m_samples[row];

    const DisplayFields field = DisplayFields( index.column() );
    
    switch( field )
    {
      case kDisplayName:
        strm << spectra_header.remarks;
      break;
        
      case kNumDetectors:
        strm << spectra_header.detector_numbers_.size();
      break;
      case kUploadTime:
      break;
        
      case kNumMeasurements:
        strm << (row+1);
      break;
        
      case kLiveTime:
        if( is_close_to_int(spectra_header.live_time) )
          strm << setprecision(1) << spectra_header.live_time;
        else
          strm << setprecision(2) << spectra_header.live_time;
      break;
        
      case kRealTime:
        if( is_close_to_int(spectra_header.real_time) )
          strm << setprecision(1) << spectra_header.real_time;
        else
          strm << setprecision(2) << spectra_header.real_time;
      break;
        
      case kGammaCounts:
        if( is_close_to_int(spectra_header.gamma_counts_) )
          strm << setprecision(0) << spectra_header.gamma_counts_;
        else
          strm << setprecision(2) << spectra_header.gamma_counts_;
      break;
        
      case kNeutronCounts:
        if( spectra_header.contained_neutron_ )
        {
          if( is_close_to_int(spectra_header.neutron_counts_) )
            strm << setprecision(0) << spectra_header.neutron_counts_;
          else
            strm << setprecision(2) << spectra_header.neutron_counts_;
        }//if( spectra_header.contained_neutron_ )
      break;
        
      case kSpectrumTime:
        strm << spectra_header.start_time.toString( DATE_TIME_FORMAT_STR );
      break;
        
      case NumDisplayFields:
      break;
    };//switch( field )
    
    string str = strm.str();
    
    //get rid of malicious stuff here
    
    if( !str.empty() )
      return boost::any( WString(str) );
    return boost::any();
  }//if( index.parent().isValid() )

//  indexLevel == FileHeaderLevel

  if( row >= static_cast<int>( m_spectra.size() ) )
  {
    cerr << "\trow >= static_cast<int>( m_spectra.size() )" << endl;
    return boost::any();
  }

  std::shared_ptr<SpectraFileHeader> header = m_spectra[row];
  
  const DisplayFields field = DisplayFields( index.column() );
  
  switch( field )
  {
    case kDisplayName:
      strm << header->displayName().toUTF8();  //return boost::any( header->displayName() );
    break;
      
    case kUploadTime:
      strm << header->uploadTime().toString( DATE_TIME_FORMAT_STR );
    break;
      
    case kNumMeasurements:
      strm << header->numSamples();
    break;
      
    case kNumDetectors:
      strm << header->numDetectors();
    break;
      
    case kLiveTime:
      if( is_close_to_int(header->totalLiveTime()) )
        strm << setprecision(1) << header->totalLiveTime();
      else
        strm << setprecision(2) << header->totalLiveTime();
    break;
      
    case kRealTime:
      if( is_close_to_int(header->totalRealTime()) )
        strm << setprecision(1) << header->totalRealTime();
      else
        strm << setprecision(2) << header->totalRealTime();
    break;
      
    case kGammaCounts:
      if( is_close_to_int( header->totalGammaCounts() ) )
        strm << setprecision(0) << header->totalGammaCounts();
      else
        strm << setprecision(2) << header->totalGammaCounts();
    break;
      
    case kNeutronCounts:
      if( header->hasNeutronDetector() )
      {
        if( is_close_to_int( header->totalNeutronCounts() ) )
          strm << setprecision(0) << header->totalNeutronCounts();
        else
          strm << setprecision(2) << header->totalNeutronCounts();
      }//if( header->hasNeutronDetector() )
    break;
      
    case kSpectrumTime:
      strm << header->spectrumTime().toString( DATE_TIME_FORMAT_STR );
    break;
      
    case NumDisplayFields:
    break;
  };//switch( field )

  string str = strm.str();
  
  //get rid of malicious stuff here
  
  if( !str.empty() )
    return boost::any( WString(str) );
  return boost::any();
}//boost::any SpectraFileModel::data(...)


std::shared_ptr<const SpectraFileHeader> SpectraFileModel::fileHeader( int row ) const
{
  if( row < static_cast<int>(m_spectra.size()) )
    return m_spectra[row];
  return std::shared_ptr<const SpectraFileHeader>();
}


std::shared_ptr<SpectraFileHeader> SpectraFileModel::fileHeader( int row )
{
  if( row < static_cast<int>(m_spectra.size()) )
    return m_spectra[row];
  return std::shared_ptr<SpectraFileHeader>();
}

std::shared_ptr<SpectraFileHeader> SpectraFileModel::fileHeader(
                        std::shared_ptr<const SpecUtils::SpecFile> measinfo )
{
  WModelIndex in = index( measinfo );
  if( !in.isValid() )
    return std::shared_ptr<SpectraFileHeader>();
  return fileHeader( in.row() );
}//fileHeader(...)


#if( USE_DB_TO_STORE_SPECTRA )
Wt::Dbo::ptr<UserFileInDb> SpectraFileModel::dbEntry(
                        std::shared_ptr<const SpecUtils::SpecFile> measinfo )
{
  std::shared_ptr<SpectraFileHeader> head = fileHeader( measinfo );
  if( !head )
    return Dbo::ptr<UserFileInDb>();
  return head->dbEntry();
}//dbEntry(...)
#endif


Wt::WModelIndex SpectraFileModel::index( std::shared_ptr<SpectraFileHeader> header ) const
{
  for( size_t i = 0; i < m_spectra.size(); ++i )
  {
    const std::shared_ptr<SpectraFileHeader> &thisHeader = m_spectra[i];
    if( thisHeader == header )
      return index( static_cast<int>(i), 0, WModelIndex() );
  }//for spectra

  return WModelIndex();
}//Wt::WModelIndex index( std::shared_ptr<SpectraFileHeader> header ) const;


Wt::WModelIndex SpectraFileModel::index( std::shared_ptr<const SpecUtils::SpecFile> measinfo ) const
{
  if( !measinfo )
    return WModelIndex();
  
  for( size_t i = 0; i < m_spectra.size(); ++i )
  {
    const std::shared_ptr<SpectraFileHeader> &thisHeader = m_spectra[i];
    if( !thisHeader )
      continue;
    std::shared_ptr<SpecMeas> meas;
    meas = thisHeader->measurementIfInMemory();

    if( meas == measinfo )
      return index( static_cast<int>(i), 0, WModelIndex() );
  }//for spectra

  return WModelIndex();
}//Wt::WModelIndex SpectraFileModel::index( std::shared_ptr<SpecMeas> measinfo ) const


int SpectraFileModel::addRow( std::shared_ptr<SpectraFileHeader> fileInfo )
{
  beginInsertRows( WModelIndex(), 
	               static_cast<int>(m_spectra.size()), 
				   static_cast<int>(m_spectra.size()) );
  m_spectra.push_back( fileInfo );
  endInsertRows();

  return static_cast<int>( m_spectra.size()-1 );
}//int addRow(...)


SpectraFileModel::Level SpectraFileModel::level( const WModelIndex &index ) const
{

  if( !index.isValid() )
    return InvalidLevel;

  if( !index.parent().isValid() )
    return FileHeaderLevel;

  return SampleLevel;
}//Level level( const WModelIndex &index ) const


bool SpectraFileModel::removeRows( int row, int count, const WModelIndex &parent )
{
  if( parent.isValid() )
  {
    cerr << "SpectraFileModel::removeRows(...):\n\tyou can only remove SpectraFileHeader rows"
         << endl;
    return false;
  }//if( parent.isValid() )

  if( row >= rowCount() )
    return false;

  std::vector< std::shared_ptr<SpectraFileHeader> >::iterator startRow;
  startRow = m_spectra.begin() + row;

  count = (int)min( static_cast<ptrdiff_t>(count), m_spectra.end() - startRow);

  if( count <= 0 )
  {
    cerr << "SpectraFileModel::removeRows(...)\n\t: error, trying to remove zero rows" << endl;
    return false;
  }//if( count <= 0 )

  const int lastRow = row + count - 1;

  /*
  //I wouldn't have guessed we would have to do this, but if we don't also
  //  separately notify SpecMeasManager::m_treeView that we are
  //  deleting the children, all of the WModelIndex's pointing to the
  //  children become orphaned.
  for( int i = row; i <= lastRow; ++i )
  {
    WModelIndex thisIndex = index( i, 0 );
    std::shared_ptr<SpectraFileHeader> thisHeader = m_spectra.at(i);
    const int nsamples = rowCount( thisIndex );

    beginRemoveRows( thisIndex, 0, nsamples );
    thisHeader->m_numSamples = 0;
    thisHeader->m_samples.clear();
    endRemoveRows();
  }//for( int i = row; i <= lastRow; ++i )
*/
  //now actually remove this file
  beginRemoveRows( parent, row, lastRow );
  m_spectra.erase( startRow, startRow+count );
  endRemoveRows();

  return true;
}//bool removeRows(...)


WModelIndex SpectraFileModel::parent( const WModelIndex &index ) const
{
  SpectraFileHeader *parentPtr = (SpectraFileHeader *)index.internalPointer();
  if( !parentPtr )
    return WModelIndex();

  for( size_t row = 0; row < m_spectra.size(); ++row )
    if( parentPtr == m_spectra[row].get() )
      return createIndex( static_cast<int>(row), 0, (void *)NULL );

  cerr << "SpectraFileModel::parent(...):\n\tfailed to find parent for " << parentPtr << endl;

  return WModelIndex();
}//WModelIndex parent( const WModelIndex &index ) const


WModelIndex SpectraFileModel::index( int row, int column,
                                     const Wt::WModelIndex &parent ) const
{
  if( row<0 || column<0 )
    return WModelIndex();

  if( !parent.isValid() )
    return createIndex( row, column, (void *)0 );

  if( column >= NumDisplayFields || (column<0) )
    return WModelIndex();

  int parentRow = parent.row();
  if( parentRow >= static_cast<int>(m_spectra.size()) )
    return WModelIndex();

  return createIndex( row, column, m_spectra[parentRow].get() );
}//WModelIndex index(...)


boost::any SpectraFileModel::headerData( int section, Orientation orientation, int role ) const
{
  if( orientation == Horizontal && role==LevelRole )
    return 0;
  
  if( role != Wt::DisplayRole  )
    return boost::any();

  if( orientation == Horizontal )
  {
    // Make sure it's within the proper bounds
    if( section < 0 || section >= columnCount() )
      return boost::any();

    const DisplayFields field = DisplayFields( section );
    switch( field )
    {
      case kDisplayName:     return boost::any( WString("File") );
      case kNumMeasurements: return boost::any( WString("N-Samples") );
      case kLiveTime:        return boost::any( WString("Live Time (s)") );
      case kRealTime:        return boost::any( WString("Real Time (s)") );
      case kGammaCounts:     return boost::any( WString("Gam. Count") );
      case kNeutronCounts:   return boost::any( WString("Neut. Count") );
      case kSpectrumTime:    return boost::any( WString("Time Taken") );
      case kNumDetectors:    return boost::any( WString("N-Dets.") );
      case kUploadTime:      return boost::any( WString("Uploaded") );
      case NumDisplayFields: break;
    };//switch( field )

  }else if( orientation == Vertical )
  {
    if( section < 0 || section >= rowCount() )
      return boost::any();
    return boost::any();
  }//if( orientation == Horizontal ) / else Vertical

  return boost::any();
}//any SpectraFileModel::headerData(...)


struct SortSpectraFileModel
{
  SortSpectraFileModel( SpectraFileModel::DisplayFields column, SortOrder order )
    :m_order(order), m_column( column )
  {
  }

  bool operator()( const std::shared_ptr<SpectraFileHeader> &lhs,
                   const std::shared_ptr<SpectraFileHeader> &rhs ) const
  {
    if( m_order == AscendingOrder )
    {
      switch( m_column )
      {
        case SpectraFileModel::kDisplayName:     return (lhs->displayName().toUTF8() < rhs->displayName().toUTF8());
        case SpectraFileModel::kNumMeasurements: return (lhs->numSamples() < rhs->numSamples());
        case SpectraFileModel::kNumDetectors:    return (lhs->numDetectors() < rhs->numDetectors());
        case SpectraFileModel::kLiveTime:        return (lhs->totalLiveTime() < rhs->totalLiveTime());
        case SpectraFileModel::kRealTime:        return (lhs->totalRealTime() < rhs->totalRealTime());
        case SpectraFileModel::kGammaCounts:     return (lhs->totalGammaCounts() < rhs->totalGammaCounts());
        case SpectraFileModel::kNeutronCounts:   return (lhs->totalNeutronCounts() < rhs->totalNeutronCounts());
        case SpectraFileModel::kSpectrumTime:    return (lhs->spectrumTime() < rhs->spectrumTime());
        case SpectraFileModel::kUploadTime:      return (lhs->uploadTime() < rhs->uploadTime());
        case SpectraFileModel::NumDisplayFields: return false;
      }//switch( m_column )
    }//if( order == AscendingOrder )

    switch( m_column )
    {
      case SpectraFileModel::kDisplayName:     return (lhs->displayName().toUTF8() >= rhs->displayName().toUTF8());
      case SpectraFileModel::kNumMeasurements: return (lhs->numSamples() >= rhs->numSamples());
      case SpectraFileModel::kNumDetectors:    return (lhs->numDetectors() >= rhs->numDetectors());
      case SpectraFileModel::kLiveTime:        return (lhs->totalLiveTime() >= rhs->totalLiveTime());
      case SpectraFileModel::kRealTime:        return (lhs->totalRealTime() >= rhs->totalRealTime());
      case SpectraFileModel::kGammaCounts:     return (lhs->totalGammaCounts() >= rhs->totalGammaCounts());
      case SpectraFileModel::kNeutronCounts:   return (lhs->totalNeutronCounts() >= rhs->totalNeutronCounts());
      case SpectraFileModel::kSpectrumTime:    return (lhs->spectrumTime() >= rhs->spectrumTime());
      case SpectraFileModel::kUploadTime:      return (lhs->uploadTime() >= rhs->uploadTime());
      case SpectraFileModel::NumDisplayFields: return true;
    }//switch( m_column )

    //shouldnt ever get here
    return false;
  }//bool operator()

  SortOrder m_order;
  SpectraFileModel::DisplayFields m_column;
};//struct SortSpectraFileModel


void SpectraFileModel::sort( int column, SortOrder order )
{
  layoutAboutToBeChanged().emit();
  std::sort( m_spectra.begin(), m_spectra.end(),
             SortSpectraFileModel(SpectraFileModel::DisplayFields(column),
                                  order) );
  layoutChanged().emit();
}//void sort(...);


void *SpectraFileModel::toRawIndex( const Wt::WModelIndex &index ) const
{
  const Level indLevel = level( index );
  if( indLevel == InvalidLevel )
    return NULL;

  const int row = index.row();
  const DisplayFields column = DisplayFields( index.column() );


  if( indLevel == FileHeaderLevel )
  {
    if( static_cast<size_t>(row) >= m_spectra.size() )
      return NULL;

    const SpectraFileHeader &header = *(m_spectra[row].get());
    switch( column )
    {
      case kDisplayName:     return (void *)&(header.m_displayName);
      case kNumMeasurements:  return (void *)&(header.m_numSamples);
      case kNumDetectors:    return (void *)&(header.m_numDetectors);
      case kLiveTime:        return (void *)&(header.m_totalLiveTime);
      case kRealTime:        return (void *)&(header.m_totalRealTime);
      case kGammaCounts:     return (void *)&(header.m_totalGammaCounts);
      case kNeutronCounts:   return (void *)&(header.m_totalNeutronCounts);
      case kSpectrumTime:    return (void *)&(header.m_spectrumTime);
      case kUploadTime:      return (void *)&(header.m_uploadTime);
      case NumDisplayFields: return NULL;
    }//switch( column )
  }//if( !index.parent().isValid() )

  //
//  indLevel == SampleLevel

  try
  {
    const SpectraFileHeader &header = *(m_spectra.at(index.parent().row()).get());
    if( row > 1 )
      return NULL;
    if( static_cast<size_t>(row) >= header.m_samples.size() )
      return NULL;

    const SpectraHeader &measurement = header.m_samples[row];

    switch( column )
    {
      case kDisplayName:     case kUploadTime:
      case kNumMeasurements:  case kNumDetectors:
        return NULL;

      case kLiveTime:        return (void *)&(measurement.live_time);
      case kRealTime:        return (void *)&(measurement.real_time);
      case kGammaCounts:     return (void *)&(measurement.gamma_counts_);
      case kNeutronCounts:   return (void *)&(measurement.neutron_counts_);
      case kSpectrumTime:    return (void *)&(measurement.start_time);
      case NumDisplayFields: return NULL;
    }//switch( column )
  }catch(...){ return NULL; }

  cerr << "SpectraFileModel::toRawIndex(...):\n\tshouldnt have got here" << endl;

  return NULL;
}//void *toRawIndex( const Wt::WModelIndex &index ) const


WModelIndex SpectraFileModel::fromRawIndex( void *rawIndex ) const
{
  for( int row = 0; row < static_cast<int>(m_spectra.size()); ++row )
  {
    const SpectraFileHeader &header = *(m_spectra[row].get());
    if( rawIndex == &(header.m_displayName) )
      return index( row, kDisplayName );
    if( rawIndex == &(header.m_uploadTime) )
      return index( row, kUploadTime );
    if( rawIndex == &(header.m_numSamples) )
      return index( row, kNumMeasurements );
    if( rawIndex == &(header.m_numDetectors) )
      return index( row, kNumDetectors );
    if( rawIndex == &(header.m_totalLiveTime) )
      return index( row, kLiveTime );
    if( rawIndex == &(header.m_totalRealTime) )
      return index( row, kRealTime );
    if( rawIndex == &(header.m_totalGammaCounts) )
      return index( row, kGammaCounts );
    if( rawIndex == &(header.m_totalNeutronCounts) )
      return index( row, kNeutronCounts );
    if( rawIndex == &(header.m_spectrumTime) )
      return index( row, kSpectrumTime );
  }//for( loop over rows to check...)

  for( size_t i = 0; i < m_spectra.size(); ++i )
  {
    const SpectraFileHeader &spectra = *(m_spectra[i].get());
    const int nsamples = static_cast<int>( spectra.m_samples.size() );

    for( int row = 0; row < nsamples; ++row )
    {
      const SpectraHeader &header = spectra.m_samples[row];
      if( rawIndex == &(header.live_time) )
        return createIndex( 0, kLiveTime,      (void *)&spectra );
      if( rawIndex == &(header.real_time) )
        return createIndex( 0, kRealTime,      (void *)&spectra );
      if( rawIndex == &(header.gamma_counts_) )
        return createIndex( 0, kGammaCounts,   (void *)&spectra );
      if( rawIndex == &(header.neutron_counts_) )
        return createIndex( 0, kNeutronCounts, (void *)&spectra );
      if( rawIndex == &(header.start_time) )
        return createIndex( 0, kSpectrumTime,  (void *)&spectra );
    }//for( int row = 0; row < nmeas; ++row )
  }//for( loop over rows to check...)

  cerr << "Failed to find WModelIndex for void*=" << rawIndex << endl;

  return WModelIndex();
}//WModelIndex fromRawIndex( void *rawIndex ) const


Wt::WFlags<Wt::ItemFlag> SpectraFileModel::flags( const WModelIndex &/*index*/ ) const
{
  return ItemIsSelectable;
}

DownloadCurrentSpectrumResource::DownloadCurrentSpectrumResource(
                                  SpecUtils::SpectrumType spectrum,
                                  SpecUtils::SaveSpectrumAsType format,
                                  InterSpec *viewer,
                                  Wt::WObject *parent  )
  : WResource( parent ),
    m_spectrum( spectrum ),
    m_format( format ),
    m_viewer( viewer ),
    m_app( WApplication::instance() )
{
  assert( m_app );
}//DownloadCurrentSpectrumResource constructor


DownloadCurrentSpectrumResource::~DownloadCurrentSpectrumResource()
{
  beingDeleted();
}
  
void DownloadCurrentSpectrumResource::handleRequest(
                             const Wt::Http::Request& request,
                             Wt::Http::Response& response )
{
  WApplication::UpdateLock lock( m_app );
  
  if( !lock )
  {
    log("error") << "Failed to WApplication::UpdateLock in DownloadCurrentSpectrumResource.";
    response.out() << "Error grabbing application lock to form DownloadCurrentSpectrumResource resource; please report to InterSpec@sandia.gov.";
    response.setStatus(500);
    assert( 0 );
    return;
  }//if( !lock )
  
  
  if( m_format == SpecUtils::SaveSpectrumAsType::N42_2012
     || m_format == SpecUtils::SaveSpectrumAsType::N42_2006 )
  {
    m_viewer->saveShieldingSourceModelToForegroundSpecMeas();
#if( USE_REL_ACT_TOOL )
    m_viewer->saveRelActManualStateToForegroundSpecMeas();
    m_viewer->saveRelActAutoStateToForegroundSpecMeas();
#endif
  }

  shared_ptr<const SpecMeas> measurement = m_viewer->measurment( m_spectrum );
  if( !measurement )
  {
    response.setStatus( 404 );
    return;
  }
 
  string filename = measurement->filename();
  if( filename.empty() )
  {
    switch( m_spectrum )
    {
      case SpecUtils::SpectrumType::Foreground:       filename = "foreground"; break;
      case SpecUtils::SpectrumType::SecondForeground: filename = "secondary";  break;
      case SpecUtils::SpectrumType::Background:       filename = "background"; break;
    }//switch( m_spectrum )
  }//if( filename.empty() )
  
  string::size_type pos = filename.find_last_of( '.' );
  if( (pos!=string::npos) && (pos!=0) && ((filename.size()-pos)<=4) )
    filename = filename.substr( 0, pos );
  
  filename += ".";
  filename += SpecUtils::suggestedNameEnding( m_format );
  
  const set<int> samplenums = m_viewer->displayedSamples(m_spectrum);
  const vector<string> detectornames = m_viewer->detectorsToDisplay(m_spectrum);
  
  suggestFileName( filename, WResource::Attachment );
  DownloadSpectrumResource::handle_resource_request( m_format, measurement,
                                                     samplenums, detectornames, m_viewer,
                                                     request, response );
  m_downloadComplete.emit();
}//DownloadCurrentSpectrumResource::handleRequest(...)
  
//  Wt::Signal<> m_downloadComplete;



DownloadSpectrumResource::DownloadSpectrumResource( SpecUtils::SaveSpectrumAsType type,
                                                    SpecMeasManager *display,
                                                    Wt::WObject *parent )
  : WResource( parent ),
    m_type( type ),
    m_display( display ),
    m_app( WApplication::instance() )
{
  assert( m_app );
}


DownloadSpectrumResource::~DownloadSpectrumResource()
{
  beingDeleted();
}


void DownloadSpectrumResource::handleRequest( const Wt::Http::Request& request,
                                              Wt::Http::Response& response)
{
  WApplication::UpdateLock lock( m_app );
  
  if( !lock )
  {
    log("error") << "Failed to WApplication::UpdateLock in DownloadSpectrumResource.";
    response.out() << "Error grabbing application lock to form DownloadSpectrumResource resource; please report to InterSpec@sandia.gov.";
    response.setStatus(500);
    assert( 0 );
    return;
  }//if( !lock )
  
  if( !m_display )
    return;
  if( !m_display->treeView() )
    return;
  if( !m_display->model() )
    return;

  const WModelIndexSet selected = m_display->treeView()->selectedIndexes();

  if( selected.empty() )
    return;
  
  vector<shared_ptr<const SpectraFileHeader> > headers;


  for( const WModelIndex &index : selected )
  {
    if( m_display->model()->level(index) != SpectraFileModel::FileHeaderLevel )
      continue;
    shared_ptr<const SpectraFileHeader> header;
    header = m_display->model()->fileHeader( index.row() );

    if( header )
      headers.push_back( header );
  }//for( const WModelIndex &index : selected )

  const set<int> samplenums;
  const vector<string> detectornames;
  
  try
  {
    shared_ptr<const SpecMeas> measurement;
    if( headers.size() > 1 || headers.empty() )
    {
      measurement = m_display->selectedToSpecMeas();
      handle_resource_request( m_type, measurement, samplenums,
                              detectornames, m_display->viewer(), request, response );
    }else if( headers.size() == 1 )
    {
      shared_ptr<const SpectraFileHeader> header = headers[0];
      measurement = header->parseFile();
      if( measurement )
        handle_resource_request( m_type, measurement, samplenums,
                                detectornames, m_display->viewer(), request, response );
    }
  }catch( std::exception &e )
  {
    stringstream msg;
    msg << "Failed in creating resource to export: " << e.what();
    passMessage( msg.str(), WarningWidget::WarningMsgHigh );
    
#if( PERFORM_DEVELOPER_CHECKS )
    log_developer_error( __func__, msg.str().c_str() );
#endif
  }
}//void DownloadSpectrumResource::handleRequest(...)


void DownloadSpectrumResource::write_file( std::ostream &output,
                       const SpecUtils::SaveSpectrumAsType type,
                       const std::shared_ptr<const SpecMeas> measurement,
                       const std::set<int> &samplenums,
                       const std::vector<std::string> &detectornames,
                       const InterSpec *viewer )
{
  //Convert detector names to detector numbers.
  set<int> detectornums;
  const auto &names = measurement->detector_names();
  const auto &numbers = measurement->detector_numbers();
  assert( names.size() == numbers.size() );
  
  for( const string &n : detectornames )
  {
    auto pos = std::find( begin(names), end(names), n );
    if( pos != end(names) )
      detectornums.insert( numbers[pos - begin(names)] );
  }
  
  
  switch( type )
  {
    case SpecUtils::SaveSpectrumAsType::Txt:
      measurement->write_txt( output );
      break;
      
    case SpecUtils::SaveSpectrumAsType::Csv:
      measurement->write_csv( output );
      break;
      
    case SpecUtils::SaveSpectrumAsType::Pcf:
      measurement->write_pcf( output );
      break;
      
    case SpecUtils::SaveSpectrumAsType::N42_2006:
      measurement->write_2006_N42( output );
      break;
      
    case SpecUtils::SaveSpectrumAsType::N42_2012:
      measurement->write_2012_N42( output );
      break;
      
    case SpecUtils::SaveSpectrumAsType::Chn:
      measurement->write_integer_chn( output, samplenums, detectornums );
      break;
      
    case SpecUtils::SaveSpectrumAsType::SpcBinaryInt:
      measurement->write_binary_spc( output,
                                    SpecUtils::SpecFile::IntegerSpcType,
                                    samplenums, detectornums );
      break;
      
    case SpecUtils::SaveSpectrumAsType::SpcBinaryFloat:
      measurement->write_binary_spc( output,
                                    SpecUtils::SpecFile::FloatSpcType,
                                    samplenums, detectornums );
      break;
      
    case SpecUtils::SaveSpectrumAsType::SpcAscii:
      measurement->write_ascii_spc( output, samplenums, detectornums );
      break;
      
    case SpecUtils::SaveSpectrumAsType::ExploraniumGr130v0:
      measurement->write_binary_exploranium_gr130v0( output );
      break;
      
    case SpecUtils::SaveSpectrumAsType::ExploraniumGr135v2:
      measurement->write_binary_exploranium_gr135v2( output );
      break;
      
    case SpecUtils::SaveSpectrumAsType::SpeIaea:
      measurement->write_iaea_spe( output, samplenums, detectornums );
      break;
      
    case SpecUtils::SaveSpectrumAsType::Cnf:
      measurement->write_cnf( output, samplenums, detectornums );
      break;
      
    case SpecUtils::SaveSpectrumAsType::Tka:
      measurement->write_tka( output, samplenums, detectornums );
      break;
      
      
#if( SpecUtils_ENABLE_D3_CHART )
    case SpecUtils::SaveSpectrumAsType::HtmlD3:
    {
      //For purposes of development, lets cheat and export everything as it is now
      if( viewer )
      {
        const SpecUtils::SpectrumType types[] = { SpecUtils::SpectrumType::Foreground, SpecUtils::SpectrumType::SecondForeground, SpecUtils::SpectrumType::Background };
        
        std::vector< std::pair<const SpecUtils::Measurement *,D3SpectrumExport::D3SpectrumOptions> > measurements;
        
        for( SpecUtils::SpectrumType type : types )
        {
          std::shared_ptr<const SpecUtils::Measurement> histogram = viewer->displayedHistogram( type );
          std::shared_ptr<const SpecMeas> data = viewer->measurment( type );
          
          if( !histogram || !data )
            continue;
          
          //string title = Wt::WWebWidget::escapeText(data->title()).toUTF8();
          //if( title != data->title() )
          //data->set_title( title );  //JIC, proper escaping not implemented in SpecUtils yet.
          
          D3SpectrumExport::D3SpectrumOptions options;
          switch( type )
          {
            case SpecUtils::SpectrumType::Foreground: options.line_color = "black"; break;
            case SpecUtils::SpectrumType::SecondForeground: options.line_color = "steelblue"; break;
            case SpecUtils::SpectrumType::Background: options.line_color = "green"; break;
          }
          options.display_scale_factor = viewer->displayScaleFactor( type );
          options.spectrum_type = type;
          const std::set<int> samples = viewer->displayedSamples( type );
          
          std::shared_ptr<const deque< std::shared_ptr<const PeakDef> > > peaks = data->peaks(samples);
          if( peaks )
          {
            vector< std::shared_ptr<const PeakDef> > inpeaks( peaks->begin(), peaks->end() );
            std::shared_ptr<const SpecUtils::Measurement> foreground = viewer->displayedHistogram( SpecUtils::SpectrumType::Foreground );
            options.peaks_json = PeakDef::peak_json( inpeaks, foreground );
          }
          
          measurements.push_back( pair<const SpecUtils::Measurement *,D3SpectrumExport::D3SpectrumOptions>(histogram.get(),options) );
        }//for( SpecUtils::SpectrumType type : types )
        
        write_d3_html( output, measurements, viewer->getD3SpectrumOptions() );
      }//if( viewer )
    }
      break;
#endif //#if( USE_D3_EXPORTING )
      
    case SpecUtils::SaveSpectrumAsType::NumTypes:
      break;
  }//switch( type )
}//DownloadSpectrumResource::write_file(...)


void DownloadSpectrumResource::handle_resource_request(
                              SpecUtils::SaveSpectrumAsType type,
                              std::shared_ptr<const SpecMeas> measurement,
                              const std::set<int> &samplenums,
                              const std::vector<std::string> &detectornames,
                              const InterSpec *viewer,
                              const Wt::Http::Request& /*request*/,
                              Wt::Http::Response& response )
{
  switch( type )
  {
    case SpecUtils::SaveSpectrumAsType::Txt:
      response.setMimeType( "application/octet-stream" );
//      response.setMimeType( "text/plain" );
    break;

    case SpecUtils::SaveSpectrumAsType::Csv:
      response.setMimeType( "application/octet-stream" );
//      response.setMimeType( "text/csv" );
    break;

    case SpecUtils::SaveSpectrumAsType::Pcf:
      response.setMimeType( "application/octet-stream" );
    break;

    case SpecUtils::SaveSpectrumAsType::N42_2006:
      response.setMimeType( "application/octet-stream" );
//      response.setMimeType( "application/xml" );
    break;

    case SpecUtils::SaveSpectrumAsType::N42_2012:
      response.setMimeType( "application/octet-stream" );
      //      response.setMimeType( "application/xml" );
    break;
      
    case SpecUtils::SaveSpectrumAsType::Chn:
    case SpecUtils::SaveSpectrumAsType::SpcBinaryInt:
    case SpecUtils::SaveSpectrumAsType::SpcBinaryFloat:
    case SpecUtils::SaveSpectrumAsType::SpcAscii:
    case SpecUtils::SaveSpectrumAsType::SpeIaea:
    case SpecUtils::SaveSpectrumAsType::Cnf:
    case SpecUtils::SaveSpectrumAsType::Tka:
      response.setMimeType( "application/octet-stream" );
    break;
      
    case SpecUtils::SaveSpectrumAsType::ExploraniumGr130v0:
    case SpecUtils::SaveSpectrumAsType::ExploraniumGr135v2:
      response.setMimeType( "application/octet-stream" );
    break;
      
#if( SpecUtils_ENABLE_D3_CHART )
    case SpecUtils::SaveSpectrumAsType::HtmlD3:
      response.setMimeType( "text/html" );
    break;
#endif //#if( USE_D3_EXPORTING )
      
    case SpecUtils::SaveSpectrumAsType::NumTypes:
    break;
  }//switch( type )

  if( !measurement )
    return;
  
  DownloadSpectrumResource::write_file( response.out(), type, measurement, samplenums, detectornames, viewer );
}//void handle_resource_request(...)


SpecificSpectrumResource::SpecificSpectrumResource( SpecUtils::SaveSpectrumAsType type,
                                                    Wt::WObject *parent )
  : WResource( parent ),
    m_type( type ),
    m_spectrum(),
    m_app( WApplication::instance() )
{
  assert( m_app );
}


SpecificSpectrumResource::~SpecificSpectrumResource()
{
  beingDeleted();
}


Wt::Signal<> &SpecificSpectrumResource::downloadComplete()
{
  return m_downloadComplete;
}


void SpecificSpectrumResource::setSpectrum( std::shared_ptr<const SpecMeas> spec,
                                           const std::set<int> &samplenums,
                                           const std::vector<string> &detnames )
{
  m_spectrum = spec;
  m_samplenums = samplenums;
  m_detnames = detnames;
  
  if( !spec )
  {
    suggestFileName( "", WResource::Attachment );
    return;
  }//if( !spec )
  
  string name = spec->filename();
  const size_t pos = name.find_last_of( "." );
  if( pos!=string::npos && ((name.size()-pos)==4) )
    name = name.substr( 0, pos );

  if( name.empty() )
    name = "spectrum";
  
  name += ".";
  name += SpecUtils::suggestedNameEnding( m_type );
  
  suggestFileName( name, WResource::Attachment );
}//void setSpectrum( std::shared_ptr<const SpecUtils::SpecFile> spec )


#if( ANDROID )
const std::set<int> &SpecificSpectrumResource::samplenums()
{
  return m_samplenums;
}

const std::vector<std::string> &SpecificSpectrumResource::detnames()
{
  return m_detnames;
}

SpecUtils::SaveSpectrumAsType SpecificSpectrumResource::type()
{
  return m_type;
}

std::shared_ptr<const SpecMeas> SpecificSpectrumResource::spectrum()
{
  return m_spectrum;
}
#endif //ANDROID

void SpecificSpectrumResource::handleRequest( const Wt::Http::Request& request,
                               Wt::Http::Response& response)
{
  cout << "SpecificSpectrumResource::handleRequest" << endl;
  
  
  WApplication::UpdateLock lock( m_app );
  
  if( !lock )
  {
    log("error") << "Failed to WApplication::UpdateLock in SpecificSpectrumResource.";
    response.out() << "Error grabbing application lock to form SpecificSpectrumResource resource; please report to InterSpec@sandia.gov.";
    response.setStatus(500);
    assert( 0 );
    return;
  }//if( !lock )
  
  DownloadSpectrumResource::handle_resource_request( m_type, m_spectrum,
                                                     m_samplenums, m_detnames,
                                                    (const InterSpec *) 0 /* Christian: Since we don't require outputting the D3 HTML from here, we set it to 0 */,
                                                     request, response );
  m_downloadComplete.emit();
}

<|MERGE_RESOLUTION|>--- conflicted
+++ resolved
@@ -279,17 +279,10 @@
         if( memObj )
         {
           saveToDatabase( memObj );
-<<<<<<< HEAD
-            WString msg = "Autosaved previously opened spectra '";
-            msg += (!!memObj ? memObj->filename() : fileSystemLocation);
-            msg += "'";
-            passMessage( msg, WarningWidget::WarningMsgSave );
-=======
           //  WString msg = "Autosaved previously opened spectra '";
           //  msg += (!!memObj ? memObj->filename() : fileSystemLocation);
           //  msg += "'";
           //  passMessage( msg, "", WarningWidget::WarningMsgSave );
->>>>>>> 8065e909
         }
         else if( fileSystemLocation.size() )
         {
