/* InterSpec: an application to analyze spectral gamma radiation data.
 
 Copyright 2018 National Technology & Engineering Solutions of Sandia, LLC
 (NTESS). Under the terms of Contract DE-NA0003525 with NTESS, the U.S.
 Government retains certain rights in this software.
 For questions contact William Johnson via email at wcjohns@sandia.gov, or
 alternative emails of interspec@sandia.gov.
 
 This library is free software; you can redistribute it and/or
 modify it under the terms of the GNU Lesser General Public
 License as published by the Free Software Foundation; either
 version 2.1 of the License, or (at your option) any later version.
 
 This library is distributed in the hope that it will be useful,
 but WITHOUT ANY WARRANTY; without even the implied warranty of
 MERCHANTABILITY or FITNESS FOR A PARTICULAR PURPOSE.  See the GNU
 Lesser General Public License for more details.
 
 You should have received a copy of the GNU Lesser General Public
 License along with this library; if not, write to the Free Software
 Foundation, Inc., 51 Franklin Street, Fifth Floor, Boston, MA  02110-1301  USA
 */

#include "InterSpec_config.h"

#include <vector>
#include <iostream>
#include <stdexcept>

#include <boost/math/tools/roots.hpp>
#include <boost/math/tools/minima.hpp>
#include <boost/math/distributions/normal.hpp>
#include <boost/math/distributions/chi_squared.hpp>


#include "SpecUtils/SpecFile.h"
#include "SpecUtils/SpecUtilsAsync.h"
#include "SpecUtils/EnergyCalibration.h"

#include "InterSpec/PeakFit.h"
#include "InterSpec/PeakFitUtils.h"
#include "InterSpec/PhysicalUnits.h"
#include "InterSpec/PeakFit_imp.hpp"
#include "InterSpec/PeakFitChi2Fcn.h"
#include "InterSpec/DetectionLimitCalc.h"
#include "InterSpec/GammaInteractionCalc.h"
#include "InterSpec/DetectorPeakResponse.h"

#if( PERFORM_DEVELOPER_CHECKS )
#include <boost/tokenizer.hpp>

#include "SpecUtils/Filesystem.h"
#include "SpecUtils/ParseUtils.h"
#include "SpecUtils/StringAlgo.h"

#include "SandiaDecay/SandiaDecay.h"

#include "InterSpec/SpecMeas.h"
#include "InterSpec/InterSpec.h"
#include "InterSpec/MaterialDB.h"
#include "InterSpec/DecayDataBaseServer.h"
#include "InterSpec/DetectorPeakResponse.h"
#endif //PERFORM_DEVELOPER_CHECKS

using namespace std;

namespace DetectionLimitCalc
{
 
#if( PERFORM_DEVELOPER_CHECKS )
  
float round_to_nearest_channel_edge( const float energy, const shared_ptr<const SpecUtils::Measurement> &m )
{
  if( !m )
    return energy;
    
  auto cal = m->energy_calibration();
    
  if( !cal || !cal->valid() )
    return energy;
    
  const double channel = std::max( 0.0, cal->channel_for_energy(energy) ); //std::max isnt necessary, but JIC
  const double whole = std::floor(channel);
  const double frac = channel - whole;
  
  if( (frac >= 0.5) && ((whole+1) < cal->num_channels()) )
    return static_cast<float>( cal->energy_for_channel(whole + 1.0) );
  
  return static_cast<float>( cal->energy_for_channel(whole) );
}//float round_to_nearest_channel_edge( float energy )
  
  
DetectionLimitCalc::CurrieMdaInput currie_input( const float energy,
                                                const shared_ptr<const SpecUtils::Measurement> &m,
                                                shared_ptr<const DetectorPeakResponse> &det,
                                               const double detection_probability )
{
  if( !m || (m->num_gamma_channels() < 16) || !det || !det->isValid() || !det->hasResolutionInfo() )
    throw runtime_error( "No measurement or no DRF." );
  
  const size_t nsidebin = 4;
  //const float num_fwhm = 2.5;
  const float nfwhm = 1.25; // recommended by ISO 11929:2010, could instead use 1.19
  const double confidence_level = detection_probability;
  
  const float fwhm = det->peakResolutionFWHM( energy );
  const float roi_lower_energy = round_to_nearest_channel_edge( energy - nfwhm*fwhm, m ) + 0.0001f;
  const float roi_upper_energy = round_to_nearest_channel_edge( energy + nfwhm*fwhm, m ) - 0.0001f;
  
  DetectionLimitCalc::CurrieMdaInput input;
  input.spectrum = m;
  input.gamma_energy = energy;
  input.roi_lower_energy = roi_lower_energy;
  input.roi_upper_energy = roi_upper_energy;
  input.num_lower_side_channels = nsidebin;
  input.num_upper_side_channels = nsidebin;
  input.detection_probability = confidence_level;
  input.additional_uncertainty = 0.0f;  // TODO: can we get the DRFs contribution to form this?
  
  return input;
}//CurrieMdaInput currie_input(...)
  
  
void batch_test()
{
  const string base_dir = "/Users/wcjohns/Downloads/MDA_calc_20230718/";
  const string spec_file = SpecUtils::append_path( base_dir, "Livermore_48_hour background 5-26-23.n42" );
  
  SpecMeas meas;
  if( !meas.load_N42_file( spec_file ) )
    throw runtime_error( "Couldn't open '" + spec_file + "'" );
  
  if( meas.num_measurements() != 1 )
    throw runtime_error( "Not exactly one measurement in the file" );
  
  vector<shared_ptr<const SpecUtils::Measurement>> meass = meas.measurements();
  assert( !meass.empty() );
  
  const shared_ptr<const SpecUtils::Measurement> spectrum = meass.empty() ? nullptr : meass[0];
  if( !spectrum || (spectrum->num_gamma_channels() < 128) )
    throw runtime_error( "No spectrum" );
  
  if( !spectrum->energy_calibration() || !spectrum->energy_calibration()->valid() )
    throw runtime_error( "No energy calibration" );
  
  shared_ptr<const DetectorPeakResponse> det = meas.detector();
  if( !det || !det->isValid() || !det->hasResolutionInfo() )
    throw runtime_error( "Invalid detector, or missing resolution information" );
  
  const double detection_probability = 0.95;
  const bool useCuries = false;
  const double distance = 2.54*PhysicalUnits::cm;
  const double shielding_thickness = 2.5*PhysicalUnits::mm;
  const double live_time = spectrum->live_time();
  
  const bool fixed_geom = det->isFixedGeometry();
  
  typedef boost::math::policies::policy<boost::math::policies::digits10<6> > my_pol_6;
  const boost::math::normal_distribution<float,my_pol_6> gaus_dist( 0.0f, 1.0f );
  // Will map 0.8414->1.00023, 0.95->1.64485, 0.975->1.95996, 0.995->2.57583, ...
  const float k = boost::math::quantile( gaus_dist, detection_probability );
  
  /* const string test_nucs[] = { "Co-60" }; */
  
  const string test_nucs[] = {
    "Ag-106", "Ag-106m", "Ag-108", "Ag-108m", "Ag-110", "Ag-110m", "Ag-111", "Al-28", "Al-29",
    "Ar-37", "Ar-41", "Ar-42", "As-74", "As-76", "As-77", "Au-196", "Au-197m", "Au-198", "B-12",
    "Be-10", "Bi-210m", "Bi-210", "Bi-211", "Br-83", "C-11", "C-14", "Ca-41", "Ca-45", "Ca-47",
    "Ca-49", "Cd-107", "Cd-109", "Cd-111", "Cd-113", "Cd-113", "Cd-115", "Cd-115", "Cd-117",
    "Cd-117", "Cl-36", "Cl-38", "Cl-38m", "Co-58", "Co-58m", "Co-60", "Co-60m", "Co-61", "Cr-49",
    "Cr-51", "Cr-55", "Cu-62", "Cu-64", "Cu-66", "Cu-67", "F-18", "F-20", "Fe-53", "Fe-55", "Fe-59",
    "Ge-75", "H-3", "He-6", "Hf-181", "Hf-182", "Hg-197", "Hg-197m", "Hg-199m", "Hg-203", "Hg-205",
    "I-129", "I-131", "K-40", "K-42", "K-43", "Li-8", "Lu-178", "Mg-27", "Mg-28", "Mn-54", "Mn-56",
    "Mo-101", "Mo-93", "Mo-93m", "Mo-99", "N-16", "N-17", "Na-22", "Na-24", "Na-24m", "Na-25",
    "Nb-92", "Nb-92m", "Nb-93m", "Nb-94", "Nb-94m", "Nb-95", "Nb-96", "Ne-23", "Ni-57", "Ni-59",
    "Ni-63", "Ni-65", "Ni-66", "O-15", "O-19", "P-32", "P-33", "P-34", "Pb-203", "Pb-204m",
    "Pb-205", "Pb-209", "Pd-103", "Pd-107", "Pd-107m", "Pd-109", "Pd-109m", "Pd-111m", "Pd-111t",
    "Po-210", "S-35", "S-37", "Sb-122", "Sb-122m", "Sb-124", "Sb-124m1", "Sb-124m2", "Sb-125",
    "Sc-46", "Sc-47", "Sc-48", "Sc-49", "Se-75", "Se-77m", "Se-79", "Se-79m", "Se-81", "Se-81m",
    "Se-83m", "Se-83", "Si-31", "Si-32", "Sn-113", "Sn-113m", "Sn-117m", "Sn-119m", "Sn-121",
    "Sn-121m", "Sn-123", "Sn-123m", "Sn-125m", "Sn-125", "Sn-126", "Sr-89", "Sr-90", "Ta-182",
    "Ta-182m", "Ta-183", "Tc-99", "Te-121", "Te-121m", "Te-123", "Te-123m", "Te-125m", "Te-127",
    "Te-127m", "Te-129m", "Te-129", "Te-131m", "Te-131", "Te-132", "Ti-45", "Ti-51", "V-52",
    "V-53", "W-181", "W-185", "W-185m", "W-187", "W-188", "Y-90", "Y-91", "Zn-65", "Zn-69",
    "Zn-69m", "Zn-71", "Zn-71m", "Zr-89", "Zr-93", "Zr-95", "Zr-95", "Zr-97"
  };
  
  const SandiaDecay::SandiaDecayDataBase * const db = DecayDataBaseServer::database();
  assert( db );
  
  MaterialDB matdb;
  
  const string materialfile = SpecUtils::append_path( InterSpec::staticDataDirectory(), "MaterialDataBase.txt" );
  matdb.parseGadrasMaterialFile( materialfile, db, false );
  
  const Material * const stainless = matdb.material("stainless-steel NIST");
  assert( stainless );
  
  const auto shield_transmission = [stainless, shielding_thickness]( const double energy ) -> double {
    const double atten_coef = GammaInteractionCalc::transmition_coefficient_material( stainless, energy, shielding_thickness );
    return exp( -1.0*atten_coef );
  };
  
  map<const SandiaDecay::Nuclide *,double> single_peak_sensitivity;
  
  for( const string &nuc_str : test_nucs )
  {
    const SandiaDecay::Nuclide * const nuc = db->nuclide( nuc_str );
    if( !nuc || nuc->isStable() )
    {
      cerr << "Warning: '" << nuc_str << "' is not a valid nuclide - skipping" << endl;
      continue;
    }
    
    // TODO: we could integrate over activation time-frame - the code is probably similar to
    //       nuclide decay during measurement, but we wont for the moment.
    double age = 5.0*nuc->halfLife;
    if( age > 10*SandiaDecay::year )
      age = 10*SandiaDecay::year;
    
    const double parent_act = 1.0E-3*SandiaDecay::curie; //Will get divided out, doesnt matter, as long as not too small.
    
    SandiaDecay::NuclideMixture mix;
    mix.addAgedNuclideByActivity( nuc, parent_act, age );
    
    const vector<SandiaDecay::EnergyRatePair> gammas
                  = mix.gammas( 0.0, SandiaDecay::NuclideMixture::HowToOrder::OrderByEnergy, true );
    
    vector<pair<double,double>> energy_activities;
    
    for( const SandiaDecay::EnergyRatePair &erp : gammas )
    {
      if( erp.energy < 10 )
        continue;
      
      try
      {
      const double det_eff = fixed_geom ? det->intrinsicEfficiency(erp.energy)
                                        : det->efficiency( erp.energy, distance );
      const double shield_trans = shield_transmission( erp.energy );
      const double gammas_per_bq_per_sec = erp.numPerSecond / parent_act;
      if( gammas_per_bq_per_sec < 1.0E-16 )
        continue;
      
      const CurrieMdaInput mda_input = currie_input( erp.energy, spectrum, det, detection_probability );
      
      const CurrieMdaResult result = DetectionLimitCalc::currie_mda_calc( mda_input );
      
      const double counts_per_bq = det_eff * shield_trans * gammas_per_bq_per_sec * live_time;
      
      // result.detection_limit is: Estimate of the true number of signal counts, where we would
      //  reliably detect a signal above the decision threshold.
      const double det_limit_act = result.detection_limit / counts_per_bq;
      
      // result.detection_limit: This is the number of counts in the peak region, _above_ the
      //  predicted continuum number of counts, at which point we will consider signal to be present.
      const double decision_threshold_act = result.detection_limit / counts_per_bq;
      
      // Since we dont know if we are right next to, or overlapping, a peak or something, we'll
      //  just require an excess of observed counts in the region
      const double decision_excess_counts = k * sqrt( result.peak_region_counts_sum );
      const double decision_act = decision_excess_counts / counts_per_bq;
      
      energy_activities.push_back( {erp.energy, decision_act} );
      
      /*
      const int label_width = 26;
      cout << "For " << nuc->symbol << ", at " << erp.energy << " keV:" << endl;
      
      cout << "\tdecision_act: " << PhysicalUnits::printToBestActivityUnits(decision_act, 4, useCuries) << endl;
      cout << endl;
      
      cout << std::left << std::setw(label_width) << "\tLower region channels:"
           << "[" << result.first_lower_continuum_channel << ", "
           << result.last_lower_continuum_channel << "]"
           << endl;
      cout << std::left << std::setw(label_width) << "\tLower region counts:"
           << SpecUtils::printCompact( result.lower_continuum_counts_sum, 5 )
           << endl;
      cout << std::left << std::setw(label_width) << "\tUpper region channels:"
           << "[" << result.first_upper_continuum_channel << ", "
           << result.last_upper_continuum_channel << "]"
           << endl;
      cout << std::left << std::setw(label_width) << "\tUpper region counts:"
           << SpecUtils::printCompact( result.upper_continuum_counts_sum, 5 ) << endl;
      cout << std::left << std::setw(label_width) << "\tPeak area channels:"
           << "[" << (result.last_lower_continuum_channel + 1) << ", "
           << (result.first_upper_continuum_channel - 1) << "]"
           << endl;
      cout << std::left << std::setw(label_width) << "\tPeak region counts:"
           << SpecUtils::printCompact( result.peak_region_counts_sum, 5 )
           << endl;
      cout << std::left << std::setw(label_width) << "\tPeak region null est.:"
           << SpecUtils::printCompact( result.estimated_peak_continuum_counts, 5 )
           << " +- " << SpecUtils::printCompact( result.estimated_peak_continuum_uncert, 5 )
           << endl;
      cout << std::left << std::setw(label_width) << "\tPeak critical limit:"
           << SpecUtils::printCompact( result.decision_threshold, 5 )
           << endl;
      cout << std::left << std::setw(label_width) << "\tPeak detection limit:"
           << SpecUtils::printCompact( result.detection_limit, 5 )
           << endl;
      cout << endl;
      const double intrinsic_eff = det->intrinsicEfficiency( erp.energy );
      const double geom_eff = det->fractionalSolidAngle( det->detectorDiameter(), distance );
      cout << std::left << std::setw(label_width) << "\tDetector Intrinsic Eff.:"
           << SpecUtils::printCompact( intrinsic_eff, 5 )
           << endl;
      cout << std::left << std::setw(label_width) << "\tSolid angle fraction:"
           << SpecUtils::printCompact( geom_eff, 5 )
           << endl;
      cout << std::left << std::setw(label_width) << "\tShielding transmission:"
           << SpecUtils::printCompact( shield_trans, 5 )
           << endl;
      cout << std::left << std::setw(label_width) << "\tNuclide branching ratio:"
           << SpecUtils::printCompact( gammas_per_bq_per_sec, 5 )
           << endl;
      cout << endl;
      */
        
      }catch( std::exception &e )
      {
        cerr << "Failed to calc limit for " << nuc_str << " at " << erp.energy << " keV: "
             << e.what() << endl;
      }// try / catch - for an energy
    }//for( const SandiaDecay::EnergyRatePair &erp : gammas )
    
    std::sort( begin(energy_activities), end(energy_activities),
      []( const pair<double,double> &lhs, const pair<double,double> &rhs ) -> bool {
        return lhs.second < rhs.second;
    } );
    
    // We could go through and use multi-peak MDA for the top ~3 or 5 peaks...
    if( !energy_activities.empty() )
    {
      cout << nuc_str << ", "
      << PhysicalUnits::printToBestActivityUnits(energy_activities.front().second, 4, useCuries)
      << ", " << energy_activities.front().first << " keV,"
      << PhysicalUnits::printToBestTimeUnits(nuc->halfLife,4)
      << endl;
      
      single_peak_sensitivity[nuc] = energy_activities.front().second;
    }//if( !energy_activities.empty() )
  }//for( const string &nuc_str : test_nucs )
  
  
  const double wanted_grams = 10;
  const double input_data_mass_grams = 35771;
  const string csv_dir = SpecUtils::append_path( base_dir, "csv_out_all_mats_fluence_318_fast_2" );
  const vector<string> csv_files = SpecUtils::recursive_ls( csv_dir, "35_years_exp.csv" );
  
  cout << "Nuclide, HalfLife (days), MinDetectableAct (bq), Expected Act (bq) per " << wanted_grams << " grams, Timespan detectable for (days), Material" << endl;
  
  for( const string csv_filename : csv_files )
  {
    ifstream file( csv_filename.c_str(), ios::in | ios::binary );
    assert( file.is_open() );
    
    string line;
    while( SpecUtils::safe_get_line( file, line ) )
    {
      if( SpecUtils::istarts_with(line, "CSV") )
      {
        assert( SpecUtils::icontains(line, "(in uCi)") );
      }
      
      if( SpecUtils::istarts_with(line, "Target") || SpecUtils::istarts_with(line, "CSV") )
        continue;
      
      vector<string> fields;
      
      // The reactions have a comma in them, but those fields are quoted, so we'll parse
      //  with just a little bit of care
      typedef boost::tokenizer<boost::escaped_list_separator<char> > Tokeniser;
      boost::escaped_list_separator<char> separator("\\",",", "\"");
      Tokeniser t( line, separator );
      for( Tokeniser::iterator it = t.begin(); it != t.end(); ++it )
      {
          fields.push_back( *it );
      }
      
      if( fields.empty() )
        continue;
      
      if( fields.size() != 8 )
      {
        cout << "Line contains " << fields.size() << " fields: " << line << endl;
        continue;
      }
      
      string nuc_str = fields[1];
      SpecUtils::ireplace_all(nuc_str, "+", "" );
      SpecUtils::ireplace_all(nuc_str, "*", "" );
      if( SpecUtils::iends_with(nuc_str, "t") )
        nuc_str = nuc_str.substr(0, nuc_str.size() - 1);
      if( SpecUtils::iends_with(nuc_str, "s") )
        nuc_str = nuc_str.substr(0, nuc_str.size() - 1);
      
      const SandiaDecay::Nuclide * const nuc = db->nuclide( nuc_str );
      if( !nuc )
      {
        cerr << "Failed to get nuc from '" << nuc_str << "'" << endl;
        continue;
      }
      
      const string act_str_uci = fields[4];
      if( act_str_uci == "--" )
        continue;
      
      float csv_activity_uci;
      if( !SpecUtils::parse_float( act_str_uci.c_str(), act_str_uci.size(), csv_activity_uci) )
      {
        cerr << "Failed to parse activity '" << act_str_uci << "'" << endl;
        continue;
      }
      
      csv_activity_uci *= PhysicalUnits::microCi;
      
      const double wanted_mass_activity = wanted_grams * csv_activity_uci / input_data_mass_grams;
      
      if( !single_peak_sensitivity.count(nuc) )
      {
        // Happens if there isnt a gamma
        //cerr << "No activity limit available for " << nuc->symbol << endl;
        continue;
      }
      
      
      /** The decay constant that is defined as
          0.5 = exp( -decay_const*halfLife ), or put another way ln(0.5)/halfLife.
       */
      //min_det_act = wanted_mass_activity * exp(-nuc->decayConstant() * X )
      //min_det_act/wanted_mass_activity = exp(-nuc->decayConstant() * X )
      //ln( min_det_act/wanted_mass_activity ) = -nuc->decayConstant() * X
      //X = ln( min_det_act/wanted_mass_activity ) / -nuc->decayConstant()
      
      const double min_det_act = single_peak_sensitivity[nuc];
      if( wanted_mass_activity > min_det_act )
      {
        const double time_til_min_det = - std::log( min_det_act/wanted_mass_activity ) / nuc->decayConstant();
        
        cout << nuc->symbol << ","
             << (nuc->halfLife / PhysicalUnits::day) << ","
             << min_det_act << ","
             << wanted_mass_activity << ","
             << (time_til_min_det / PhysicalUnits::day) << ","
             << SpecUtils::filename(csv_filename)
             << endl;
      }
    }//while( SpecUtils::safe_get_line( file, line ) )
  }//for( const string csv_filename : csv_files )
  
}//void batch_test()
#endif

CurrieMdaInput::CurrieMdaInput()
  : spectrum(nullptr),
    gamma_energy(0.0f), roi_lower_energy(0.0f), roi_upper_energy(0.0f),
    num_lower_side_channels(0), num_upper_side_channels(0),
    detection_probability(0.0f), additional_uncertainty(0.0f)
{
}


CurrieMdaResult::CurrieMdaResult()
  : first_lower_continuum_channel(0), last_lower_continuum_channel(0), lower_continuum_counts_sum(0.0f),
    first_upper_continuum_channel(0), last_upper_continuum_channel(0), upper_continuum_counts_sum(0.0f),
    first_peak_region_channel(0), last_peak_region_channel(0), peak_region_counts_sum(0.0f),
    continuum_eqn{ 0.0f, 0.0f },
    estimated_peak_continuum_counts(0.0f), estimated_peak_continuum_uncert(0.0f),
    decision_threshold(0.0f), detection_limit(0.0f), source_counts(0.0f),
    lower_limit(0.0f), upper_limit(0.0f)
{
}


#if( PERFORM_DEVELOPER_CHECKS )

template<class T>
bool floats_equiv_enough( const T a, const T b )
{
  // This function checks the arguments are EITHER within 'abs_epsilon' of each other,
  //  OR 'rel_epsilon * max(a,b)' of each other.
  const T abs_epsilon = 1.0E-10f; //arbitrary, could pick like std::numeric_limits<float>::epsilon();
  const T rel_epsilon = 1.0E-5f;
  
  const auto diff = fabs(a - b);
  const auto maxval = std::max(fabs(a),fabs(b));
  
  return (diff < (rel_epsilon*maxval) || (diff < abs_epsilon));
};


void CurrieMdaResult::equal_enough( const CurrieMdaResult &test, const CurrieMdaResult &expected )
{
  //CurrieMdaInput::equal_enough( test.input, expected.input );
  
  vector<string> errors;
  char buffer[512];
  
  if( test.first_lower_continuum_channel != expected.first_lower_continuum_channel )
    errors.push_back( "Test first_lower_continuum_channel ("
                     + std::to_string(test.first_lower_continuum_channel)
                     + ") does not equal expected ("
                     + std::to_string(expected.first_lower_continuum_channel) );
  
  if( test.last_lower_continuum_channel != expected.last_lower_continuum_channel )
    errors.push_back( "Test last_lower_continuum_channel ("
                     + std::to_string(test.last_lower_continuum_channel)
                     + ") does not equal expected ("
                     + std::to_string(expected.last_lower_continuum_channel) );
  
  if( !floats_equiv_enough(test.lower_continuum_counts_sum, expected.lower_continuum_counts_sum) )
  {
    snprintf( buffer, sizeof(buffer),
              "Test lower_continuum_counts_sum (%.6G) does not equal expected (%.6G)",
             test.lower_continuum_counts_sum, expected.lower_continuum_counts_sum );
    errors.push_back( buffer );
  }
  
  if( test.first_upper_continuum_channel != expected.first_upper_continuum_channel )
    errors.push_back( "Test first_upper_continuum_channel ("
                     + std::to_string(test.first_upper_continuum_channel)
                     + ") does not equal expected ("
                     + std::to_string(expected.first_upper_continuum_channel) );
  
  
  if( test.last_upper_continuum_channel != expected.last_upper_continuum_channel )
    errors.push_back( "Test last_upper_continuum_channel ("
                     + std::to_string(test.last_upper_continuum_channel)
                     + ") does not equal expected ("
                     + std::to_string(expected.last_upper_continuum_channel) );
  
  if( !floats_equiv_enough(test.upper_continuum_counts_sum, expected.upper_continuum_counts_sum) )
  {
    snprintf( buffer, sizeof(buffer),
             "Test lower_continuum_counts_sum (%.6G) does not equal expected (%.6G)",
             test.upper_continuum_counts_sum, expected.upper_continuum_counts_sum );
    errors.push_back( buffer );
  }
  
  
  if( test.first_peak_region_channel != expected.first_peak_region_channel )
    errors.push_back( "Test first_peak_region_channel ("
                     + std::to_string(test.first_peak_region_channel)
                     + ") does not equal expected ("
                     + std::to_string(expected.first_peak_region_channel) );
  
  if( test.last_peak_region_channel != expected.last_peak_region_channel )
    errors.push_back( "Test last_peak_region_channel ("
                     + std::to_string(test.last_peak_region_channel)
                     + ") does not equal expected ("
                     + std::to_string(expected.last_peak_region_channel) );


  if( !floats_equiv_enough(test.peak_region_counts_sum, expected.peak_region_counts_sum) )
  {
    snprintf( buffer, sizeof(buffer),
             "Test peak_region_counts_sum (%.6G) does not equal expected (%.6G)",
             test.peak_region_counts_sum, expected.peak_region_counts_sum );
    errors.push_back( buffer );
  }
  
  
  if( !floats_equiv_enough(test.peak_region_counts_sum, expected.peak_region_counts_sum) )
  {
    snprintf( buffer, sizeof(buffer),
             "Test peak_region_counts_sum (%.6G) does not equal expected (%.6G)",
             test.peak_region_counts_sum, expected.peak_region_counts_sum );
    errors.push_back( buffer );
  }
  
  /*
  for( int i = 0; i < 2; ++i )
  {
    if( !floats_equiv_enough(test.continuum_eqn[i], expected.continuum_eqn[i]) )
    {
      snprintf( buffer, sizeof(buffer),
               "Test continuum_eqn[%i] (%.6G) does not equal expected (%.6G)",
               i, test.continuum_eqn[i], expected.continuum_eqn[i] );
      errors.push_back( buffer );
    }
  }//for( int i = 0; i < 2; ++i )
  */
  
  if( !floats_equiv_enough(test.estimated_peak_continuum_counts, expected.estimated_peak_continuum_counts) )
  {
    snprintf( buffer, sizeof(buffer),
             "Test estimated_peak_continuum_counts (%.6G) does not equal expected (%.6G)",
             test.estimated_peak_continuum_counts, expected.estimated_peak_continuum_counts );
    errors.push_back( buffer );
  }
  
  
  if( !floats_equiv_enough(test.estimated_peak_continuum_uncert, expected.estimated_peak_continuum_uncert) )
  {
    snprintf( buffer, sizeof(buffer),
             "Test estimated_peak_continuum_uncert (%.6G) does not equal expected (%.6G)",
             test.estimated_peak_continuum_uncert, expected.estimated_peak_continuum_uncert );
    errors.push_back( buffer );
  }
  
  

  if( !floats_equiv_enough(test.decision_threshold, expected.decision_threshold) )
  {
    snprintf( buffer, sizeof(buffer),
             "Test decision_threshold (%.6G) does not equal expected (%.6G)",
             test.decision_threshold, expected.decision_threshold );
    errors.push_back( buffer );
  }
  
  
  if( !floats_equiv_enough(test.detection_limit, expected.detection_limit) )
  {
    snprintf( buffer, sizeof(buffer),
             "Test detection_limit (%.6G) does not equal expected (%.6G)",
             test.detection_limit, expected.detection_limit );
    errors.push_back( buffer );
  }
  

  if( !floats_equiv_enough(test.source_counts, expected.source_counts) )
  {
    snprintf( buffer, sizeof(buffer),
             "Test source_counts (%.6G) does not equal expected (%.6G)",
             test.source_counts, expected.source_counts );
    errors.push_back( buffer );
  }
  
  
  if( !floats_equiv_enough(test.lower_limit, expected.lower_limit) )
  {
    snprintf( buffer, sizeof(buffer),
             "Test lower_limit (%.6G) does not equal expected (%.6G)",
             test.lower_limit, expected.lower_limit );
    errors.push_back( buffer );
  }
  
  
  if( !floats_equiv_enough(test.upper_limit, expected.upper_limit) )
  {
    snprintf( buffer, sizeof(buffer),
             "Test upper_limit (%.6G) does not equal expected (%.6G)",
             test.upper_limit, expected.upper_limit );
    errors.push_back( buffer );
  }
  
  if( errors.empty() )
    return;
  
  string err_msg = "CurrieMdaResult::equal_enough: test and expected values are not equal\n";
  for( size_t i = 0; i < errors.size(); ++i )
    err_msg += (i ? "\n\t" : "\t") + errors[i];
    
  throw runtime_error( err_msg );
}//CurrieMdaResult::equal_enough(...)
#endif //PERFORM_DEVELOPER_CHECKS



std::ostream &print_summary( std::ostream &strm, const CurrieMdaResult &result, const float w )
{
  /*
   {
   //If peak looks present, use 2.5 FWHM for peak width
   //If no peak is located, then use 1.2 FWHM for peak width
   const float fwhm = detector->peakResolutionFWHM(result.input.gamma_energy);
   const shared_ptr<const SpecUtils::EnergyCalibration> cal = result.input.spectrum->energy_calibration();
   const float peak_channel = cal->channel_for_energy(result.input.gamma_energy);
   const float lower_energy = result.input.roi_lower_energy;
   const float upper_energy = result.input.roi_upper_energy;
   
   strm << "Width is " << (upper_energy - lower_energy)/fwhm << " FWHMs" << endl;
   }
   */
  
  strm << "Activity less than ";
  if( w > 0.0 )
    strm << PhysicalUnits::printToBestActivityUnits(w*result.upper_limit) << " (" << result.upper_limit << " counts)" << endl;
  else
    strm << result.upper_limit << " counts" << endl;
  
  strm << "Activity greater than ";
  if( w > 0.0 )
    strm << PhysicalUnits::printToBestActivityUnits(w*result.lower_limit) << " (" << result.lower_limit << " counts)" << endl;
  else
    strm << result.lower_limit << " counts" << endl;
  
  strm << "Nominal activity estimate: ";
  if( w > 0.0 )
     strm << PhysicalUnits::printToBestActivityUnits(w*result.source_counts) <<" (" << result.source_counts << " counts)" << endl;
  else
    strm << result.source_counts << " counts" << endl;
  
  strm << "Continuum Starting Channel: " << result.first_lower_continuum_channel << endl;
  strm << "Continuum Ending Channel: " << result.last_upper_continuum_channel + 1 << endl;
  strm << "Peak Starting Channel: " << result.first_peak_region_channel << endl;
  strm << "Peak Ending Channel: " << result.last_peak_region_channel + 1 << endl;
  
  
  strm << "Critical Limit (decision threshold) in Peak Region: "<< result.decision_threshold << " counts";
  if( w > 0 )
    strm << " or " << PhysicalUnits::printToBestActivityUnits(w*result.decision_threshold);
  
  strm << "\nDetection limit: " << result.detection_limit << " counts";
  if( w > 0 )
    strm << ", or " << PhysicalUnits::printToBestActivityUnits(w*result.detection_limit) << endl;
  
  
  strm << "Gross Counts in Peak Foreground: " << result.source_counts << endl;
  //Gross Counts in Peak Background: 0
  strm << "Gross Counts in Continuum Foreground: " << result.estimated_peak_continuum_counts << endl;
  //Gross Counts in Continuum Background: 0
  strm << "Uncert in Peak Region: " << result.estimated_peak_continuum_uncert << endl;
  //Variance in Continuum Region: 14.17189
  //Detector Efficiency at Energy: 0.1304517
  //Range of Gammas Entering Detector: (0, 0.1656136)
  //Solid Angle: 0.0002390204
  //Range of Gammas from Source: (0, 692.8849)
  //Gamma Emission Rate per uCi of Source: 3.699356E+10
  //Transmission through Shielding: 1
  
  strm << "Continuum eqn (cnts/keV): " << result.continuum_eqn[0]
       << (result.continuum_eqn[1] > 0.0 ? " + " : " - ")
       << fabs(result.continuum_eqn[1]) << "*x"
       << ", with x=energy-" << result.input.gamma_energy << endl;
  
  return strm;
};//print_summary( CurrieMdaResult )

  
pair<size_t,size_t> round_roi_to_channels( shared_ptr<const SpecUtils::Measurement> spectrum,
                                  const float roi_lower_energy,
                                  const float roi_upper_energy )
{
  if( !spectrum )
    throw runtime_error( "mda_counts_calc: no spectrum" );
  
  shared_ptr<const SpecUtils::EnergyCalibration> cal = spectrum->energy_calibration();
  if( !cal || !cal->valid() )
    throw runtime_error( "mda_counts_calc: invalid energy calibration" );
  
  const double peak_region_lower_ch = std::max(0.0, cal->channel_for_energy( roi_lower_energy ) );
  const double peak_region_upper_ch = std::max(0.0, cal->channel_for_energy( roi_upper_energy ) );
  
  //if( (peak_region_lower_ch - num_lower_side_channels) < 0.0 )
  //  throw runtime_error( "mda_counts_calc: lower energy goes off spectrum" );
  
  //if( (peak_region_upper_ch + num_upper_side_channels) > cal->num_channels() )
  //  throw runtime_error( "mda_counts_calc: upper energy goes off spectrum" );
  
  size_t first_peak_region_channel = static_cast<size_t>( std::round(peak_region_lower_ch) );
  
  // If we pass in exactly the channel boundary, or really close to it, we want to round in the
  //  reasonable way, otherwise we need to makeup for the channel number defining the left side of
  //  each channel, so we will subtract off 0.5 from the channel we are supposed to go up through.
  size_t last_peak_region_channel;
  if( fabs(peak_region_upper_ch - std::floor(peak_region_upper_ch)) < 0.01 )
    last_peak_region_channel = static_cast<size_t>( std::floor(peak_region_upper_ch) - 1 );
  else
    last_peak_region_channel = static_cast<size_t>( std::round(peak_region_upper_ch - 0.5) );
  
  return make_pair( first_peak_region_channel, last_peak_region_channel );
}//round_roi_to_channels(...)
  
  
  
CurrieMdaResult currie_mda_calc( const CurrieMdaInput &input )
{
  using namespace SpecUtils;
  
  const shared_ptr<const Measurement> spec = input.spectrum;
  const shared_ptr<const EnergyCalibration> cal = spec ? spec->energy_calibration() : nullptr;
  const size_t nchannel = cal ? cal->num_channels() : size_t(0);
  
  if( !nchannel || !cal->valid() || !spec->gamma_counts() || !cal->channel_energies() )
    throw runtime_error( "mda_counts_calc: invalid spectrum passed in." );
  
  if( IsInf(input.roi_lower_energy) || IsNan(input.roi_lower_energy)
     ||  IsInf(input.roi_upper_energy) || IsNan(input.roi_upper_energy) )
    throw runtime_error( "mda_counts_calc: invalid ROI specified." );
  
  if( input.roi_lower_energy >= input.roi_upper_energy )
    throw runtime_error( "mda_counts_calc: upper ROI energy must be greater than lower energy." );
  
  if( (input.gamma_energy < input.roi_lower_energy)
      || (input.gamma_energy > input.roi_upper_energy) )
    throw runtime_error( "mda_counts_calc: gamma energy must be between lower and upper ROI." );
  
  if( ((input.num_lower_side_channels == 0) || (input.num_upper_side_channels == 0))
     && (input.num_lower_side_channels != input.num_upper_side_channels) )
    throw runtime_error( "mda_counts_calc: lower or upper side channels was zero, but not both." );
  
  if( input.num_lower_side_channels >= nchannel  )
    throw runtime_error( "mda_counts_calc: invalid num_lower_side_channels." );
  
  if( input.num_upper_side_channels >= nchannel )
    throw runtime_error( "mda_counts_calc: invalid num_upper_side_channels." );
  
  if( input.detection_probability <= 0.05 || input.detection_probability >= 1.0 )
    throw runtime_error( "mda_counts_calc: invalid detection_probability." );
  
  if( input.additional_uncertainty < 0.0f || input.additional_uncertainty >= 1.0f )
    throw runtime_error( "mda_counts_calc: invalid additional_uncertainty." );
  
  const vector<float> &gamma_counts = *spec->gamma_counts();
  const vector<float> &gamma_energies = *cal->channel_energies();
  
  assert( gamma_energies.size() == (gamma_counts.size() + 1) );
  
  const pair<size_t,size_t> channels = round_roi_to_channels( spec, input.roi_lower_energy, input.roi_upper_energy );
  
  CurrieMdaResult result;
  result.input = input;
  
  result.first_peak_region_channel = channels.first;
  result.last_peak_region_channel = channels.second;
  
  if( result.first_peak_region_channel < (input.num_lower_side_channels + 1) )
    throw std::runtime_error( "mda_counts_calc: lower peak region is outside spectrum energy range" );
  
  if( input.num_lower_side_channels == 0 )
  {
    result.first_lower_continuum_channel = 0;
    result.last_lower_continuum_channel  = 0;
    result.lower_continuum_counts_sum    = 0;
  }else
  {
    result.last_lower_continuum_channel = result.first_peak_region_channel - 1;
    result.first_lower_continuum_channel = result.last_lower_continuum_channel - input.num_lower_side_channels + 1;
    result.lower_continuum_counts_sum = spec->gamma_channels_sum(result.first_lower_continuum_channel, result.last_lower_continuum_channel);
  }
  
  if( input.num_upper_side_channels == 0 )
  {
    result.first_upper_continuum_channel = 0;
    result.last_upper_continuum_channel  = 0;
    result.upper_continuum_counts_sum    = 0;
  }else
  {
    result.first_upper_continuum_channel = result.last_peak_region_channel + 1;
    result.last_upper_continuum_channel = result.first_upper_continuum_channel + input.num_upper_side_channels - 1;
    
    if( result.last_upper_continuum_channel >= nchannel  )
      throw std::runtime_error( "mda_counts_calc: upper peak region is outside spectrum energy range" );
    
    result.upper_continuum_counts_sum = spec->gamma_channels_sum(result.first_upper_continuum_channel, result.last_upper_continuum_channel);
  }

  result.peak_region_counts_sum = spec->gamma_channels_sum(result.first_peak_region_channel, result.last_peak_region_channel);
  
  
  /*
   cout << "Lower region:\n\tChan\tEne\tCounts" << endl;
   for( size_t i = result.first_lower_continuum_channel; i <= result.last_lower_continuum_channel; ++i )
   cout << "\t" << i << "\t" << gamma_energies[i] << "\t" << gamma_counts[i] << endl;
   cout << "\tSum: " << result.lower_continuum_counts_sum << endl;
   
   cout << "\nPeak region:\n\tChan\tEne\tCounts" << endl;
   for( size_t i = result.first_peak_region_channel; i <= result.last_peak_region_channel; ++i )
   cout << "\t" << i << "\t" << gamma_energies[i] << "\t" << gamma_counts[i] << endl;
   cout << "\tSum: " << result.peak_region_counts_sum << endl;
   
   cout << "\nUpper region:\n\tChan\tEne\tCounts" << endl;
   for( size_t i = result.first_upper_continuum_channel; i <= result.last_upper_continuum_channel; ++i )
   cout << "\t" << i << "\t" << gamma_energies[i] << "\t" << gamma_counts[i] << endl;
   cout << "\tSum: " << result.upper_continuum_counts_sum << endl;
   */
  
  double peak_cont_sum_uncert = -999.9f, peak_cont_sum = -999.9f;
  
  if( input.num_upper_side_channels == 0 )
  {
    peak_cont_sum = result.peak_region_counts_sum;
    peak_cont_sum_uncert = sqrt( peak_cont_sum );
    
    const double peak_area_width = spec->gamma_channel_upper(result.last_peak_region_channel)
                                    - spec->gamma_channel_lower(result.first_peak_region_channel);
    result.continuum_eqn[1] = 0.0;
    result.continuum_eqn[0] = peak_cont_sum / peak_area_width;
  }else
  {
    const double lower_cont_counts = spec->gamma_channels_sum(result.first_lower_continuum_channel, result.last_lower_continuum_channel);
    const double upper_cont_counts = spec->gamma_channels_sum(result.first_upper_continuum_channel, result.last_upper_continuum_channel);
    const double lower_cont_width = spec->gamma_channel_upper(result.last_lower_continuum_channel)
                                    - spec->gamma_channel_lower(result.first_lower_continuum_channel);
    const double upper_cont_width = spec->gamma_channel_upper(result.last_upper_continuum_channel)
                                    - spec->gamma_channel_lower(result.first_upper_continuum_channel);
    
    const double lower_cont_density = lower_cont_counts / lower_cont_width;
    const double lower_cont_density_uncert = ((lower_cont_counts <= 0.0) ? 0.0 : (lower_cont_density / sqrt(lower_cont_counts)));
    
    const double upper_cont_density = upper_cont_counts / upper_cont_width;
    const double upper_cont_density_uncert = ((upper_cont_counts <= 0.0) ? 0.0 : (upper_cont_density / sqrt(upper_cont_counts)));
    
    const double peak_cont_density = 0.5*(lower_cont_density + upper_cont_density);
    const double peak_cont_density_uncert = 0.5*sqrt( upper_cont_density_uncert*upper_cont_density_uncert
                                                     + lower_cont_density_uncert*lower_cont_density_uncert );
    const double peak_cont_frac_uncert = ((peak_cont_density > 0.0) ? (peak_cont_density_uncert / peak_cont_density) : 1.0);
    
    const double peak_area_width = spec->gamma_channel_upper(result.last_peak_region_channel)
                                    - spec->gamma_channel_lower(result.first_peak_region_channel);
    
    peak_cont_sum = peak_cont_density * peak_area_width;
    peak_cont_sum_uncert = peak_cont_sum * peak_cont_frac_uncert;
    
    // The equation is centered around the input.gamma_energy with the density of counts at normal
    //  value at that point.  The Slope will be through the midpoints of each continuum.
    // TODO: should do a proper least-squares fit to the continuum; I think this will give us a slightly true-er answer
    
    const double lower_cont_mid_energy = spec->gamma_channel_lower(result.first_lower_continuum_channel) + 0.5*lower_cont_width;
    const double upper_cont_mid_energy = spec->gamma_channel_lower(result.first_upper_continuum_channel) + 0.5*upper_cont_width;
    
    result.continuum_eqn[1] = (upper_cont_density - lower_cont_density) / (upper_cont_mid_energy - lower_cont_mid_energy);
    result.continuum_eqn[0] = lower_cont_density - result.continuum_eqn[1]*(lower_cont_mid_energy - input.gamma_energy);
    
#if( PERFORM_DEVELOPER_CHECKS )
    {// begin sanity check on continuum eqn
      const double peak_start_eq = spec->gamma_channel_lower(result.first_peak_region_channel) - input.gamma_energy;
      const double peak_end_eq = spec->gamma_channel_upper(result.last_peak_region_channel) - input.gamma_energy;
      
      const double peak_cont_eq_integral = result.continuum_eqn[0] * (peak_end_eq - peak_start_eq)
      + result.continuum_eqn[1] * 0.5 * (peak_end_eq*peak_end_eq - peak_start_eq*peak_start_eq);
      const double upper_cont_eq = result.continuum_eqn[0] + (upper_cont_mid_energy - input.gamma_energy)*result.continuum_eqn[1];
      
      // Precision tests, for development - if we go down to a precision of 1E-4, instead of 1E-3,
      //  then these tests fail for NaI systems - I'm not sure if its something actually wrong, or
      //  just really bad numerical accuracy (although its hard to imagine going down to only 4
      //  or so, significant figures)
      const double eq_dens = fabs(peak_cont_eq_integral - peak_cont_sum);
      assert( (eq_dens < 0.1)
             || (eq_dens < 1.0E-3*std::max(peak_cont_eq_integral, peak_cont_sum)) );
      
      const double eq_diff = fabs(peak_cont_eq_integral - peak_cont_sum);
      assert( eq_diff < 0.1 || eq_diff < 1.0E-3*std::max(peak_cont_eq_integral, peak_cont_sum) );
    }// end sanity check on continuum eqn
#endif //PERFORM_DEVELOPER_CHECKS
  }//if( input.num_upper_side_channels == 0 ) / else
  
  assert( peak_cont_sum_uncert != -999.9f );
  assert( peak_cont_sum != -999.9f );
  result.estimated_peak_continuum_counts = static_cast<float>( peak_cont_sum );
  result.estimated_peak_continuum_uncert = static_cast<float>( peak_cont_sum_uncert );
  
  typedef boost::math::policies::policy<boost::math::policies::digits10<6> > my_pol_6;
  const boost::math::normal_distribution<double,my_pol_6> gaus_dist( 0.0, 1.0 );
  
  //  TODO: If/when we start having k_alpha != k_beta, then we probably need to be more careful
  //        around single vs double sided quantile.
  //   Will map 0.8414->1.00023, 0.95->1.64485, 0.975->1.95996, 0.995->2.57583, ...
  const double k = boost::math::quantile( gaus_dist, input.detection_probability );
  
  
  const double peak_cont_sigma = sqrt( peak_cont_sum_uncert*peak_cont_sum_uncert + peak_cont_sum );
  
  result.decision_threshold = k * peak_cont_sigma; //Note if using non-symmetric coverage, we would use k_alpha here
  
  // TODO: The calculation of result.detection_limit is using the simplified form requiring k_alpha == k_beta.
  //       If this is not the case it is an iterative solution (see eqn 129 on pg 47 of AQ-48)
  const double add_uncert = input.additional_uncertainty;
  if( k*k*add_uncert >= 1.0 )
  {
    result.detection_limit = -999; //TODO: indicate non-applicability better
  }else
  {
    // TODO: Using tbl 16 of AQ-48, I get a slightly high answer of 193.05 vs the expected answer of 191.906.
    //       If in the numerator I replace k*k with just k, then I get 191.983
    //       And if I plug those tables numbers into eqn 129 I get 0.474598 vs their 0.471705,
    //       so I am currently suspecting an error in the table.
    result.detection_limit = (2.0*result.decision_threshold + k*k) / (1.0 - k*k*add_uncert*add_uncert);
  }
  
  
  const float source_counts = result.peak_region_counts_sum - result.estimated_peak_continuum_counts;
  result.source_counts = source_counts;
  
  double region_sigma = peak_cont_sum_uncert*peak_cont_sum_uncert + result.peak_region_counts_sum;
  
  // TODO: I *think* this is right; e.g., use the nominal estimate of signal counts to estimate total uncertainty impact due to the "additional uncertainty" of the measurement, but I need to double check this.
  if( (source_counts > 0) && (add_uncert > 0) )
    region_sigma += source_counts*source_counts * add_uncert*add_uncert;
  region_sigma = sqrt( region_sigma );
  
  result.lower_limit = source_counts - k*region_sigma;
  result.upper_limit = source_counts + k*region_sigma;
  
  
#if( PERFORM_DEVELOPER_CHECKS )
  assert( !IsInf(result.lower_limit) && !IsNan(result.lower_limit) );
  assert( !IsInf(result.upper_limit) && !IsNan(result.upper_limit) );
#endif
  
  /*
   cout << "lower_cont_counts=" << lower_cont_counts << endl;
   cout << "upper_cont_counts=" << upper_cont_counts << endl;
   cout << "peak_cont_density=" << peak_cont_density << endl;
   cout << "peak_cont_density_uncert=" << peak_cont_density_uncert << endl;
   cout << "peak_cont_sum=" << peak_cont_sum << endl;
   cout << "peak_cont_sum_uncert=" << peak_cont_sum_uncert << endl;
   cout << "peak_cont_sigma=" << peak_cont_sigma << endl;
   cout << "result.decision_threshold=" << result.decision_threshold << endl;
   cout << "result.detection_limit=" << result.detection_limit << endl;
   cout << "result.source_counts=" << result.source_counts << endl;
   cout << "result.lower_limit=" << result.lower_limit << endl;
   cout << "result.upper_limit=" << result.upper_limit << endl;
   */
  
  return result;
};//mda_counts_calc


DeconRoiInfo::DeconRoiInfo()
: roi_start( 0.0f ),
  roi_end( 0.0f ),
  continuum_type( PeakContinuum::OffsetType::NoOffset ),
  cont_norm_method( DeconContinuumNorm::Floating ),
  num_lower_side_channels( 0 ),
  num_upper_side_channels( 0 ),
  peak_infos()
{
}


DeconRoiInfo::PeakInfo::PeakInfo()
 : energy( 0.0f ),
   fwhm( 0.0f ),
   counts_per_bq_into_4pi( 0.0 )
{
}



DeconComputeInput::DeconComputeInput()
 : distance( 0.0 ),
   activity( 0.0 ),
   include_air_attenuation( false ),
   shielding_thickness( 0.0 ),
   drf( nullptr ),
   measurement( nullptr ),
   roi_info()
{
}


DeconComputeResults decon_compute_peaks( const DeconComputeInput &input )
{
  DeconComputeResults result;
  result.input = input;
  result.chi2 = 0.0;
  result.num_degree_of_freedom = 0;
  
  // Lets sanity check input
  if( (input.distance < 0.0) || IsNan(input.distance) || IsInf(input.distance) )
    throw runtime_error( "decon_compute_peaks: invalid input distance" );
  
  // Lets sanity check input
  if( (input.activity < 0.0) || IsNan(input.activity) || IsInf(input.activity) )
    throw runtime_error( "decon_compute_peaks: invalid input activity" );
  
  if( input.include_air_attenuation
      && ((input.shielding_thickness < 0.0)
          || IsNan(input.shielding_thickness)
          || IsInf(input.shielding_thickness)
          || (input.shielding_thickness >= input.distance)) )
    throw runtime_error( "decon_compute_peaks: invalid input shielding thickness" );
  
  if( !input.drf || !input.drf->isValid() || !input.drf->hasResolutionInfo() )
    throw runtime_error( "decon_compute_peaks: invalid DRF input" );
  
  
  if( !input.measurement || (input.measurement->num_gamma_channels() < 2)
     || !input.measurement->energy_calibration() //ptr should always be valid anyway
     || !input.measurement->energy_calibration()->valid() )
    throw runtime_error( "decon_compute_peaks: invalid spectrum input" );
  
  // Check if there is anything to do
  if( input.roi_info.empty() )
    return result;
    
  const bool fixed_geom = input.drf->isFixedGeometry();
  
  double total_chi2 = 0.0, total_DOF = 0.0;
  vector<PeakDef> inputPeaks, fittedPeaks;
  
  for( const DeconRoiInfo &roi : input.roi_info )
  {
    const float &roi_start = roi.roi_start; //This _should_ already be rounded to nearest bin edge; TODO: check that this is rounded
    const float &roi_end = roi.roi_end; //This _should_ already be rounded to nearest bin edge; TODO: check that this is rounded
    
    const DeconContinuumNorm &cont_norm_method = roi.cont_norm_method;
    PeakContinuum::OffsetType continuum_type = roi.continuum_type;
    switch( cont_norm_method )
    {
      case DeconContinuumNorm::Floating:
      case DeconContinuumNorm::FixedByFullRange:
        break;
        
      case DeconContinuumNorm::FixedByEdges:
        assert( continuum_type == PeakContinuum::OffsetType::Linear );
        continuum_type = PeakContinuum::OffsetType::Linear;
        break;
    }//switch( cont_norm_method )
    
    const size_t &num_lower_side_channels = roi.num_lower_side_channels;
    const size_t &num_upper_side_channels = roi.num_upper_side_channels;
    
    
    shared_ptr<PeakContinuum> peak_continuum;
    shared_ptr<const SpecUtils::Measurement> computed_global_cont;
    
    // Find the largest peak in the ROIs, energy to use as the continuum "reference energy"
    float reference_energy = 0.0f;
    for( const DeconRoiInfo::PeakInfo &peak_info : roi.peak_infos )
      reference_energy = std::max( reference_energy, peak_info.energy );
    
    assert( reference_energy != 0.0f );

    vector<PeakDef> roi_peaks, roi_peaks_to_use_for_fitting_continuum;

    for( const DeconRoiInfo::PeakInfo &peak_info : roi.peak_infos )
    {
      const float &energy = peak_info.energy;
      const float fwhm = (peak_info.fwhm > 0.0f) ? peak_info.fwhm : input.drf->peakResolutionFWHM( energy );
      const float sigma = fwhm / 2.634;
      const double det_eff = fixed_geom ? input.drf->intrinsicEfficiency(energy)
                                        : input.drf->efficiency( energy, input.distance );
      const double counts_4pi = peak_info.counts_per_bq_into_4pi;
      double air_atten = 1.0;
      
      if( input.include_air_attenuation && !fixed_geom )
      {
        const double air_len = input.distance - input.shielding_thickness;
        const double mu_air = GammaInteractionCalc::transmission_coefficient_air( energy, air_len );
        air_atten = exp( -1.0 * mu_air );
      }
      
      const float amplitude = input.activity * counts_4pi * det_eff * air_atten;
    
      PeakDef peak( energy, sigma, amplitude );
      peak.setFitFor( PeakDef::CoefficientType::Mean, false );
      peak.setFitFor( PeakDef::CoefficientType::Sigma, false );
      peak.setFitFor( PeakDef::CoefficientType::GaussAmplitude, false );
      
      if( peak_continuum )
      {
        peak.setContinuum( peak_continuum );
      }else
      {
        peak_continuum = peak.continuum();
        peak_continuum->setType( continuum_type );
        peak_continuum->setRange( roi_start, roi_end );
        peak_continuum->setType( continuum_type );

        // This next loop could be skipped
        for( size_t order = 0; order < peak_continuum->parameters().size(); ++order )
        {
          switch( cont_norm_method )
          {
            case DeconContinuumNorm::Floating:
              peak_continuum->setPolynomialCoefFitFor( order, true );
              break;
              
            case DeconContinuumNorm::FixedByFullRange:
            case DeconContinuumNorm::FixedByEdges:
              peak_continuum->setPolynomialCoefFitFor( order, false );
              break;
          }//switch( cont_norm_method )
        }//for( size_t order = 0; order < peak_continuum->parameters().size(); ++order )
        
        
        switch( continuum_type )
        {
          case PeakContinuum::Linear:
          case PeakContinuum::Quadratic:
            break;
          
          case PeakContinuum::NoOffset:
          case PeakContinuum::Constant:
          case PeakContinuum::Cubic:
          case PeakContinuum::FlatStep:
          case PeakContinuum::LinearStep:
          case PeakContinuum::BiLinearStep:
            assert( 0 );
            break;
            
          case PeakContinuum::External:
            if( !computed_global_cont )
              computed_global_cont = estimateContinuum( input.measurement );
            peak_continuum->setExternalContinuum( computed_global_cont );
            break;
        }//switch( assign continuum )
      }//if( peak_continuum ) / else


      switch( cont_norm_method )
      {
        case DeconContinuumNorm::Floating:
        {
          roi_peaks_to_use_for_fitting_continuum.push_back( peak );
          break;
        }//case DeconContinuumNorm::Floating:

        case DeconContinuumNorm::FixedByEdges:
          peak_continuum->calc_linear_continuum_eqn( input.measurement, reference_energy,
                                            roi_start, roi_end, num_lower_side_channels, num_upper_side_channels );
          break;

        case DeconContinuumNorm::FixedByFullRange:
        {
          if( roi_peaks_to_use_for_fitting_continuum.empty() )
          {
            const double mean = 0.5*(roi_start + roi_end);
            PeakDef worker_peak( 0.5*(roi_start + roi_end), sigma, 0.0 );
            worker_peak.setContinuum( peak_continuum );
            worker_peak.setFitFor( PeakDef::CoefficientType::Mean, false );
            worker_peak.setFitFor( PeakDef::CoefficientType::Sigma, false );
            worker_peak.setFitFor( PeakDef::CoefficientType::GaussAmplitude, false );

            roi_peaks_to_use_for_fitting_continuum.push_back( worker_peak );
          }//if( roi_peaks_to_use_for_fitting_continuum.empty() )

          break;
        }//case DeconContinuumNorm::FixedByFullRange:
      }//switch( cont_norm_method )

      roi_peaks.push_back( peak );
    }//for( const DeconRoiInfo::PeakInfo &peak_info : roi.peak_infos )

    const size_t lower_channel = input.measurement->find_gamma_channel( roi_start );
    const size_t upper_channel = input.measurement->find_gamma_channel( roi_end );
    assert( upper_channel >= lower_channel );

    if( peak_continuum && !roi_peaks_to_use_for_fitting_continuum.empty() )
    {
      const shared_ptr<const vector<float>> &channel_counts = input.measurement->gamma_counts();
      const shared_ptr<const vector<float>> &channel_energies = input.measurement->channel_energies();
      assert( channel_counts && channel_energies );
      const float * const x = &(channel_energies->at(lower_channel));
      const float * const data = &(channel_counts->at(lower_channel));

      const size_t nbin = (1 + upper_channel - lower_channel);
      const float * const data_uncert = nullptr;  //Just use data
      const bool step_continuum = PeakContinuum::is_step_continuum(continuum_type);
      const size_t num_poly_terms = PeakContinuum::num_parameters(continuum_type);

      // We can use either `PeakFit::fit_continuum`, or `PeakFit::fit_amp_and_offset_imp` - and I dont think it matters
      //  so we'll just do the latter
      //vector<double> continuum_coeffs( num_polynomial_terms, 0.0 );
      //vector<double> peak_channel_counts( nbin, 0.0 );
      //PeakFit::fit_continuum( x, data, data_uncert, nbin, static_cast<int>(num_poly_terms), step_continuum,
      //                       reference_energy, roi_peaks_to_use_for_fitting_continuum, false,
      //                       &(continuum_coeffs[0]), &(peak_channel_counts[0]) );


      vector<double> dummy_means, dummy_sigmas;
      vector<double> dummy_fit_amps, dummy_amplitudes_uncerts;
      vector<double> continuum_coeffs, continuum_coeffs_uncerts;
      double * const peak_counts = nullptr;
      PeakDef::SkewType skew_type = PeakDef::SkewType::NoSkew;
      const double * const skew_parameters = nullptr;
<<<<<<< HEAD
      PeakFit::fit_amp_and_offset_imp( x, data, nbin, static_cast<int>(num_poly_terms),
=======
      PeakFit::fit_amp_and_offset_imp( x, data, nullptr, nbin, static_cast<int>(num_poly_terms),
>>>>>>> 35e486b5
                                      step_continuum, static_cast<double>(reference_energy),
                                      dummy_means, dummy_sigmas, roi_peaks_to_use_for_fitting_continuum,
                                      skew_type, skew_parameters, dummy_fit_amps, continuum_coeffs,
                                      dummy_amplitudes_uncerts, continuum_coeffs_uncerts, peak_counts );

      peak_continuum->setType( continuum_type );
      peak_continuum->setParameters( reference_energy, continuum_coeffs, continuum_coeffs_uncerts );
    }//if( peak_continuum && !roi_peaks_to_use_for_fitting_continuum.empty() )


    vector<PeakDef *> peakptrs;
    for( PeakDef &p : roi_peaks )
    {
      // Set that we arent/didnt fit for Mean, Sigma, or Amplitude so we'll get DOF correct.
      p.setFitFor( PeakDef::CoefficientType::Mean, false );
      p.setFitFor( PeakDef::CoefficientType::Sigma, false );
      p.setFitFor( PeakDef::CoefficientType::GaussAmplitude, false );

      peakptrs.push_back( &p );
    }

    double chi2, dof;
    get_chi2_and_dof_for_roi( chi2, dof, input.measurement, peakptrs );

    total_chi2 += chi2;
    total_DOF += dof;

    const double chi2_dof = total_chi2 / ((total_DOF > 0.0) ? total_DOF : 1.0);
    for( PeakDef &p : roi_peaks )
      p.set_coefficient(chi2_dof, PeakDef::CoefficientType::Chi2DOF );

    fittedPeaks.insert( end(fittedPeaks), begin(roi_peaks), end(roi_peaks) );
  }//for( const DeconRoiInfo &roi : input.roi_info )

  result.chi2 = total_chi2;
  result.num_degree_of_freedom = static_cast<int>( std::round(total_DOF) );
  result.fit_peaks = fittedPeaks;
  
  return result;
}//DeconComputeResults decon_compute_peaks( const DeconComputeInput &input )

  
DeconActivityOrDistanceLimitResult::DeconActivityOrDistanceLimitResult()
    : isDistanceLimit( false ),
    confidenceLevel( 0.0 ),
    minSearchValue( 0.0 ),
    maxSearchValue( 0.0 ),
    baseInput{},
    limitText(),
    quantityLimitStr(),
    bestCh2Text(),
    overallBestChi2( 0.0 ),
    overallBestQuantity( 0.0 ),
    overallBestResults( nullptr ),
    foundUpperCl( false ),
    upperLimit( 0.0 ),
    upperLimitChi2( -1.0 ),
    upperLimitResults( nullptr ),
    foundLowerCl( false ),
    lowerLimit( 0.0 ),
    lowerLimitChi2( -1.0 ),
    lowerLimitResults( nullptr ),
    foundUpperDisplay( false ),
    upperDisplayRange( 0.0 ),
    foundLowerDisplay( false ),
    lowerDisplayRange( 0.0 ),
  chi2s{}
{
}

DeconActivityOrDistanceLimitResult get_activity_or_distance_limits( const float wantedCl,
                      const shared_ptr<const DetectionLimitCalc::DeconComputeInput> base_input,
                      const bool is_dist_limit,
                      const double min_search_quantity,
                      const double max_search_quantity,
                      const bool useCurie )
{
  assert( base_input );
  if( !base_input )
    throw runtime_error( "get_activity_or_distance_limits: invalid base input." );
  
  DeconActivityOrDistanceLimitResult result;
  result.isDistanceLimit = is_dist_limit;
  
  result.confidenceLevel = wantedCl;
  result.minSearchValue = min_search_quantity;
  result.maxSearchValue = max_search_quantity;
  result.baseInput = *base_input;
  
  const double yrange = 15;
  
  // TODO: we are scanning activity or distance, which is a single degree of freedom - but does it matter that
  //       we are marginalizing over (i.e., fitting for) the nuisance parameters of the peaks and
  //       stuff?  I dont *think* so.
  const boost::math::chi_squared chi_squared_dist( 1.0 );
  
  // We want interval corresponding to 95%, where the quantile will give us CDF up to that
  //  point, so we actually want the quantile that covers 97.5% of cases.
  const float twoSidedCl = 0.5 + 0.5*wantedCl;
  
  const double cl_chi2_delta = boost::math::quantile( chi_squared_dist, twoSidedCl );
  
  const size_t nchi2 = 25;  //approx num chi2 to compute
  static_assert( nchi2 > 2, "We need at least two chi2" );
  
  vector<pair<double,double>> chi2s;
  double overallBestChi2 = 0.0, overallBestQuantity = 0.0;
  double upperLimit = 0.0, lowerLimit = 0.0;
  double upperLimitChi2 = -1.0, lowerLimitChi2 = -1.0;
  bool foundUpperCl = false, foundUpperDisplay = false, foundLowerCl = false, foundLowerDisplay = false;
  
  //
  double quantityRangeMin = 0.0, quantityRangeMax = 0.0;
  
  
  /// \TODO: currently all this stuff assumes a smooth continuously increasing Chi2 with increasing
  ///        activity, but this doesnt have to be the case, especially with quadratic continuums.
  
  std::atomic<size_t> num_iterations( 0 );
  
  //The boost::math::tools::bisect(...) function will make calls using the same value of activity,
  //  so we will cache those values to save some time.
  map<double,double> chi2cache;
  std::mutex chi2cache_mutex;
  
  if( !base_input )
    throw runtime_error( "missing input quantity." );
  
  auto compute_chi2 = [is_dist_limit,&base_input]( const double quantity, int *numDOF = nullptr ) -> double {
    assert( base_input );
    DetectionLimitCalc::DeconComputeInput input = *base_input;
    if( is_dist_limit )
      input.distance = quantity;
    else
      input.activity = quantity;
    const DetectionLimitCalc::DeconComputeResults results
                                                = DetectionLimitCalc::decon_compute_peaks( input );
    
    if( (results.num_degree_of_freedom == 0) && (results.chi2 == 0.0) )
      throw runtime_error( "No DOF" );
    
    if( numDOF )
      *numDOF = results.num_degree_of_freedom;
    
    return results.chi2;
  };//compute_chi2
  
  
  // This next lambda takes either distance or activity for its argument, depending which
  //  limit is being computed
  auto chi2ForQuantity = [&num_iterations,&chi2cache,&chi2cache_mutex,compute_chi2]( double const &quantity ) -> double {
    
    {//begin lock on achi2cache_mutex
      std::lock_guard<std::mutex> lock( chi2cache_mutex );
      const auto pos = chi2cache.find(quantity);
      if( pos != end(chi2cache) )
        return pos->second;
    }//end lock on chi2cache_mutex
    
    if( quantity < 0.0 )
      return std::numeric_limits<double>::max();
    
    const double chi2 = compute_chi2( quantity );
    
    ++num_iterations;
    
    {//begin lock on chi2cache_mutex
      std::lock_guard<std::mutex> lock( chi2cache_mutex );
      chi2cache.insert( std::pair<double,double>{quantity,chi2} );
    }//end lock on chi2cache_mutex
    
    return chi2;
  };//chi2ForQuantity
  
  
  /// `search_range` returns {best-chi2,best-quantity}
  auto search_range = [chi2ForQuantity]( double min_range, double max_range, boost::uintmax_t &max_iter ) -> pair<double, double> {
    // boost::brent_find_minima first evaluates the input at the range midpoint, then endpoints
    //  and so on - we could do a first pre-scan over the range to help make sure we dont miss
    //  a global minimum.
    
    
    //\TODO: if best activity is at min_search_quantity, it takes 50 iterations inside brent_find_minima
    //      to confirm; we could save this time by using just a little bit of intelligence...
    const int bits = 12; //Float has 24 bits of mantissa; should get us accurate to three significant figures
    
    return boost::math::tools::brent_find_minima( chi2ForQuantity, min_range, max_range, bits, max_iter );
  };//search_range lambda
  
  boost::uintmax_t max_iter = 100;  //this variable gets changed each use, so you need to reset it afterwards
  const pair<double, double> r = search_range( min_search_quantity, max_search_quantity, max_iter );
  
  overallBestChi2 = r.second;
  overallBestQuantity = r.first;
  
  const DetectorPeakResponse::EffGeometryType det_geom
  = base_input->drf ? base_input->drf->geometryType()
  : DetectorPeakResponse::EffGeometryType::FarField;
  
  auto print_quantity = [is_dist_limit,det_geom,useCurie]( double quantity, int ndigits = 4 ) -> string {
    if( is_dist_limit )
      return PhysicalUnits::printToBestLengthUnits(quantity,ndigits);
    return PhysicalUnits::printToBestActivityUnits(quantity,ndigits,useCurie)
    + DetectorPeakResponse::det_eff_geom_type_postfix(det_geom);
  };//print_quantity
  
  cout << "Found min X2=" << overallBestChi2 << " with activity "
  << print_quantity(overallBestQuantity)
  << " and it took " << std::dec << num_iterations.load() << " iterations; searched from "
  << print_quantity(min_search_quantity)
  << " to " << print_quantity(max_search_quantity)
  << endl;
  
  //boost::math::tools::bracket_and_solve_root(...)
  auto chi2ForRangeLimit = [&chi2ForQuantity, overallBestChi2, yrange]( double const &quantity ) -> double {
    return chi2ForQuantity(quantity) - overallBestChi2 - yrange;
  };
  
  auto chi2ForCL = [&chi2ForQuantity, overallBestChi2, cl_chi2_delta]( double const &quantity ) -> double {
    return chi2ForQuantity(quantity) - overallBestChi2 - cl_chi2_delta;
  };
  
  //Tolerance is called with two values of quantity (activity or distance, depending which limit
  //  is being found); one with the chi2 below root, and one above
  auto tolerance = [chi2ForCL](double quantity_1, double quantity_2) -> bool{
    const double chi2_1 = chi2ForCL(quantity_1);
    const double chi2_2 = chi2ForCL(quantity_2);
    
    // \TODO: make sure tolerance is being used correctly - when printing info out for every call I'm not sure it is being used right... (but answers seem reasonable, so...)
    //cout << "Tolerance called with quantity_1=" << PhysicalUnits::printToBestActivityUnits(quantity_1,false)  //PhysicalUnits::printToBestLengthUnits(quantity_1)
    //     << ", quantity_2=" << PhysicalUnits::printToBestActivityUnits(quantity_2,4,false)
    //     << " ---> chi2_1=" << chi2_1 << ", chi2_2=" << chi2_2 << endl;
    
    return fabs(chi2_1 - chi2_2) < 0.025;
  };//tolerance(...)
  
  //cout << "chi2ForCL(min_search_quantity)=" << chi2ForCL(min_search_quantity) << endl;
  
  SpecUtilsAsync::ThreadPool pool;
  
  //Before trying to find lower-bounding activity, make sure the best value isnt the lowest
  //  possible value (i.e., zero in this case), and that if we go to the lowest possible value,
  //  that the chi2 will increase at least by cl_chi2_delta
  pool.post( [&lowerLimit,&quantityRangeMin,&foundLowerCl,&lowerLimitChi2,&foundLowerDisplay,&num_iterations, //quantities we will modify
               min_search_quantity,overallBestQuantity,overallBestChi2,yrange, //values we can capture by value
               &tolerance,&chi2ForCL,&chi2ForQuantity,&print_quantity,&chi2ForRangeLimit //lambdas we will use
             ](){
    const double min_search_chi2 = chi2ForCL(min_search_quantity);
    if( (fabs(min_search_quantity - overallBestQuantity) > 0.001)
       && (min_search_chi2 > 0.0) )
    {
      pair<double,double> lower_val;
      
      boost::uintmax_t max_iter = 100;  //see note about needing to set before every use
      lower_val = boost::math::tools::bisect( chi2ForCL, min_search_quantity, overallBestQuantity, tolerance, max_iter );
      lowerLimit = 0.5*(lower_val.first + lower_val.second);
      foundLowerCl = true;
      lowerLimitChi2 = chi2ForQuantity(lowerLimit);
      cout << "lower_val CL activity="
      << print_quantity(lowerLimit)
      << " with Chi2(" << lowerLimit << ")=" << lowerLimitChi2
      << " (Best Chi2(" << overallBestQuantity << ")=" << overallBestChi2
      << "), num_iterations=" << std::dec << num_iterations.load() << " and search range from "
      << print_quantity(min_search_quantity)
      << " to "
      << print_quantity(overallBestQuantity)
      << endl;
      
      const double minActChi2 = chi2ForRangeLimit(min_search_quantity);
      if( minActChi2 < 0.0 )
      {
        quantityRangeMin = min_search_quantity;
        cout << "lower_val display activity being set to min_search_quantity ("
        << min_search_quantity << "): minActChi2=" << minActChi2
        << ", with Chi2(" << quantityRangeMin << ")=" << chi2ForQuantity(quantityRangeMin) << endl;
      }else
      {
        try
        {
          boost::uintmax_t max_iter = 100;
          lower_val = boost::math::tools::bisect( chi2ForRangeLimit, min_search_quantity, lowerLimit, tolerance, max_iter );
          quantityRangeMin = 0.5*(lower_val.first + lower_val.second);
          foundLowerDisplay = true;
          cout << "lower_val display quantity=" << print_quantity(quantityRangeMin)
          << " wih chi2=" << chi2ForQuantity(quantityRangeMin) << ", num_iterations=" << std::dec << num_iterations.load() << endl;
        }catch( std::exception &e )
        {
          const double delta_act = 0.1*(lowerLimit - quantityRangeMin);
          for( quantityRangeMin = lowerLimit; quantityRangeMin > 0; quantityRangeMin -= delta_act )
          {
            const double this_chi2 = chi2ForQuantity(quantityRangeMin);
            if( this_chi2 >= (overallBestChi2 + yrange) )
              break;
          }
          
          cout << "Couldnt find lower-limit of display range properly, so scanned down and found "
          << print_quantity(quantityRangeMin)
          << " where LowerLimit=" << print_quantity(lowerLimit)
          << " and ActRangeMin=" << print_quantity(quantityRangeMin)
          << " and BestActivity" << print_quantity(overallBestQuantity)
          << endl;
        }//try / catch
      }//
    }else
    {
      lowerLimit = 0.0;
      //quantityRangeMin = overallBestQuantity;
      quantityRangeMin = min_search_quantity;
      cout << "lower_val activity/distance already at min" << endl;
    }//if( fabs(min_search_quantity - overallBestQuantity) > 0.001*PhysicalUnits::bq ) / else
  } );//pool.post( ... find lower limit ...)
  
  pool.post( [&upperLimit,&quantityRangeMax,&foundUpperCl,&upperLimitChi2,&foundUpperDisplay,&num_iterations, //quantities we will modify
               max_search_quantity,overallBestQuantity,overallBestChi2,yrange,is_dist_limit,min_search_quantity, //values we can capture by value
               &tolerance,&chi2ForCL,&chi2ForQuantity,&print_quantity,&chi2ForRangeLimit //lambdas we will use
             ](){
    const double max_search_chi2 = chi2ForCL(max_search_quantity);
    if( (fabs(max_search_quantity - overallBestQuantity) > 0.001)
       && (max_search_chi2 > 0.0)  )
    {
      pair<double,double> upper_val;
      boost::uintmax_t max_iter = 100;
      upper_val = boost::math::tools::bisect( chi2ForCL, overallBestQuantity, max_search_quantity, tolerance, max_iter );
      upperLimit = 0.5*(upper_val.first + upper_val.second);
      foundUpperCl = true;
      upperLimitChi2 = chi2ForQuantity(upperLimit);
      
      cout << "upper_val CL activity=" << print_quantity(upperLimit)
      << " wih chi2=" << upperLimitChi2 << ", num_iterations=" << std::dec << num_iterations.load()
      << " and search range from " << print_quantity(overallBestQuantity)
      << " to "
      << print_quantity(max_search_quantity)
      << endl;
      
      const double maxSearchChi2 = chi2ForRangeLimit(max_search_quantity);
      if( maxSearchChi2 < 0.0 )
      {
        quantityRangeMax = max_search_quantity;
        cout << "upper_val display activity being set to max_search_quantity (" << max_search_quantity << "): maxSearchChi2=" << maxSearchChi2 << endl;
      }else
      {
        try
        {
          max_iter = 100;
          upper_val = boost::math::tools::bisect( chi2ForRangeLimit, upperLimit, max_search_quantity, tolerance, max_iter );
          quantityRangeMax = 0.5*(upper_val.first + upper_val.second);
          foundUpperDisplay = true;
          cout << "upper_val display quantity=" << print_quantity(quantityRangeMax)
          << " wih chi2=" << chi2ForQuantity(quantityRangeMax) << ", num_iterations="
          << std::dec << num_iterations.load() << endl;
        }catch( std::exception &e )
        {
          const double delta_act = std::max( 0.1*fabs(upperLimit - overallBestQuantity), 0.01*fabs(max_search_quantity - upperLimit) );
          for( quantityRangeMax = upperLimit; quantityRangeMax < max_search_quantity; quantityRangeMax -= delta_act )
          {
            const double this_chi2 = chi2ForQuantity(quantityRangeMax);
            if( this_chi2 >= (overallBestChi2 + yrange) )
              break;
          }
          
          cout << "Couldn't find upper-limit of display range properly, so scanned up and found "
          << print_quantity(quantityRangeMax)
          << " where UpperLimit Chi2(" << upperLimit << ")="
          << print_quantity(upperLimit)
          << " and ActRangeMax Chi2(" << quantityRangeMax << ")="
          << print_quantity(quantityRangeMax)
          << " and BestActivity Chi2(" << overallBestQuantity << ")="
          << print_quantity(overallBestQuantity)
          << endl;
        }//try / catch
      }
    }else
    {
      upperLimit = overallBestQuantity;
      quantityRangeMax = max_search_quantity;
      
      if( is_dist_limit )
      {
        // We might be at a huge distance, so lets find the distance at which we would start to
        //  kinda see something, ever so slightly
        try
        {
          auto chi2ForMinDelta = [&chi2ForQuantity, overallBestChi2, yrange]( double const &quantity ) -> double {
            return chi2ForQuantity(quantity) - overallBestChi2 - 0.01;
          };
          
          boost::uintmax_t max_iter = 100;
          const auto effective_upper_val = boost::math::tools::bisect( chi2ForMinDelta, min_search_quantity, overallBestQuantity, tolerance, max_iter );
          upperLimit = 0.5*(effective_upper_val.first + effective_upper_val.second);
          quantityRangeMax = upperLimit;
        }catch( std::exception &e )
        {
          assert( 0 );
        }
        //overallBestQuantity
      }//if( is_dist_limit )
      
      cout << "upper_val activity already at max" << endl;
    }
  } );//pool.post( ... find upper limit ...)
  
  pool.join();
  
  cout << "Found best chi2 and ranges with num_iterations=" << std::dec << num_iterations.load() << endl;
  
  assert( quantityRangeMin <= quantityRangeMax );
  if( quantityRangeMax < quantityRangeMin )
    std::swap( quantityRangeMin, quantityRangeMax );
  
  if( quantityRangeMax == quantityRangeMin )
  {
    assert( !foundLowerCl && !foundUpperCl );
    quantityRangeMin = 0.9*quantityRangeMin;
    quantityRangeMax = 1.1*quantityRangeMin;
  }
  
  const double initialRangeDelta = fabs(quantityRangeMax - quantityRangeMin);
  if( is_dist_limit && !foundUpperCl )
  {
    // This is when there are nearly zero or negative counts so the Chi2 will just stay flat
    //  at larger and larger distances; in this case we have set quantityRangeMax to be approx
    //  where you start getting a little effect, so now we'll add in a little area after
    //  this point so you can see the Chi2 curve is flattened out
    quantityRangeMax += 0.33 * initialRangeDelta;
  }
  
  if( foundLowerDisplay )
    quantityRangeMin = std::max( min_search_quantity, quantityRangeMin - 0.1*initialRangeDelta );
  
  if( foundUpperDisplay )
    quantityRangeMax = std::min( max_search_quantity, quantityRangeMax + 0.1*initialRangeDelta );
  
  // If we didnt find an upper limit, then only display to a fwe multiples of lower limit,
  //  not entire range
  if( is_dist_limit && !foundUpperCl && !foundUpperDisplay && foundLowerCl )
    quantityRangeMax = std::min(quantityRangeMax, 3*lowerLimit ); //3 is arbirary
  
  // TODO: be a little more intelligent in
  const double quantity_delta = fabs(quantityRangeMax - quantityRangeMin) / nchi2;
  chi2s.resize( nchi2 );
  
  for( size_t i = 0; i < nchi2; ++i )
  {
    const double quantity = quantityRangeMin + quantity_delta*i;
    pool.post( [i, quantity, &chi2s, &chi2ForQuantity](){
      chi2s[i].first = quantity;
      chi2s[i].second = chi2ForQuantity(quantity);
    } );
  }
  pool.join();
  
  const double distance = is_dist_limit ? lowerLimit : base_input->distance;
  const double activity = is_dist_limit ? base_input->activity : upperLimit;
  const double other_quantity = is_dist_limit ? activity : distance;
  
  const auto localComputeForActivity = [base_input]( const double activity, const double distance,
                                              double &chi2, int &numDOF )
      -> std::shared_ptr<const DetectionLimitCalc::DeconComputeResults> {
    chi2 = 0.0;
    numDOF = 0;
    std::vector<PeakDef> peaks;
    
    shared_ptr<DetectionLimitCalc::DeconComputeInput> input = make_shared<DetectionLimitCalc::DeconComputeInput>( *base_input );
    input->activity = activity;
    input->distance = distance;
    
    DetectionLimitCalc::DeconComputeResults results
                  = DetectionLimitCalc::decon_compute_peaks( *input );
    
    peaks = results.fit_peaks;
    chi2 = results.chi2;
    numDOF = results.num_degree_of_freedom;
    
    return make_shared<const DetectionLimitCalc::DeconComputeResults>(results);
  };//void localComputeForActivity(...)
  
  
  int numDOF = 0;
  
  const string quantity_str = print_quantity(overallBestQuantity, 3);
  char buffer[128];
  
  pool.post( [&result,is_dist_limit,&localComputeForActivity,other_quantity,overallBestQuantity](){
    double dummy_chi2;
    int dummy_numDOF;
    if( is_dist_limit )
      result.overallBestResults = localComputeForActivity( other_quantity, overallBestQuantity, dummy_chi2, dummy_numDOF );
    else
      result.overallBestResults = localComputeForActivity( overallBestQuantity, other_quantity, dummy_chi2, dummy_numDOF );
  } );
  
  // TODO: put all below computations into another thread
  string limit_str;
  if( foundLowerCl && foundUpperCl )
  {
    double lowerQuantityChi2 = -999.9, upperQuantityChi2 = -999.9;
    std::vector<PeakDef> peaks;
    if( is_dist_limit )
    {
      result.lowerLimitResults = localComputeForActivity( other_quantity, lowerLimit, lowerQuantityChi2, numDOF );
      result.upperLimitResults = localComputeForActivity( other_quantity, upperLimit, upperQuantityChi2, numDOF );
    }else
    {
      result.lowerLimitResults = localComputeForActivity( lowerLimit, other_quantity, lowerQuantityChi2, numDOF );
      result.upperLimitResults = localComputeForActivity( upperLimit, other_quantity, upperQuantityChi2, numDOF );
    }
    
    assert( lowerQuantityChi2 == lowerLimitChi2 ); // TODO: check logic to make sure this is definitely true, then remove above computation
    assert( upperQuantityChi2 == upperLimitChi2 ); // TODO: check logic to make sure this is definitely true, then remove above computation
    
    limit_str = print_quantity( overallBestQuantity, 3 );
    const string lower_limit_str = print_quantity( lowerLimit, 2 );
    const string upper_limit_str = print_quantity( upperLimit, 2 );
    
    // Chi2 at upper and lower limits *should* be the same, but since I dont totally trust
    //  everything yet, we'll allow showing a discrepancy so we can see something is up
    if( fabs(lowerQuantityChi2 - upperQuantityChi2) < 0.05*std::max(lowerQuantityChi2, upperQuantityChi2) )
      snprintf( buffer, sizeof(buffer), "%.1f", 0.5*(lowerQuantityChi2 + upperQuantityChi2) );
    else
      snprintf( buffer, sizeof(buffer), "%.1f and %.1f", lowerQuantityChi2, upperQuantityChi2 );
    
    const string chi2_str = buffer;
    
    //snprintf( buffer, sizeof(buffer), "%.1f%% coverage in [%s, %s], &chi;<sup>2</sup>=%s",
    //         0.1*std::round(1000.0*wantedCl), lower_limit_str.c_str(), upper_limit_str.c_str(),
    //         chi2_str.c_str() );
    
    snprintf( buffer, sizeof(buffer), "Between %s and %s at %.1f%% CL, &chi;<sup>2</sup>=%s",
             lower_limit_str.c_str(), upper_limit_str.c_str(),
             0.1*std::round(1000.0*wantedCl),
             chi2_str.c_str() );
  }else if( !foundLowerCl && !foundUpperCl )
  {
    limit_str = print_quantity( overallBestQuantity, 3 );
    snprintf( buffer, sizeof(buffer), "Error: failed upper or lower limits at %.1f%%",
             0.1*std::round(1000.0*wantedCl) );
  }else if( foundLowerCl )
  {
    if( is_dist_limit )
    {
      double lowerQuantityChi2 = -999.9;
      result.lowerLimitResults = localComputeForActivity( other_quantity, lowerLimit, lowerQuantityChi2, numDOF );
      
      assert( lowerQuantityChi2 == lowerLimitChi2 ); // TODO: check logic to make sure this is definitely true, then remove above computation
      
      limit_str = print_quantity( lowerLimit, 3 );
      const string print_limit_str = print_quantity( lowerLimit, 2 );
      
      //More stat-nerd-esk language, maybe, if its even correct, but lets print something
      //  easier to interpret, for the commoners, like myself.
      //snprintf( buffer, sizeof(buffer), "%.1f%% coverage at %s with &chi;<sup>2</sup>=%.1f",
      //         0.1*std::round(1000.0*wantedCl), print_limit_str.c_str(), lowerQuantityChi2 );
      
      snprintf( buffer, sizeof(buffer), "Distance ≥%s at %.1f%% CL, &chi;<sup>2</sup>=%.1f",
               print_limit_str.c_str(), 0.1*std::round(1000.0*wantedCl), lowerQuantityChi2 );
    }else
    {
      assert( 0 );
      //double lowerQuantityChi2 = -999.9;
      //result.lowerLimitResults = localComputeForActivity( lowerLimit, other_quantity, peaks, lowerQuantityChi2, numDOF );
      snprintf( buffer, sizeof(buffer), "Error: Didn't find %.1f%% CL activity",
               0.1*std::round(1000.0*wantedCl));
    }
  }else
  {
    assert( foundUpperCl );
    
    if( is_dist_limit )
    {
      assert( 0 );
      snprintf( buffer, sizeof(buffer), "Error: Didn't find %.1f%% CL det. distance",
               0.1*std::round(1000.0*wantedCl) );
    }else
    {
      double upperQuantityChi2 = -999.9;
      result.upperLimitResults = localComputeForActivity( upperLimit, other_quantity, upperQuantityChi2, numDOF );
      
      // TODO: check logic to make sure this is definitely true, then remove above computation
      //  I think these quantities should be really close, but there may be a small amount of rounding
      cout << "upperQuantityChi2=" << upperQuantityChi2 << ", upperLimitChi2=" << upperLimitChi2 << endl;
      assert( (fabs(upperQuantityChi2 - upperLimitChi2) < 0.01)
             || (fabs(upperQuantityChi2 - upperLimitChi2) < 0.01*std::max(upperQuantityChi2,upperLimitChi2)) );
      
      limit_str = print_quantity(upperLimit,3);
      const string print_limit_str = print_quantity( upperLimit, 2 );
      //snprintf( buffer, sizeof(buffer), "%.1f%% coverage at %s with &chi;<sup>2</sup>=%.1f",
      //         0.1*std::round(1000.0*wantedCl), print_limit_str.c_str(), upperQuantityChi2 );
      snprintf( buffer, sizeof(buffer), "Less than %s at %.1f%% CL, &chi;<sup>2</sup>=%.1f",
               print_limit_str.c_str(), 0.1*std::round(1000.0*wantedCl), upperQuantityChi2 );
    }//if( is_dist_limit ) / else
  }
  
  pool.join();
  
  
  result.limitText = buffer;
  result.quantityLimitStr = limit_str;
  
  result.overallBestChi2 = overallBestChi2;
  result.overallBestQuantity = overallBestQuantity;
  result.upperLimit = upperLimit;
  result.upperLimitChi2 = upperLimitChi2;
  result.lowerLimit = lowerLimit;
  result.lowerLimitChi2 = lowerLimitChi2;
  result.foundUpperCl = foundUpperCl;
  result.foundUpperDisplay = foundUpperDisplay;
  result.upperDisplayRange = quantityRangeMax;
  result.foundLowerCl = foundLowerCl;
  result.foundLowerDisplay = foundLowerDisplay;
  result.lowerDisplayRange = quantityRangeMin;
  
  
  if( is_dist_limit )
  {
    if( foundUpperCl )
    {
      snprintf( buffer, sizeof(buffer), "Best &chi;<sup>2</sup> of %.1f at %s, %i DOF",
               overallBestChi2, quantity_str.c_str(), numDOF );
    }else
    {
      snprintf( buffer, sizeof(buffer), "&chi;<sup>2</sup> is %.1f at large distance, %i DOF",
               overallBestChi2, numDOF );
    }
  }else
  {
    snprintf( buffer, sizeof(buffer), "Best &chi;<sup>2</sup> of %.1f at %s, %i DOF",
             overallBestChi2, quantity_str.c_str(), numDOF );
  }//if( is_dist_limit ) / else
  
  
  result.bestCh2Text = buffer;
  result.chi2s = chi2s;
  
  return result;
};//get_activity_or_distance_limits(...).
  
  
}//namespace DetectionLimitCalc
<|MERGE_RESOLUTION|>--- conflicted
+++ resolved
@@ -1259,11 +1259,7 @@
       double * const peak_counts = nullptr;
       PeakDef::SkewType skew_type = PeakDef::SkewType::NoSkew;
       const double * const skew_parameters = nullptr;
-<<<<<<< HEAD
-      PeakFit::fit_amp_and_offset_imp( x, data, nbin, static_cast<int>(num_poly_terms),
-=======
       PeakFit::fit_amp_and_offset_imp( x, data, nullptr, nbin, static_cast<int>(num_poly_terms),
->>>>>>> 35e486b5
                                       step_continuum, static_cast<double>(reference_energy),
                                       dummy_means, dummy_sigmas, roi_peaks_to_use_for_fitting_continuum,
                                       skew_type, skew_parameters, dummy_fit_amps, continuum_coeffs,
