/* InterSpec: an application to analyze spectral gamma radiation data.
 
 Copyright 2018 National Technology & Engineering Solutions of Sandia, LLC
 (NTESS). Under the terms of Contract DE-NA0003525 with NTESS, the U.S.
 Government retains certain rights in this software.
 For questions contact William Johnson via email at wcjohns@sandia.gov, or
 alternative emails of interspec@sandia.gov.
 
 This library is free software; you can redistribute it and/or
 modify it under the terms of the GNU Lesser General Public
 License as published by the Free Software Foundation; either
 version 2.1 of the License, or (at your option) any later version.
 
 This library is distributed in the hope that it will be useful,
 but WITHOUT ANY WARRANTY; without even the implied warranty of
 MERCHANTABILITY or FITNESS FOR A PARTICULAR PURPOSE.  See the GNU
 Lesser General Public License for more details.
 
 You should have received a copy of the GNU Lesser General Public
 License along with this library; if not, write to the Free Software
 Foundation, Inc., 51 Franklin Street, Fifth Floor, Boston, MA  02110-1301  USA
 */

#include "InterSpec_config.h"

#include <memory>
#include <vector>
#include <cstdlib>
#include <sstream>
#include <iostream>

#include <boost/scope_exit.hpp>

#include "rapidxml/rapidxml.hpp"
#include "rapidxml/rapidxml_utils.hpp"
#include "rapidxml/rapidxml_print.hpp"

//Roots Minuit2 includes
#include "Minuit2/MnUserParameters.h"
#include "Minuit2/MnUserParameterState.h"


#include <Wt/WText>
#include <Wt/WTime>
#include <Wt/WImage>
#include <Wt/WTable>
#include <Wt/WLabel>
#include <Wt/WAnchor>
#include <Wt/WBorder>
#include <Wt/WServer>
#include <Wt/WPainter>
#include <Wt/WTextArea>
#include <Wt/WRectArea>
#include <Wt/WResource>
#include <Wt/WSvgImage>
#include <Wt/WTableCell>
#include <Wt/WTabWidget>
#include <Wt/WIOService>
#include <Wt/WGridLayout>
#include <Wt/WPushButton>
#include <Wt/WJavaScript>
#include <Wt/WFileUpload>
#include <Wt/WEnvironment>
#include <Wt/Http/Response>
#include <Wt/WSelectionBox>
#include <Wt/WStandardItem>
#include <Wt/WItemDelegate>
#include <Wt/WDoubleSpinBox>
#include <Wt/Dbo/QueryModel>
#include <Wt/WMemoryResource>
#include <Wt/WSuggestionPopup>
#include <Wt/WRegExpValidator>
#include <Wt/WDoubleValidator>
#include <Wt/WStandardItemModel>
#if( WT_VERSION >= 0x3030600 )
#include <Wt/Chart/WStandardChartProxyModel>
#endif
#include <Wt/WCssDecorationStyle>
#include <Wt/Chart/WChartPalette>
#include <Wt/Chart/WCartesianChart>

#include "SandiaDecay/SandiaDecay.h"

#include "SpecUtils/StringAlgo.h"
#include "SpecUtils/Filesystem.h"
#include "SpecUtils/SpecUtilsAsync.h"

#include "InterSpec/PeakDef.h"
#include "InterSpec/SpecMeas.h"
#include "InterSpec/PopupDiv.h"
#include "InterSpec/PeakModel.h"
#include "InterSpec/InterSpec.h"
#include "InterSpec/DrfSelect.h"
#include "InterSpec/ColorTheme.h"
#include "InterSpec/HelpSystem.h"
#include "InterSpec/MaterialDB.h"
#include "InterSpec/InterSpecApp.h"
#include "InterSpec/InterSpecUser.h"
#include "InterSpec/DataBaseUtils.h"
#include "InterSpec/WarningWidget.h"
#include "InterSpec/PhysicalUnits.h"
#include "InterSpec/SwitchCheckbox.h"
#include "InterSpec/ShieldingSelect.h"
#include "InterSpec/SpecMeasManager.h"
#include "InterSpec/UndoRedoManager.h"
#include "InterSpec/UserPreferences.h"
#include "InterSpec/RowStretchTreeView.h"
#include "InterSpec/NativeFloatSpinBox.h"
#include "InterSpec/MassAttenuationTool.h"
#include "InterSpec/DecayDataBaseServer.h"
#include "InterSpec/DetectorPeakResponse.h"
#include "InterSpec/GammaInteractionCalc.h"
#include "InterSpec/IsotopeSelectionAids.h"
#include "InterSpec/GammaInteractionCalc.h"
#include "InterSpec/PhysicalUnitsLocalized.h"
#include "InterSpec/ShieldingSourceDisplay.h"

using namespace Wt;
using namespace std;


#if( ANDROID )
// Defined in target/android/android.cpp
extern void android_download_workaround( Wt::WResource *resource, std::string description );
#endif


typedef std::shared_ptr<const PeakDef> PeakShrdPtr;

const int ShieldingSourceDisplay::sm_xmlSerializationMajorVersion = 0;

/** Change log:
 - 20211031, Version 1: added "SourceType" node under the <Nuclide> to say whether its a point, intrinsic, or trace source.
                  added "Geometry" node under the "ShieldingSourceFit" node
 - 20230712, no version change: split out to SourceFitDef::sm_xmlSerializationMinorVersion.
 */
const int ShieldingSourceDisplay::sm_xmlSerializationMinorVersion = 1;


using GammaInteractionCalc::GeometryType;
using GammaInteractionCalc::TraceActivityType;

namespace
{
  const std::string ns_no_uncert_info_txt = "Perform model fit to update and get uncertainties.";
  
  /** If a distance WLineEdit has a number, but no distance units, will add a " cm" to the text value. */
  void make_sure_distance_units_present( Wt::WLineEdit *edit )
  {
    if( !edit )
      return;
      
    string diststr = edit->text().toUTF8();
    SpecUtils::trim( diststr );
    
    if( diststr.empty() )
      return;
    
    if( diststr.find_first_not_of( " \t0123456789.eE+-\n" ) == string::npos )
    {
      diststr += " cm";
      edit->setText( diststr );
    }
  }//void make_sure_distance_units_present( Wt::WLineEdit *edit )
}//namespace


WT_DECLARE_WT_MEMBER
(ShowChi2Info, Wt::JavaScriptFunction, "ShowChi2Info",
function(id,info)
{
  $("<div id=\"" + id + "inf\" class=\"ChartMouseOverInfo\"></div>").html(info).appendTo($('#'+id));
}
);


namespace
{
  class StringDownloadResource : public Wt::WResource
  {
    ShieldingSourceDisplay *m_display;
    Wt::WApplication *m_app;
    
  public:
    StringDownloadResource( ShieldingSourceDisplay *parent )
      : WResource( parent ), m_display( parent ), m_app( WApplication::instance() )
    {
      assert( m_app );
    }
    
    virtual ~StringDownloadResource()
    {
      beingDeleted();
    }
    
    virtual void handleRequest( const Wt::Http::Request &request,
                               Wt::Http::Response &response )
    {
      WApplication::UpdateLock lock( m_app );
      
      if( !lock )
      {
        log("error") << "Failed to WApplication::UpdateLock in StringDownloadResource.";
        response.out() << "Error grabbing application lock to form StringDownloadResource resource; please report to InterSpec@sandia.gov.";
        response.setStatus(500);
        assert( 0 );
        return;
      }//if( !lock )
      
      suggestFileName( "shielding_source_fit_model.xml", WResource::Attachment );
      response.setMimeType( "application/xml" );
      if( !m_display )
        return;
      rapidxml::xml_document<char> doc;
      m_display->serialize( &doc );
      rapidxml::print( response.out(), doc, 0 );
    }
  };//class PeakCsvResource : public Wt::WResource
  
  
  /** Struct that saves the ShieldingSourceDisplay state to XML, when this struct is first constructed, and then again
   when the struct destructs; it then uses these two XML states to create a undo/redo point.
   If blocks all other undo/redo step insertions until this object is destructed.
   
   You are looking at at least about 15 kb memory for each undo/redo step, just for the XML; for small things, it may be more
   efficient to not use this mechanism.
   */
  struct ShieldSourceChange
  {
    ShieldingSourceDisplay *m_display;
    string m_description;
    shared_ptr<const string> m_pre_doc;
    
    // Make sure we dont insert multiple undo/redo steps, so using a BlockUndoRedoInserts.
    unique_ptr<UndoRedoManager::BlockUndoRedoInserts> m_block;
    
    ShieldSourceChange( ShieldingSourceDisplay *display, const string &descrip )
      : m_display( display ),
        m_description( descrip ),
        m_pre_doc( nullptr ),
        m_block( nullptr )
    {
      UndoRedoManager *undoRedo = UndoRedoManager::instance();
      if( undoRedo && undoRedo->canAddUndoRedoNow() )
      {
        m_block = make_unique<UndoRedoManager::BlockUndoRedoInserts>();
        shared_ptr<string> doc_xml = make_shared<string>();
        doSerialization( *doc_xml );
        m_pre_doc = doc_xml;
      }
    }//ShieldSourceChange
    
    
    void doSerialization( std::string &xmldoc )
    {
      try
      {
        rapidxml::xml_document<char> doc;
        m_display->serialize( &doc );
        rapidxml::print( std::back_inserter(xmldoc), doc, rapidxml::print_no_indenting );
      }catch( std::exception &e )
      {
        passMessage( "Error adding undo step for " + m_description + ": "
                    + string(e.what()), WarningWidget::WarningMsgHigh );
        xmldoc.clear(); //jic
      }
    }//void doSerialization( std::string &xmldoc )
    
    
    static void doDeSerialization( ShieldingSourceDisplay *display,
                                   const shared_ptr<const string> xml_doc )
    {
      if( !display || !xml_doc || xml_doc->empty() )
        throw logic_error( "Error with input logic" );
      
      display->cancelModelFitWithNoUpdate();
      
      rapidxml::xml_document<char> new_doc;
      const int flags = rapidxml::parse_normalize_whitespace | rapidxml::parse_trim_whitespace;
      string pre_doc_cpy = *xml_doc;
      new_doc.parse<flags>( &(pre_doc_cpy[0]) );
      display->deSerialize( new_doc.first_node() );
    }//static void doDeSerialization( ShieldingSourceDisplay *display, const shared_ptr<const string> xml_doc )
    
    
    ~ShieldSourceChange()
    {
      UndoRedoManager *undoRedo = UndoRedoManager::instance();
      if( !m_display || !m_pre_doc || m_pre_doc->empty() || !undoRedo )
        return;
      
      shared_ptr<string> post_doc_xml = make_shared<string>();
      try
      {
        rapidxml::xml_document<char> doc;
        m_display->serialize( &doc );
        rapidxml::print( std::back_inserter(*post_doc_xml), doc, rapidxml::print_no_indenting );
      }catch( std::exception &e )
      {
        passMessage( "Error adding undo/redo step for " + m_description + ": "
                    + string(e.what()), WarningWidget::WarningMsgHigh );
        return;
      }
      
      const string descrip = std::move( m_description );
      const shared_ptr<const string> post_doc = post_doc_xml;
      const shared_ptr<const string> pre_doc = m_pre_doc;
      
      if( (*post_doc) == (*pre_doc) )
      {
        Wt::log("debug") << "ShieldSourceChange: no changes found; not inserting undo/redo step";
        return;
      }
      
      // Now need to remove the block to inserting undo/redo steps
      m_block.reset();
      
      //cout << "Adding undo/redo step will take approx "
      //     << (m_description.size() + pre_doc->size() + post_doc->size())
      //     << " bytes of memory" << endl;
      
      auto undo = [pre_doc, descrip](){
        ShieldingSourceDisplay *display = InterSpec::instance()->shieldingSourceFit();
        if( !display || !pre_doc || pre_doc->empty() )
          return;
        
        try
        {
          doDeSerialization( display, pre_doc );
        }catch( std::exception &e )
        {
          passMessage( "Error undoing " + descrip + ": " + string(e.what()),
                      WarningWidget::WarningMsgHigh );
        }
      };
      
      auto redo = [post_doc, descrip](){
        ShieldingSourceDisplay *display = InterSpec::instance()->shieldingSourceFit();
        if( !display || !post_doc || post_doc->empty() )
          return;
        
        try
        {
          doDeSerialization( display, post_doc );
        }catch( std::exception &e )
        {
          passMessage( "Error redoing" + descrip + ": " + string(e.what()),
                      WarningWidget::WarningMsgHigh );
        }
      };
      
      undoRedo->addUndoRedoStep( std::move(undo), std::move(redo), descrip );
    }//~ShieldSourceChange()
    
    ShieldSourceChange( const ShieldSourceChange & ) = delete; // non construction-copyable
    ShieldSourceChange &operator=( const ShieldSourceChange & ) = delete; // non copyable
  };//struct PeakModelChange
}//namespace



SourceFitModel::SourceFitModel( PeakModel *peakModel,
                                const bool sameAgeIsotopes,
                                Wt::WObject *parent )
  : WAbstractItemModel( parent ),
    m_sortOrder( Wt::AscendingOrder ),
    m_sortColumn( kIsotope ),
    m_peakModel( peakModel ),
    m_sameAgeForIsotopes( sameAgeIsotopes ),
    m_det_type( DetectorPeakResponse::EffGeometryType::FarField )
{
  auto interspec = InterSpec::instance();
  if( !interspec )
  {
    m_displayCuries = true;
  }else
  {
    interspec->useMessageResourceBundle( "ShieldingSourceDisplay" ); //jic
    m_displayCuries = !UserPreferences::preferenceValue<bool>( "DisplayBecquerel", interspec );
    interspec->preferences()->addCallbackWhenChanged( "DisplayBecquerel",
                                          this, &SourceFitModel::displayUnitsChanged );
  }//if( !interspec ) / else
  
  peakModel->rowsAboutToBeRemoved().connect( this, &SourceFitModel::peakModelRowsRemovedCallback );
  peakModel->rowsInserted().connect( this, &SourceFitModel::peakModelRowsInsertedCallback );
  peakModel->dataChanged().connect( this, &SourceFitModel::peakModelDataChangedCallback );
  peakModel->modelReset().connect( this, &SourceFitModel::peakModelResetCallback );
  repopulateIsotopes();
}//SourceFitModel(...)


SourceFitModel::~SourceFitModel()
{
  //nothing to do here
}//~SourceFitModel()


void SourceFitModel::displayUnitsChanged( bool useBq )
{
  //cout << "in SourceFitModel::displayUnitsChanged" << endl;
  try
  {
    if( useBq == m_displayCuries )
    {
      m_displayCuries = !useBq;
      const int nrow = rowCount();
      if( nrow > 0 )
        dataChanged().emit( createIndex(0,0,nullptr), createIndex(nrow-1,kNumColumns-1,nullptr) );
    }
  }catch( std::exception &e )
  {
    //Shouldnt ever happen, but print a little something out JIC
    cerr << "SourceFitModel::displayUnitsChanged: Failed to convert boost any: " << e.what() << endl;
  }
  
  //cout << "m_displayCuries is now: " << m_displayCuries << endl;
}//void SourceFitModel::displayUnitsChanged( boost::any value )


const std::vector<ShieldingSourceFitCalc::IsoFitStruct> &SourceFitModel::underlyingData() const
{
  return m_nuclides;
}


void SourceFitModel::setUnderlyingData( const std::vector<ShieldingSourceFitCalc::IsoFitStruct> &input_data )
{
  auto blocker = make_shared<UndoRedoManager::BlockUndoRedoInserts>();
  
  const vector<ShieldingSourceFitCalc::IsoFitStruct> orig_rows = m_nuclides;
  
  vector<ShieldingSourceFitCalc::IsoFitStruct> data;
  shared_ptr<const deque<PeakModel::PeakShrdPtr>> peaks = m_peakModel->peaks();
  const size_t npeaks = peaks ? peaks->size() : size_t(0);
  for( ShieldingSourceFitCalc::IsoFitStruct in : input_data )
  {
    bool hasNuc = false;
    set<const SandiaDecay::Nuclide *> progeny;
    for( size_t i = 0; i < npeaks; ++i )
    {
      const auto &p = (*peaks)[i];
      if( p->useForShieldingSourceFit() && (in.nuclide == p->parentNuclide()) )
      {
        hasNuc = true;
        const SandiaDecay::Transition * const trans = p->nuclearTransition();
        if( trans && trans->parent )
          progeny.insert( trans->parent );
      }//
    }//for( size_t i = 0; i < npeaks; ++i )
    
    if( hasNuc )
    {
      in.numProgenyPeaksSelected = progeny.size();
      data.push_back( in );
    }
  }//for( const ShieldingSourceFitCalc::IsoFitStruct &in : input_data )
  
  std::sort( begin(data), end(data),
             boost::bind( &SourceFitModel::compare, boost::placeholders::_1,
                         boost::placeholders::_2, m_sortColumn, m_sortOrder ) );
  
  
  if( data.empty() && m_nuclides.empty() )
    return;
  
  const bool changingNumRows = (data.size() != m_nuclides.size());
  
  if( changingNumRows && m_nuclides.size() )
  {
    const int lastrow = static_cast<int>(m_nuclides.size() - 1);
    beginRemoveRows( WModelIndex(), 0, lastrow );
    m_nuclides.clear();
    endRemoveRows();
  }//if( changingNumRows && m_nuclides.size() )
  
  if( data.empty() )
    return;
  
  if( changingNumRows )
  {
    beginInsertRows( WModelIndex(), 0, static_cast<int>(data.size() - 1) );
    m_nuclides = data;
    endInsertRows();
  }else
  {
    m_nuclides = data;
    const WModelIndex topLeft = index( 0, 0 );
    const WModelIndex bottomRight = index( static_cast<int>(data.size() - 1), columnCount() - 1 );
    dataChanged().emit( topLeft, bottomRight );
  }
  
  blocker.reset();
  
  UndoRedoManager *undoRedo = UndoRedoManager::instance();
  if( undoRedo && undoRedo->canAddUndoRedoNow() )
  {
    auto undo = [orig_rows](){
      InterSpec *viewer = InterSpec::instance();
      ShieldingSourceDisplay *srcfit = viewer ? viewer->shieldingSourceFit() : nullptr;
      SourceFitModel *srcmodel = srcfit ? srcfit->sourceFitModel() : nullptr;
      if( srcmodel )
        srcmodel->setUnderlyingData( orig_rows );
    };
    
    auto redo = [data](){
      InterSpec *viewer = InterSpec::instance();
      ShieldingSourceDisplay *srcfit = viewer ? viewer->shieldingSourceFit() : nullptr;
      SourceFitModel *srcmodel = srcfit ? srcfit->sourceFitModel() : nullptr;
      if( srcmodel )
        srcmodel->setUnderlyingData( data );
    };
    
    undoRedo->addUndoRedoStep( undo, redo, "Update Shielding/Source nuclide info" );
  }//if( undoRedo && !undoRedo->isInUndoOrRedo() )
}//void setUnderlyingData( std::vector<ShieldingSourceFitCalc::IsoFitStruct> &data )


void SourceFitModel::setDetectorType( const DetectorPeakResponse::EffGeometryType det_type )
{
  if( m_det_type == det_type )
    return;
  
  m_det_type = det_type;
  headerDataChanged().emit( Orientation::Horizontal,
                           static_cast<int>(kActivity), static_cast<int>(kActivity) );
  
  if( !m_nuclides.empty() )
  {
    int col = static_cast<int>(kActivity);
    const WModelIndex act_first = index( 0, col );
    const WModelIndex act_second = index( static_cast<int>(m_nuclides.size()-1), col );
    dataChanged().emit(act_first, act_second);
    
    col = static_cast<int>(kActivityUncertainty);
    const WModelIndex uncert_first = index( 0, col );
    const WModelIndex uncert_second = index( static_cast<int>(m_nuclides.size()-1), col );
    dataChanged().emit(uncert_first, uncert_second);
    
    switch( det_type )
    {
      case DetectorPeakResponse::EffGeometryType::FarField:
        break;
        
      case DetectorPeakResponse::EffGeometryType::FixedGeomTotalAct:
      case DetectorPeakResponse::EffGeometryType::FixedGeomActPerCm2:
      case DetectorPeakResponse::EffGeometryType::FixedGeomActPerM2:
      case DetectorPeakResponse::EffGeometryType::FixedGeomActPerGram:
      {
        for( const ShieldingSourceFitCalc::IsoFitStruct &iso : m_nuclides )
        {
          switch( iso.sourceType )
          {
            case ShieldingSourceFitCalc::ModelSourceType::Point:
              break;
              
            case ShieldingSourceFitCalc::ModelSourceType::Intrinsic:
            case ShieldingSourceFitCalc::ModelSourceType::Trace:
              setSourceType( iso.nuclide, ShieldingSourceFitCalc::ModelSourceType::Point );
              break;
          }//switch( iso.sourceType )
        }//for( loop over m_nuclides )
        
        break;
      }//case Fixed Geometry
    }//switch( det_type )
  }//if( !m_nuclides.empty() )
}//void setDetectorType( const int detector_EffGeometryType )


DetectorPeakResponse::EffGeometryType SourceFitModel::detType() const
{
  return m_det_type;
}

int SourceFitModel::numNuclides() const
{
  return static_cast<int>( m_nuclides.size() );
}//int numNuclides() const


int SourceFitModel::row( const SandiaDecay::Nuclide *nuclide ) const
{
  if( !nuclide )
    return -1;

  const int nrow = static_cast<int>( m_nuclides.size() );
  for( int i = 0; i < nrow; ++i )
    if( m_nuclides[i].nuclide == nuclide )
      return i;
  return -1;
}//int row( const SandiaDecay::Nuclide *nuclide ) const;


int SourceFitModel::nuclideIndex( const SandiaDecay::Nuclide *nuc ) const
{
  for( size_t i = 0; i < m_nuclides.size(); ++i )
    if( m_nuclides[i].nuclide == nuc )
      return static_cast<int>(i);
  throw std::runtime_error( "SourceFitModel::nuclideIndex with invalid nuclide (" + (nuc ? nuc->symbol : string("null")) + ")" );
  return -1;
}//int nuclideNumber( const SandiaDecay::Nuclide *nuc ) const


const SandiaDecay::Nuclide *SourceFitModel::nuclide( int nuc ) const
{
  if( nuc<0 || nuc>=static_cast<int>(m_nuclides.size()) )
    throw std::runtime_error( "SourceFitModel: called with invalid index" );
  return m_nuclides[nuc].nuclide;
}//const SandiaDecay::Nuclide *nuclide( int nuc ) const


double SourceFitModel::activity( int nuc ) const
{
  if( nuc<0 || nuc>=static_cast<int>(m_nuclides.size()) )
    throw std::runtime_error( "SourceFitModel: called with invalid index" );
  return m_nuclides[nuc].activity;
}//double activity( int nuc ) const

double SourceFitModel::activityUncert( int nuc ) const
{
  if( nuc<0 || nuc>=static_cast<int>(m_nuclides.size()) )
    throw std::runtime_error( "SourceFitModel: called with invalid index" );
  return m_nuclides[nuc].activityUncertainty;
}//double activityUncert( int nuc ) const


bool SourceFitModel::fitActivity( int nuc ) const
{
  if( (nuc < 0) || (nuc >= static_cast<int>(m_nuclides.size())) )
    throw std::runtime_error( "SourceFitModel: called with invalid index" );
  
  switch( m_nuclides[nuc].sourceType )
  {
    case ShieldingSourceFitCalc::ModelSourceType::Point:
    case ShieldingSourceFitCalc::ModelSourceType::Trace:
      return m_nuclides[nuc].fitActivity;
      
    case ShieldingSourceFitCalc::ModelSourceType::Intrinsic:
      return false;
  }//switch( m_nuclides[nuc].sourceType )
  
  assert( 0 );
  return false;
}//bool fitActivity( int nuc ) const


double SourceFitModel::age( int nuc ) const
{
  if( nuc<0 || nuc>=static_cast<int>(m_nuclides.size()) )
    throw std::runtime_error( "SourceFitModel: called with invalid index" );
  return m_nuclides[nuc].age;
}//double age( int nuc ) const


double SourceFitModel::ageUncert( int nuc ) const
{
  if( nuc<0 || nuc>=static_cast<int>(m_nuclides.size()) )
    throw std::runtime_error( "SourceFitModel: called with invalid index" );
  return m_nuclides[nuc].ageUncertainty;
}//double ageUncert( int nuc ) const


bool SourceFitModel::fitAge( int nuc ) const
{
  if( nuc<0 || nuc>=static_cast<int>(m_nuclides.size()) )
    throw std::runtime_error( "SourceFitModel: called with invalid index" );
  
  const auto &nucibj = m_nuclides[nuc];
  
  return ((nucibj.numProgenyPeaksSelected > 1 || nucibj.ageDefiningNuc) && nucibj.fitAge);
}//bool fitAge( int nuc ) const

#if( INCLUDE_ANALYSIS_TEST_SUITE )
boost::optional<double> SourceFitModel::truthActivity( int nuc ) const
{
  if( nuc<0 || nuc>=static_cast<int>(m_nuclides.size()) )
    throw std::runtime_error( "SourceFitModel: called with invalid index" );
  return m_nuclides[nuc].truthActivity;
}

boost::optional<double> SourceFitModel::truthActivityTolerance( int nuc ) const
{
  if( nuc<0 || nuc>=static_cast<int>(m_nuclides.size()) )
    throw std::runtime_error( "SourceFitModel: called with invalid index" );
  return m_nuclides[nuc].truthActivityTolerance;
}

boost::optional<double> SourceFitModel::truthAge( int nuc ) const
{
  if( nuc<0 || nuc>=static_cast<int>(m_nuclides.size()) )
    throw std::runtime_error( "SourceFitModel: called with invalid index" );
  return m_nuclides[nuc].truthAge;
}

boost::optional<double> SourceFitModel::truthAgeTolerance( int nuc ) const
{
  if( (nuc < 0) || (nuc >= static_cast<int>(m_nuclides.size())) )
    throw std::runtime_error( "SourceFitModel: called with invalid index" );
  return m_nuclides[nuc].truthAgeTolerance;
}
#endif  //#if( INCLUDE_ANALYSIS_TEST_SUITE )


const SandiaDecay::Nuclide *SourceFitModel::ageDefiningNuclide(
                                  const SandiaDecay::Nuclide *dependantNuc ) const
{
  const int nuc = nuclideIndex( dependantNuc );
  if( (nuc < 0) || (nuc >= static_cast<int>(m_nuclides.size())) )
    throw std::runtime_error( "SourceFitModel: called with invalid index" );
  
  if( m_nuclides[nuc].ageDefiningNuc )
    return m_nuclides[nuc].ageDefiningNuc;
  return m_nuclides[nuc].nuclide;
}//bool ageDefiningNuclide( int nuc ) const


ShieldingSourceFitCalc::ModelSourceType SourceFitModel::sourceType( int nuc ) const
{
  if( nuc<0 || nuc>=static_cast<int>(m_nuclides.size()) )
    throw std::runtime_error( "SourceFitModel: called with invalid index" );
  
  return m_nuclides[nuc].sourceType;
}//ModelSourceType sourceType( int nuc ) const



bool SourceFitModel::isVolumetricSource( int nuc ) const
{
  if( nuc<0 || nuc>=static_cast<int>(m_nuclides.size()) )
    throw std::runtime_error( "SourceFitModel: called with invalid index" );
  
  switch( m_nuclides[nuc].sourceType )
  {
    case ShieldingSourceFitCalc::ModelSourceType::Point:
      return false;
      
    case ShieldingSourceFitCalc::ModelSourceType::Intrinsic:
    case ShieldingSourceFitCalc::ModelSourceType::Trace:
      return true;
  }//switch( m_nuclides[nuc].sourceType )
  
  assert( 0 );
  return false;
}//bool isVolumetricSource(...)


void SourceFitModel::setSharedAgeNuclide( const SandiaDecay::Nuclide *dependantNuc,
                                           const SandiaDecay::Nuclide *definingNuc )
{
  const int row = nuclideIndex( dependantNuc );
  if( row < 0 )
    return;
  
  if( PeakDef::ageFitNotAllowed( dependantNuc ) )
    definingNuc = nullptr;
  
  if( definingNuc )
  {
    const int definingRow = nuclideIndex( definingNuc );
    if( definingRow < 0 )
      throw runtime_error( "SourceFitModel::setSharedAgeNuclide: defining"
                           " nuclide must also be in the model" );
  }//if( definingNuc )
 
  if( definingNuc == dependantNuc )
    definingNuc = nullptr;
  
  ShieldingSourceFitCalc::IsoFitStruct &iso = m_nuclides[row];
  if( iso.ageDefiningNuc == definingNuc )
    return;
  
  if( definingNuc && dependantNuc && (definingNuc->atomicNumber != dependantNuc->atomicNumber) )
    throw runtime_error( "SourceFitModel::setSharedAgeNuclide: dependant and"
                         " defining nuclides must have same atomic number" );
  
  iso.ageDefiningNuc = definingNuc;
  dataChanged().emit( createIndex(row,kFitAge,(void *)0),
                      createIndex(row,kAgeUncertainty,(void *)0) );
}//void makeAgeFitable( const SandiaDecay::Nuclide *nuc, bool fit )


void SourceFitModel::setSourceType( const SandiaDecay::Nuclide *nuc, ShieldingSourceFitCalc::ModelSourceType type )
{
  const int nrows = static_cast<int>( m_nuclides.size() );

  for( int row = 0; row < nrows; ++row )
  {
    ShieldingSourceFitCalc::IsoFitStruct &iso = m_nuclides[row];

    if( iso.nuclide && (iso.nuclide==nuc) )
    {
      if( iso.sourceType != type )
      {
        iso.sourceType = type;
        dataChanged().emit( createIndex(row,0,nullptr), createIndex(row,columnCount()-1,nullptr) );
        return;
      }
    }//if( this is the nuclide we want )
  }//for( const ShieldingSourceFitCalc::IsoFitStruct &iso : m_nuclides )
}//void setSourceType( const SandiaDecay::Nuclide *nuc, ShieldingSourceFitCalc::ModelSourceType type )


void SourceFitModel::setUseSameAgeForIsotopes( bool useSame )
{
  if( m_sameAgeForIsotopes == useSame )
    return;

  m_sameAgeForIsotopes = useSame;
  
  if( !m_sameAgeForIsotopes )
  {
    for( size_t i = 0; i < m_nuclides.size(); ++i )
      setSharedAgeNuclide( m_nuclides[i].nuclide, nullptr );
    return;
  }//if( !m_sameAgeForIsotopes )
  
  //construct map from element number to isotopes being fit for
  //if there is more than one isotope, choose the youngest age to assign to
  //all of the isotopes.  Do the assignment and update the chart
  typedef map< int, vector<const SandiaDecay::Nuclide *> > ElToNucMap_t;
  ElToNucMap_t elToNucMap;
  
  for( const ShieldingSourceFitCalc::IsoFitStruct &n : m_nuclides )
  {
    if( n.nuclide )
      elToNucMap[n.nuclide->atomicNumber].push_back( n.nuclide );
  }
  
  for( const ElToNucMap_t::value_type &vt : elToNucMap )
  {
    const vector<const SandiaDecay::Nuclide *> &nucs = vt.second;
    if( nucs.size() < 2 )
    {
      if( !nucs.empty() )
        setSharedAgeNuclide( nucs[0], nullptr );
      continue;
    }
    
    bool fitAgeWanted = false;
    size_t minIndex = 0, numSharingAge = 0;
    double minAge = std::numeric_limits<double>::infinity();
    for( size_t i = 0; i < nucs.size(); ++i )
    {
      const SandiaDecay::Nuclide *nuc = nucs[i];
      if( PeakDef::ageFitNotAllowed( nuc ) )
      {
        setSharedAgeNuclide( nuc, nullptr ); // jic, I guess, but not really needed, probably
        continue;
      }
        
      const int ind = nuclideIndex( nuc );
      const double thisage = age( ind );
      if( thisage < minAge )
      {
        minIndex = i;
        minAge = thisage;
      }//if( age < minAge )
      
      numSharingAge += 1;
      fitAgeWanted = (fitAgeWanted || fitAge(ind));
    }//for( const SandiaDecay::Nuclide *nuc : nucs )
    
    for( size_t i = 0; i < nucs.size(); ++i )
    {
      const SandiaDecay::Nuclide *nuc = nucs[i];
      if( PeakDef::ageFitNotAllowed( nuc ) )
        continue;
        
      if( numSharingAge < 2 )
      {
        setSharedAgeNuclide( nuc, nullptr );
      }else if( i == minIndex )
      {
        WModelIndex ind = index( nuc, SourceFitModel::kAge );
        setData( ind, fitAgeWanted );
        ind = index( nuc, SourceFitModel::kAgeUncertainty );
        setData( ind, boost::any() );
        setSharedAgeNuclide( nuc, NULL );
      }else
      {
        setSharedAgeNuclide( nuc, nucs[minIndex] );
      }//if( i == 0 )
    }//for( const SandiaDecay::Nuclide *nuc : nucs )
  }//for( const ElToNucMap_t::value_type &vt : elToNucMap )
}//void setUseSameAgeForIsotopes( bool useSame )


void SourceFitModel::insertPeak( const PeakShrdPtr peak )
{
  if( !peak )
  {  //probably wont ever happen
    cerr << "SourceFitModel::insertPeak(...)\n\tNot a valid row being added" << endl;
    return;
  }//if( !peak )

  const SandiaDecay::Nuclide *nuclide = peak->parentNuclide();
  if( !nuclide )
    return;
  
  if( !peak->useForShieldingSourceFit() )
    return;

  for( const ShieldingSourceFitCalc::IsoFitStruct &iso : m_nuclides )
    if( iso.nuclide == peak->parentNuclide() )
      return;

  ShieldingSourceFitCalc::IsoFitStruct newIso;
  newIso.activity = 0.001*PhysicalUnits::curie;
  newIso.fitActivity = true;
  newIso.nuclide = peak->parentNuclide();
  newIso.age = PeakDef::defaultDecayTime( newIso.nuclide );
  newIso.ageDefiningNuc = nullptr;
  newIso.fitAge = false;
  newIso.ageIsFittable = !PeakDef::ageFitNotAllowed( newIso.nuclide );
  
  std::map<const SandiaDecay::Nuclide *, ShieldingSourceFitCalc::IsoFitStruct>::iterator oldval
                                    = m_previousResults.find( newIso.nuclide );
  if( oldval != m_previousResults.end() )
  {
    const ShieldingSourceFitCalc::IsoFitStruct &oldIso = oldval->second;
    newIso.activity = oldIso.activity;
    newIso.fitActivity = oldIso.fitActivity;
    newIso.age = oldIso.age;
    newIso.fitAge = oldIso.fitAge;
    newIso.ageIsFittable = oldIso.ageIsFittable;
    
    m_previousResults.erase( oldval );
  }//if( m_previousResults.count(newIso.nuclide) )
  
  if( m_previousResults.size() > 100 )
    m_previousResults.clear();
  
  if( m_sameAgeForIsotopes && newIso.ageIsFittable )
  {
    vector<size_t> thisElementIndexs;
    for( size_t i = 0; i < m_nuclides.size(); ++i )
    {
      const ShieldingSourceFitCalc::IsoFitStruct &iso = m_nuclides[i];
      if( iso.ageIsFittable && (iso.nuclide->atomicNumber == newIso.nuclide->atomicNumber) )
      {
        thisElementIndexs.push_back( i );
        if( !iso.ageDefiningNuc )
          newIso.ageDefiningNuc = iso.nuclide;
      }
    }//for( const ShieldingSourceFitCalc::IsoFitStruct &iso : m_nuclides )
    
    if( !newIso.ageDefiningNuc && !thisElementIndexs.empty() )
    {
      const ShieldingSourceFitCalc::IsoFitStruct &previso = m_nuclides[thisElementIndexs[0]];
      newIso.ageDefiningNuc = previso.nuclide;
      //There is a slight hickup with emitting a datachanged and then inserting
      //  a row; if there wasnt this hickup, it would be nice to use the below
//      if( newIso.age < previso.age )
//        setSharedAgeNuclide( previso.nuclide, newIso.nuclide );
//      else
//        newIso.ageDefiningNuc = previso.nuclide;
    }//if( !newIso.ageDefiningNuc && !thisElementIndexs.empty() )
  }//if( m_sameAgeForIsotopes && newIso.ageIsFittable )
  
  
  
  const int npeaks = m_peakModel->rowCount();
  set<const SandiaDecay::Nuclide *> progeny;
  for( int peakn = 0; peakn < npeaks; ++peakn )
  {
    const PeakShrdPtr peak = m_peakModel->peak( m_peakModel->index(peakn,0) );
    if( peak && (peak->parentNuclide() == newIso.nuclide) && peak->useForShieldingSourceFit() )
    {
      const SandiaDecay::Transition * const trans = peak->nuclearTransition();
      if( trans && trans->parent )
        progeny.insert( trans->parent );
    }
  }//for( loop over peaks)
  
  newIso.numProgenyPeaksSelected = progeny.size();
  
  std::vector<ShieldingSourceFitCalc::IsoFitStruct>::iterator pos;
  pos = std::lower_bound( m_nuclides.begin(), m_nuclides.end(), newIso,
                          boost::bind( &SourceFitModel::compare, boost::placeholders::_1,
                                      boost::placeholders::_2, m_sortColumn, m_sortOrder ) );

  const int row = static_cast<int>( pos - m_nuclides.begin() );
  beginInsertRows( WModelIndex(), row, row );
  m_nuclides.insert( pos, newIso );
  endInsertRows();
}//void SourceFitModel::insertPeak( const PeakShrdPtr peak )


void SourceFitModel::peakModelRowsInsertedCallback( Wt::WModelIndex /*parent*/,
                                                     int firstRow, int lastRow )
{
//  if( firstRow != lastRow )
//  {
//    WStringStream msg;
//    msg << "SourceFitModel::peakModelRowsInsertedCallback(...)"
//            " first row should equal last row: "
//         << firstRow << " != " << lastRow;
//    cerr << msg.str() << endl;
//    throw std::runtime_error( msg.str() );
//  }//if( firstRow != lastRow )

  for( int row = firstRow; row <= lastRow; ++row )
  {
    const PeakShrdPtr peak = m_peakModel->peak( m_peakModel->index(row,0) );
    if( peak && peak->parentNuclide() )
      insertPeak( peak );
   }//for( int row = firstRow; row <= lastRow; ++row )
}//void peakModelRowsInsertedCallback(...)


void SourceFitModel::peakModelRowsRemovedCallback( Wt::WModelIndex /*index*/,
                                                    int firstRow, int lastRow )
{
  if( m_nuclides.empty() )
    return;

  vector<PeakShrdPtr> livingPeaks;
  const int nrow = m_peakModel->rowCount();
  
//  for( int row = firstRow; row <= lastRow; ++row )
  for( int row = 0; row < nrow; ++row )
  {
    if( row >= firstRow && row <= lastRow )
      continue;

    const PeakShrdPtr peak = m_peakModel->peak( m_peakModel->index(row,0) );

    if( !peak )
    {  //probably wont ever happen
      cerr << "SourceFitModel::peakModelRowsRemovedCallback(...)\n\tNot a valid row being removed" << endl;
      continue;
    }//if( !peak )

    livingPeaks.push_back( peak );
  }//for( int row = firstRow; row <= lastRow; ++row )
  
  vector<int> removedRows;
  vector<const SandiaDecay::Nuclide *> removed;
  
  for( int row = firstRow; row <= lastRow; ++row )
  {
    const PeakShrdPtr peak = m_peakModel->peak( m_peakModel->index(row,0) );

    if( !peak )
      continue;

    const SandiaDecay::Nuclide *nuc = peak->parentNuclide();

    if( !nuc )
      continue;

    bool shouldRemove = true;
    for( PeakShrdPtr p : livingPeaks )
    {
      if( (p != peak) && (p->parentNuclide() == nuc) )
      {
        shouldRemove = false;
        break;
      }//if( (p != peak) && (p->parentNuclide() == nuc) )
    }//for( PeakShrdPtr p : livingPeaks )

    if( !shouldRemove )
      continue;

    if( std::find(removed.begin(), removed.end(), nuc) != removed.end() )
      continue;

    size_t index = m_nuclides.size();
    for( size_t i = 0; i < index; ++i )
      if( m_nuclides[i].nuclide == peak->parentNuclide() )
        index = i;
    
    if( index == m_nuclides.size() )
    {
      cerr << "SourceFitModel::peakModelRowsRemovedCallback(...)\n\tSerious logic error, fix this ish" << endl;
      cerr << "m_nuclides.size()=" << m_nuclides.size()
           << ", m_peakModel->npeaks()=" << m_peakModel->npeaks()
           << " nuc->symbol=" << nuc->symbol << endl;
      continue;
    }//if( index == m_nuclides.size() )

    removed.push_back( nuc );
    
    m_previousResults[nuc] = m_nuclides[index];
    
    const int iindex = static_cast<int>(index);
    removedRows.push_back( iindex );
    beginRemoveRows( WModelIndex(), iindex, iindex );
    m_nuclides.erase( m_nuclides.begin() + iindex );
    endRemoveRows();
  }//for( int row = firstRow; row <= lastRow; ++row )
  
  //Now we have to go back through and make sure the removed nuclides werent
  //  actually the age defining for an existing nuclide
  for( const SandiaDecay::Nuclide *nuc : removed )
  {
    const SandiaDecay::Nuclide *newDefining = nullptr;
    double minage = std::numeric_limits<double>::infinity();
    vector<const SandiaDecay::Nuclide *> nucstochange;
    
    for( ShieldingSourceFitCalc::IsoFitStruct &ifs : m_nuclides )
    {
      if( ifs.ageDefiningNuc == nuc )
      {
        nucstochange.push_back( ifs.nuclide );
        if( ifs.age < minage )
        {
          minage = ifs.age;
          newDefining = ifs.nuclide;
        }
      }//if( ifs.ageDefiningNuc == nuc )
    }//for( ShieldingSourceFitCalc::IsoFitStruct &ifs : m_nuclides )
    
    for( const SandiaDecay::Nuclide *nuc : nucstochange )
      setSharedAgeNuclide( nuc, newDefining );
  }//for( const SandiaDecay::Nuclide *nuc : removed )
  
//  for( const int iindex : removedRows )
//  {
//    beginRemoveRows( WModelIndex(), iindex, iindex );
//    m_nuclides.erase( m_nuclides.begin() + iindex );
//    endRemoveRows();
//  }//for( const int iindex : removeRows )
}//void peakModelRowsRemovedCallback( Wt::WModelIndex index, int firstRow, int lastRow )


bool is_within( int a, int start, int end )
{
  return (a>=start && a<=end);
}


void SourceFitModel::peakModelDataChangedCallback( Wt::WModelIndex topLeft,
                                                    Wt::WModelIndex bottomRight )
{
  const PeakModel::Columns colstart = PeakModel::Columns( topLeft.column() );
  const PeakModel::Columns colend = PeakModel::Columns( bottomRight.column() );
  const bool changedIso = is_within( PeakModel::kIsotope, colstart, colend);
  const bool changedFit = is_within( PeakModel::kUseForShieldingSourceFit, colstart, colend);
  
  const bool dirty = (changedIso || changedFit);
  
  if( !dirty )
  {
    const bool changedPhotoPeak
                    = is_within( PeakModel::kPhotoPeakEnergy, colstart, colend);
    const bool changedAmp = is_within( PeakModel::kAmplitude, colstart, colend);
    
    //Not dirty as far as this SourceFitModel is concerned, but as a convience
    //  to things hooked to this model, lets see if we chould redraw the chi2
    //  chart, and if do, emit a dataChanged() signal to indicate this.
    if( changedAmp || changedPhotoPeak )
    {
      try
      {
        cerr << "topLeft.isValid()=" << topLeft.isValid() << endl;
        const PeakModel::PeakShrdPtr peak = m_peakModel->peak(topLeft);
        cerr << "!!peak=" << !!peak << endl;
        if( !!peak )
          cerr << "peak->useForShieldingSourceFit()=" << peak->useForShieldingSourceFit() << endl;
        
        const bool beingUsed = (!!peak && peak->useForShieldingSourceFit());
        if( beingUsed )
          dataChanged().emit( WModelIndex(), WModelIndex() );
      }catch(...)
      {
        cerr << "Unexpected exception" << endl;
      }
    }//if( peak amplitude changed )
    
    return;
  }//if( !dirty )

  set<const SandiaDecay::Nuclide *> prenucs, postnucs;
  
  vector<const SandiaDecay::Nuclide *> preisotopes, postisotopes;
  for( const ShieldingSourceFitCalc::IsoFitStruct &ifs : m_nuclides )
  {
    prenucs.insert( ifs.nuclide );
    preisotopes.push_back( ifs.nuclide );
  }
  
  const size_t npreisotopes = m_nuclides.size();
  
  repopulateIsotopes();
  
  for( const ShieldingSourceFitCalc::IsoFitStruct &ifs : m_nuclides )
  {
    postnucs.insert( ifs.nuclide );
    postisotopes.push_back( ifs.nuclide );
  }
  
  
  if( m_sameAgeForIsotopes && (prenucs != postnucs) )
  {
    vector<const SandiaDecay::Nuclide *> removednucs, addednucs;
    for( const SandiaDecay::Nuclide *nuc : preisotopes )
    {
      if( !std::count(postisotopes.begin(),postisotopes.end(),nuc) )
        removednucs.push_back( nuc );
    }
    
    for( const SandiaDecay::Nuclide *nuc : postisotopes )
    {
      if( !std::count(preisotopes.begin(),preisotopes.end(),nuc) )
        addednucs.push_back( nuc );
    }
    
    for( const SandiaDecay::Nuclide *nuc : removednucs )
    {
      bool removedADefining = false;
      const SandiaDecay::Nuclide *defining = NULL;
      double minage = std::numeric_limits<double>::infinity();
      
      for( ShieldingSourceFitCalc::IsoFitStruct &ifs : m_nuclides )
      {
        if( ifs.ageIsFittable && (ifs.nuclide->atomicNumber == nuc->atomicNumber) )
        {
          if( ifs.age < minage )
          {
            minage = ifs.age;
            defining = ifs.nuclide;
          }
          removedADefining = (removedADefining || (ifs.ageDefiningNuc==nuc));
        }//if( ifs.nuclide->atomicNumber == nuc->atomicNumber )
      }//for( ShieldingSourceFitCalc::IsoFitStruct &ifs : m_nuclides )
      
      if( removedADefining )
      {
        for( ShieldingSourceFitCalc::IsoFitStruct &ifs : m_nuclides )
        {
          if( ifs.ageIsFittable && (ifs.nuclide->atomicNumber == nuc->atomicNumber) )
            setSharedAgeNuclide( ifs.nuclide, defining );
        }//for( ShieldingSourceFitCalc::IsoFitStruct &ifs : m_nuclides )
      }//if( removedADefining )
    }//for( const SandiaDecay::Nuclide *nuc : removednucs )
    
    for( const SandiaDecay::Nuclide *nuc : addednucs )
    {
      if( PeakDef::ageFitNotAllowed( nuc ) )
        continue;
      
      const SandiaDecay::Nuclide *defining = NULL;
      double minage = std::numeric_limits<double>::infinity();
      
      for( ShieldingSourceFitCalc::IsoFitStruct &ifs : m_nuclides )
      {
        if( ifs.ageIsFittable
           && (ifs.age < minage)
           && (ifs.nuclide->atomicNumber == nuc->atomicNumber) )
        {
          minage = ifs.age;
          defining = ifs.nuclide;
        }
      }//for( ShieldingSourceFitCalc::IsoFitStruct &ifs : m_nuclides )
      
      if( !defining )
        defining = nuc;
      
      for( ShieldingSourceFitCalc::IsoFitStruct &ifs : m_nuclides )
      {
        if( ifs.ageIsFittable && (ifs.nuclide->atomicNumber == nuc->atomicNumber) )
          setSharedAgeNuclide( ifs.nuclide, defining );
      }
    }//for( const SandiaDecay::Nuclide *nuc : addednucs )
  }//if( m_sameAgeForIsotopes && (preisotopes != postisotopes) )
  
  
  if( npreisotopes == m_nuclides.size() )
  { //No signals got emmited to update the chi2Chart, so lets check if we should
    try
    {
      const PeakModel::PeakShrdPtr &peak = m_peakModel->peak(topLeft);
      if( changedFit || (peak && peak->useForShieldingSourceFit()) )
        dataChanged().emit( index(0,0), index(rowCount()-1,columnCount()-1) );
      
    }catch(...){}
  }//if( npreisotopes == m_nuclides.size() )
  
}//void peakModelDataChangedCallback(...);


void SourceFitModel::peakModelResetCallback()
{
  if( m_nuclides.empty() )
    return;

  for( const ShieldingSourceFitCalc::IsoFitStruct &iss : m_nuclides )
    m_previousResults[iss.nuclide] = iss;
  
  beginRemoveRows( WModelIndex(), 0, static_cast<int>(m_nuclides.size())-1 );
  m_nuclides.clear();
  endRemoveRows();
}//void peakModelResetCallback();


void SourceFitModel::repopulateIsotopes()
{
  //go through and see if we have to delete any peaks
  vector<int> indexs_to_remove;
  const int norigoiso = static_cast<int>( m_nuclides.size() );

  for( int ison = 0; ison < norigoiso; ++ison )
  {
    ShieldingSourceFitCalc::IsoFitStruct &isof = m_nuclides[ison];

    size_t numSourcePeaks = 0; // I think we can remove this and instead use only progeny.size(), but havent tested
    set<const SandiaDecay::Nuclide *> progeny;
    const int npeaks = m_peakModel->rowCount();
    for( int peakn = 0; peakn < npeaks; ++peakn )
    {
      const PeakShrdPtr peak = m_peakModel->peak( m_peakModel->index(peakn,0) );

      if( (peak->parentNuclide() == isof.nuclide) && peak->useForShieldingSourceFit() )
      {
        const SandiaDecay::Transition * const trans = peak->nuclearTransition();
        if( trans && trans->parent )
          progeny.insert( trans->parent );
        numSourcePeaks += 1;
      }
    }//for( loop over peaks)

    isof.numProgenyPeaksSelected = progeny.size();
    
    if( numSourcePeaks == 0 )
    {
      m_previousResults[isof.nuclide] = isof;
      indexs_to_remove.push_back( ison );
    }
  }//for( const ShieldingSourceFitCalc::IsoFitStruct &isof : m_nuclides )

//  cerr << "indexs_to_remove.size()=" << indexs_to_remove.size() << endl;

  for( vector<int>::reverse_iterator iter = indexs_to_remove.rbegin();
       iter != indexs_to_remove.rend(); ++iter )
  {
    const int iindex = *iter;
    beginRemoveRows( WModelIndex(), iindex, iindex );
    m_nuclides.erase( m_nuclides.begin() + iindex );
    endRemoveRows();
  }//if( found != m_peakModel->rowCount() )


  //go through and see if we have to add any peaks
  for( int peakn = 0; peakn < m_peakModel->rowCount(); ++peakn )
  {
    const PeakShrdPtr peak = m_peakModel->peak( m_peakModel->index(peakn,0) );
    if( !peak || !peak->useForShieldingSourceFit() )
       continue;

    bool found = false;
    for( const ShieldingSourceFitCalc::IsoFitStruct &isof : m_nuclides )
    {
      found = (peak->parentNuclide() == isof.nuclide);
      if( found )
        break;
    }//for( const ShieldingSourceFitCalc::IsoFitStruct &isof : m_nuclides )

    if( !found )
      insertPeak( peak );
  }//for( loop over peaks)
    
  // Double check that things get refreshed.
  //reset();
  layoutAboutToBeChanged().emit();
  layoutChanged().emit();
}//void SourceFitModel::repopulateIsotopes()



int SourceFitModel::columnCount( const Wt::WModelIndex & ) const
{
  return static_cast<int>( kNumColumns );
}//int columnCount( const Wt::WModelIndex & ) const


int SourceFitModel::rowCount( const Wt::WModelIndex & parent) const
{
  if (parent.isValid())
  {
    return 0;
  } //parent.isValid()
  return static_cast<int>( m_nuclides.size() );
}//int rowCount( const Wt::WModelIndex & ) const


Wt::WFlags<Wt::ItemFlag> SourceFitModel::flags( const Wt::WModelIndex &index ) const
{
  const int row = index.row();
  const int nrow = static_cast<int>( m_nuclides.size() );

  if( row>=nrow || row<0 )
    return WFlags<ItemFlag>();

  const ShieldingSourceFitCalc::IsoFitStruct &iso = m_nuclides[row];

  switch( index.column() )
  {
    case kIsotope:
      break;
    case kActivity:
      switch( iso.sourceType )
      {
        case ShieldingSourceFitCalc::ModelSourceType::Point:
          return WFlags<ItemFlag>(Wt::ItemIsEditable);
          
        case ShieldingSourceFitCalc::ModelSourceType::Intrinsic:
        case ShieldingSourceFitCalc::ModelSourceType::Trace:
          return WFlags<ItemFlag>();
      }//switch( iso.sourceType )
      break;
      
    case kFitActivity:
      switch( iso.sourceType )
      {
        case ShieldingSourceFitCalc::ModelSourceType::Point:
          return WFlags<ItemFlag>(ItemIsUserCheckable);
          
        case ShieldingSourceFitCalc::ModelSourceType::Intrinsic:
        case ShieldingSourceFitCalc::ModelSourceType::Trace:
          return WFlags<ItemFlag>();
      }//switch( iso.sourceType )
      break;
      
    case kAge:
      if( !iso.ageIsFittable && !iso.ageDefiningNuc )
        return WFlags<ItemFlag>();
      
      if( iso.ageDefiningNuc )
      {
        for( const ShieldingSourceFitCalc::IsoFitStruct &isodef : m_nuclides )
        {
          if( isodef.nuclide == iso.ageDefiningNuc )
            return isodef.ageIsFittable ? WFlags<ItemFlag>(Wt::ItemIsEditable) : WFlags<ItemFlag>();
        }
        return WFlags<ItemFlag>();
      }//if( iso.ageDefiningNuc )
      
      return WFlags<ItemFlag>(Wt::ItemIsEditable);
    case kFitAge:
//      if( iso.shieldingIsSource )
//        return WFlags<ItemFlag>();
      return WFlags<ItemFlag>(ItemIsUserCheckable);
    case kIsotopeMass:
      return WFlags<ItemFlag>();
    case kActivityUncertainty:
    case kAgeUncertainty:
      return WFlags<ItemFlag>();
      
#if( INCLUDE_ANALYSIS_TEST_SUITE )
    case kTruthActivity:
    case kTruthActivityTolerance:
    case kTruthAge:
    case kTruthAgeTolerance:
      return WFlags<ItemFlag>(Wt::ItemIsEditable);
#endif
      
    case kNumColumns:
      break;
  }//switch( section )

  return WFlags<ItemFlag>();
}//Wt::WFlags<Wt::ItemFlag> flags( const Wt::WModelIndex &index ) const




boost::any SourceFitModel::headerData( int section, Orientation orientation, int role ) const
{
  //When orientation is Horizontal, section is a column number,
  //  when orientation is Vertical, section is a row (peak) number.

  if( role == LevelRole )
    return 0;

  if( (orientation != Horizontal)
      || ((role != DisplayRole)
           &&  (role != Wt::ToolTipRole))  )
    return WAbstractItemModel::headerData( section, orientation, role );

  if( role == Wt::ToolTipRole )
  {
    const char *tooltip_key = nullptr;
    switch( section )
    {
      case kIsotope:             tooltip_key = "sfm-tt-header-isotope";    break;
      case kActivity:            tooltip_key = "sfm-tt-header-activity";   break;
      case kAge:                 tooltip_key = "sfm-tt-header-age";        break;
      case kFitActivity:         tooltip_key = "sfm-tt-header-fit-act";    break;
      case kFitAge:              tooltip_key = "sfm-tt-header-fit-age";    break;
      case kIsotopeMass:         tooltip_key = "sfm-tt-header-iso-mass";   break;
      case kActivityUncertainty: tooltip_key = "sfm-tt-header-act-uncert"; break;
      case kAgeUncertainty:      tooltip_key = "sfm-tt-header-age-uncert"; break;

#if( INCLUDE_ANALYSIS_TEST_SUITE )
      case kTruthActivity:
      case kTruthActivityTolerance:
      case kTruthAge:
      case kTruthAgeTolerance:
        break;
#endif
        
      case kNumColumns:
        break;
    }//switch( section )
    if( !tooltip_key )
      return boost::any();
    
    return boost::any( WString::tr(tooltip_key) );
  }//if( role == Wt::ToolTipRole )

  //If we're here, role==DisplayRole
  switch( section )
  {
    case kIsotope:     return boost::any( WString::tr("Nuclide") );
    case kActivity:
      switch( m_det_type )
      {
        case DetectorPeakResponse::EffGeometryType::FarField:
        case DetectorPeakResponse::EffGeometryType::FixedGeomTotalAct:
          return boost::any( WString::tr("Activity") );
          
        case DetectorPeakResponse::EffGeometryType::FixedGeomActPerCm2:
        case DetectorPeakResponse::EffGeometryType::FixedGeomActPerM2:
        case DetectorPeakResponse::EffGeometryType::FixedGeomActPerGram:
          return boost::any( WString("{1}{2}")
                            .arg( WString::tr("Activity"))
                            .arg( DetectorPeakResponse::det_eff_geom_type_postfix(m_det_type) ) );
      }//switch( m_det_type )
      assert( 0 );
      break;
      
    case kAge:         return boost::any( WString::tr("Age") );
    case kFitActivity: return boost::any( WString::tr("sfm-header-fit-act") );
    case kFitAge:      return boost::any( WString::tr("sfm-header-fit-age") );
    case kIsotopeMass: return boost::any( WString::tr("Mass") );
    case kActivityUncertainty: return boost::any( WString::tr("sfm-header-act-uncert") );
    case kAgeUncertainty:      return boost::any( WString::tr("sfm-header-age-uncert") );
#if( INCLUDE_ANALYSIS_TEST_SUITE )
    case kTruthActivity:          return boost::any( WString("Truth Act.") );
    case kTruthActivityTolerance: return boost::any( WString("Truth Act. Tol.") );
    case kTruthAge:               return boost::any( WString("Truth Age") );
    case kTruthAgeTolerance:      return boost::any( WString("Truth Age Tol.") );
#endif
    case kNumColumns:  return boost::any();
  }//switch( section )

  return boost::any();
}//headerData(...)


Wt::WModelIndex SourceFitModel::parent( const Wt::WModelIndex &index ) const
{
  return WModelIndex();
}//Wt::WModelIndex parent(...) const


boost::any SourceFitModel::data( const Wt::WModelIndex &index, int role ) const
{
  //should consider implementing ToolTipRole
  if( (role != Wt::DisplayRole) && (role != Wt::EditRole) && (role != Wt::ToolTipRole)
     && (role != (Wt::ItemDataRole::UserRole + 10))
    && !((role==Wt::CheckStateRole) && ((index.column()==kFitActivity) || (index.column()==kFitAge))) )
  {
    return boost::any();
  }

  
  const int row = index.row();
  const int column = index.column();
  const int nrows = static_cast<int>( m_nuclides.size() );
  
  if( row<0 || column<0 || column>=kNumColumns || row>=nrows )
    return boost::any();

  const bool extra_precision = (role == (Wt::ItemDataRole::UserRole + 10));
  const ShieldingSourceFitCalc::IsoFitStruct &isof = m_nuclides[row];

  if( role == Wt::ToolTipRole )
  {
    if( column == kIsotope )
    {
      WString msg = WString("{1}={2}")
                      .arg( WString::tr("T1/2") )
                      .arg( PhysicalUnitsLocalized::printToBestTimeUnits( isof.nuclide->halfLife, 2, PhysicalUnits::second ) );
      // TODO: should put in dominant photopeaks or other information here
      return boost::any( msg );
    }else if( column == kAge )
    {
      if( !isof.ageIsFittable )
        return boost::any( WString::tr("sfm-tt-aging-not-allowed") );
    }//if / else to determine column

    return boost::any();
  }//if( role == Wt::ToolTipRole )

  switch( column )
  {
    case kIsotope:
      return boost::any( WString(isof.nuclide->symbol) );
      
    case kActivity:
    {
      const double act = isof.activity;
      string ans = PhysicalUnits::printToBestActivityUnits( act, (extra_precision ? 8 : 3), m_displayCuries );
      ans += DetectorPeakResponse::det_eff_geom_type_postfix(m_det_type);
      
      // We'll require the uncertainty to be non-zero to show it - 1 micro-bq is an arbitrary cutoff to
      //  consider anything below it zero.
      const double uncert = isof.activityUncertainty;
      
      bool shouldHaveUncert = ( (uncert > 1.0E-6*PhysicalUnits::bq)
                               || ((uncert > 0.0) && (uncert > 1.0E-6*fabs(act)) ) );
      
      switch( isof.sourceType )
      {
        case ShieldingSourceFitCalc::ModelSourceType::Intrinsic:
          // TODO: check if dimensions are being fit - but I *think* uncert will only be >0 if this is the case - so we are good?
          break;
          
        case ShieldingSourceFitCalc::ModelSourceType::Trace:
          // TODO: check if activity is being fit, and if not, then if dimensions are being fit - but I *think* uncert will only be >0 if one of these is the case anyway - so we are good?
          break;
          
        case ShieldingSourceFitCalc::ModelSourceType::Point:
          // Dont show uncertainty unless we fit for it - although in principle it should be zero, right
          if( !fitActivity(row) )
            shouldHaveUncert = false;
          break;
      }//switch( iso.sourceType )
      
      if( shouldHaveUncert )
      {
        ans += " \xC2\xB1 " + PhysicalUnits::printToBestActivityUnits( uncert, (extra_precision ? 5 : 2), m_displayCuries );
        ans += DetectorPeakResponse::det_eff_geom_type_postfix(m_det_type);
      }//if( shouldHaveUncert )
      
      return boost::any( WString(ans) );
    }//case kActivity:

    case kFitActivity:
    {
      switch( isof.sourceType )
      {
        case ShieldingSourceFitCalc::ModelSourceType::Point:
          return boost::any( isof.fitActivity );
          
        case ShieldingSourceFitCalc::ModelSourceType::Intrinsic:
        case ShieldingSourceFitCalc::ModelSourceType::Trace:
          return boost::any();
      }//switch( iso.sourceType )
    }//case kFitActivity:

    case kAge:
    {
//      if( isof.shieldingIsSource )
//        return boost::any();
      double age = 0.0, uncert = 0.0;
      const SandiaDecay::Nuclide *nuc = nullptr;
      if( isof.ageDefiningNuc && (isof.ageDefiningNuc != isof.nuclide) )
      {
        const int ind = nuclideIndex( isof.ageDefiningNuc );
        if( ind >= 0 )
        {
          nuc = isof.ageDefiningNuc;
          age = m_nuclides[ind].age;
          if( m_nuclides[ind].ageIsFittable && m_nuclides[ind].fitAge )
            uncert = m_nuclides[ind].ageUncertainty;
        }else
        {
          nuc = isof.nuclide;
          age = isof.age;
          if( isof.ageIsFittable && isof.fitAge )
            uncert = isof.ageUncertainty;
          cerr << "SourceFitModel::data: ran into error when retrieving"
               << " age for a nuclide with a defining age isotope that isnt in"
               << " the model; charging on!" << endl;
        }//if( ind >= 0 )
      }else
      {
        nuc = isof.nuclide;
        age = isof.age;
        if( isof.ageIsFittable && isof.fitAge )
          uncert = isof.ageUncertainty;
      }//if( isof.ageDefiningNuc && (isof.ageDefiningNuc!=isof.nuclide) )
      
      if( !isof.ageIsFittable )
        return boost::any( WString::tr("NA") );
      
      string ans = PhysicalUnitsLocalized::printToBestTimeUnits( age, (extra_precision ? 8 : 2) );
      if( uncert > 0.0 )
        ans += " \xC2\xB1 " + PhysicalUnitsLocalized::printToBestTimeUnits( uncert, (extra_precision ? 8 : 1) );
      
      return boost::any( WString(ans) );
    }//case kAge:

    case kFitAge:
    {
//      if( isof.shieldingIsSource )
//        return boost::any();
      if( isof.ageDefiningNuc && (isof.ageDefiningNuc != isof.nuclide) )
        return boost::any();
      
      // Make sure there is more than two peaks being fitted for this nuclide to enable fitting age
      //  (I guess you could fix activity, and shielding, and select a progeny peak, and fit for
      //   age based on that peak growing in, but this probably isnt realistically ever done, but if
      //   you did want to do it, you could round-about calculate it)
      if( (isof.numProgenyPeaksSelected <= 1) && !isof.ageDefiningNuc )
        return boost::any();
      
      if( !isof.ageIsFittable )
        return boost::any();
      
      return boost::any( isof.fitAge );
    }//case kFitAge:

    case kIsotopeMass:
    {
      const double act = isof.activity;
      const double mass_grams = act / isof.nuclide->activityPerGram();

      if( IsInf(mass_grams) || IsNan(mass_grams) )
        return boost::any();

      return boost::any( WString(PhysicalUnits::printToBestMassUnits(mass_grams,(extra_precision ? 8 : 3),1.0)) );
    }//case kIsotopeMass:

    case kActivityUncertainty:
    {
      if( isof.activityUncertainty < 0.0 )
        return boost::any();
      
      double act = isof.activityUncertainty;
      string ans = PhysicalUnits::printToBestActivityUnits( act, (extra_precision ? 8 : 2), m_displayCuries );
      ans += DetectorPeakResponse::det_eff_geom_type_postfix(m_det_type);
      
      return boost::any( WString(ans) );
    }//case kActivityUncertainty:

    case kAgeUncertainty:
    {
      if( (!isof.ageIsFittable) || isof.ageUncertainty < 0.0 )
        return boost::any();
      const string ans = PhysicalUnitsLocalized::printToBestTimeUnits( isof.ageUncertainty, (extra_precision ? 8 : 2) );
      return boost::any( WString(ans) );
    }//case kAgeUncertainty:

#if( INCLUDE_ANALYSIS_TEST_SUITE )
    case kTruthActivity:
    {
      if( !isof.truthActivity )
        return boost::any();
      
      string ans = PhysicalUnits::printToBestActivityUnits( *isof.truthActivity, (extra_precision ? 8 : 4), m_displayCuries );
      ans += DetectorPeakResponse::det_eff_geom_type_postfix(m_det_type);
      
      return boost::any( WString(ans) );
    }
      
    case kTruthActivityTolerance:
    {
      if( !isof.truthActivityTolerance )
        return boost::any();
      string ans = PhysicalUnits::printToBestActivityUnits( *isof.truthActivityTolerance, (extra_precision ? 8 : 4), m_displayCuries );
      ans += DetectorPeakResponse::det_eff_geom_type_postfix(m_det_type);
      
      return boost::any( WString(ans) );
    }
      
    case kTruthAge:
    {
      if( !isof.truthAge )
        return boost::any();
      const string ans = PhysicalUnitsLocalized::printToBestTimeUnits( *isof.truthAge, (extra_precision ? 8 : 4) );
      return boost::any( WString(ans) );
    }
      
    case kTruthAgeTolerance:
    {
      if( !isof.truthAgeTolerance )
        return boost::any();
      const string ans = PhysicalUnitsLocalized::printToBestTimeUnits( *isof.truthAgeTolerance, (extra_precision ? 8 : 4) );
      return boost::any( WString(ans) );
    }
#endif  //#if( INCLUDE_ANALYSIS_TEST_SUITE )
      
    case kNumColumns:
      return boost::any();
  }//switch( column )

  return boost::any();
}//boost::any data(...) const


Wt::WModelIndex SourceFitModel::index( int row, int column,
                                        const Wt::WModelIndex &/*parent*/ ) const
{
  return WAbstractItemModel::createIndex( row, column, (void *)0 );
}//Wt::WModelIndex index(...) const



WModelIndex SourceFitModel::index( const SandiaDecay::Nuclide *nuc,
                                       SourceFitModel::Columns column ) const
{
  const int nrow = static_cast<int>( m_nuclides.size() );
  for( int row = 0; row < nrow; ++row )
    if( m_nuclides[row].nuclide == nuc )
      return index( row, column );
  return WModelIndex();
}//WModelIndex index(...) const


WModelIndex SourceFitModel::index( const string &symbol,
                                   SourceFitModel::Columns column ) const
{
  const int nrow = static_cast<int>( m_nuclides.size() );
  for( int row = 0; row < nrow; ++row )
    if( m_nuclides[row].nuclide && (m_nuclides[row].nuclide->symbol == symbol) )
      return index( row, column );
  return WModelIndex();
}//WModelIndex index(...) const


bool SourceFitModel::setData( const Wt::WModelIndex &index, const boost::any &value, int role )
{
  try
  {
    if( !index.isValid() )
      return false;

    if( (role != Wt::EditRole) && (role != Wt::CheckStateRole) )
      return false;

    const int row = index.row();
    const int column = index.column();
    const int nrows = static_cast<int>( m_nuclides.size() );

#if( INCLUDE_ANALYSIS_TEST_SUITE )
    if( value.empty() )
    {
      switch( SourceFitModel::Columns(column) )
      {
        case kTruthActivity:
        case kTruthActivityTolerance:
        case kTruthAge:
        case kTruthAgeTolerance:
        case kActivityUncertainty:
        case kAgeUncertainty:
          break;
        default:
          return false;
      }//switch( column )
    }//if( value.empty() )
#else
    if( value.empty() && (column != kAgeUncertainty) && (column != kActivityUncertainty) )
      return false;
#endif  //#if( INCLUDE_ANALYSIS_TEST_SUITE )
    
    
    if( (row < 0) || (column < 0) || (column >= kNumColumns) || (row >= nrows) )
      return false;
    
    if( (role == Wt::CheckStateRole) && (column != kFitActivity) && (column != kFitAge) )
      return false;
    
    // In principle we should only let (role == Wt::CheckStateRole) allow to change this value,
    //  but it doesnt seem any harm in also allowing EditRole (the default value for the fcn call)
    //  affect this value, as long as a bool is passed in.
    bool boolean_val = false;
    if( (column == kFitActivity) || (column == kFitAge) )
    {
      if( value.type() != boost::typeindex::type_id<bool>().type_info() )
        return false;
      
      boolean_val = boost::any_cast<bool>( value );
    }//if( (column==kFitActivity) || (column==kFitAge) )

    const WString txt_val = asString( value );
    string utf_str = txt_val.toUTF8();

    if( (column != kFitActivity) && (column != kFitAge) && (column != kActivityUncertainty) && txt_val.empty() )
      return false;

    // filter out the +- and everything after.
    if( (column == kActivity) || (column == kIsotopeMass) || (column == kAge) )
    {
      const auto pos = utf_str.find( "\xC2\xB1" );
      if( pos != string::npos )
        utf_str = utf_str.substr(0, pos);
    }//if( we might have the +- )
    
    ShieldingSourceFitCalc::IsoFitStruct &iso = m_nuclides[row];
    
    
    // To facilitate undo/redo we could grab value for the row/column we are changing, and then
    //  set things back, but if we do this we will lose uncertainty, and maybe other stuff; we
    //  could work around this, but instead for the moment we will just copy all the data
#define SOURCE_FIT_MODEL_FULL_COPY_UNDO_REDO 1
#if( SOURCE_FIT_MODEL_FULL_COPY_UNDO_REDO )
    const auto prev_data = make_shared<const vector<ShieldingSourceFitCalc::IsoFitStruct>>( m_nuclides );
#else
    const boost::any prev_value = SourceFitModel::data( index, Wt::ItemDataRole::UserRole + 10 );
    const boost::any new_value = value;
#endif
    

    //If were here, all is fine
    switch( column )
    {
      case kIsotope:
        return false;
        
      case kActivity:
      {
        iso.activity = PhysicalUnits::stringToActivity( utf_str );
        
        if( iso.activityUncertainty >= 0.0 ) // For activity we will emit the whole row changed below
          iso.activityUncertainty = -1.0;
      
        break;
      }//case kActivity:

      case kFitActivity:
        iso.fitActivity = boolean_val;
      break;

      case kAge:
      {
        if( !iso.ageIsFittable )
        {
          break;
        }else
        {
          const double hl = (iso.nuclide ? iso.nuclide->halfLife : -1.0);
          iso.age = PhysicalUnitsLocalized::stringToTimeDurationPossibleHalfLife( utf_str, hl );

          if( iso.ageUncertainty >= 0.0 )
          {
            iso.ageUncertainty = -1.0;
            WModelIndex uncertIndex = createIndex(row, kAgeUncertainty,(void *)0);
            dataChanged().emit( uncertIndex, uncertIndex );
          }//if( iso.ageUncertainty >= 0.0 )
          
          if( m_sameAgeForIsotopes )
          {
            const SandiaDecay::Nuclide *ageNuc = iso.ageDefiningNuc ? iso.ageDefiningNuc : iso.nuclide;
            assert( ageNuc );
            
            for( size_t i = 0; i < m_nuclides.size(); ++i )
            {
              const int thisrow = static_cast<int>(i);
              
              if( (m_nuclides[i].ageDefiningNuc == ageNuc) || (m_nuclides[i].nuclide == ageNuc) )
              {
                m_nuclides[i].age = iso.age;
                
                WModelIndex ind = createIndex( thisrow, kAge, (void *)0 );
                if( thisrow != row )  // We'll emit for 'row' later on
                  dataChanged().emit( ind, ind );
                
                if( iso.ageUncertainty >= 0.0 )
                {
                  ind = createIndex( thisrow, kAgeUncertainty, (void *)0 );
                  dataChanged().emit( ind, ind );
                }//if( iso.ageUncertainty >= 0.0 )
              }//if( nuc.ageDefiningNuc == iso.nuclide )
            }//for( ShieldingSourceFitCalc::IsoFitStruct *nuc : m_nuclides )
          }//if( m_sameAgeForIsotopes )
        }//if( decays to stable children / else )
        break;
      }//case kAge:

      case kFitAge:
        if( !iso.ageIsFittable )
        {
          if( iso.fitAge )
            iso.fitAge = false;
          else
            return false;
        }else
        {
          if(  boolean_val == iso.fitAge )  //dont change this if we dont have to
            return false;
          iso.fitAge = boolean_val;
        }//if( !ageIsFittable ) / else
      break;

      case kIsotopeMass:
        cerr << "SourceFitModel::setData(...)\n\tYou shouldnt be trying to set kIsotopeMass"
             << endl;
      break;

      case kActivityUncertainty:
        iso.activityUncertainty = -1.0;
        if( !value.empty() )
        {
          iso.activityUncertainty = PhysicalUnits::stringToActivity( utf_str );
        }//if( !value.empty() )
      break;

      case kAgeUncertainty:
      {
        iso.ageUncertainty = -1.0;
        if( iso.ageIsFittable && !value.empty() )
        {
          const double hl = (iso.nuclide ? iso.nuclide->halfLife : -1.0);
          iso.ageUncertainty = PhysicalUnitsLocalized::stringToTimeDurationPossibleHalfLife( utf_str, hl );
        }//if( decays to stable children / else )
        
        if( m_sameAgeForIsotopes )
        {
          for( size_t i = 0; i < m_nuclides.size(); ++i )
          {
            if( m_nuclides[i].ageDefiningNuc == iso.nuclide )
            {
              WModelIndex ind = createIndex( static_cast<int>(i), kAgeUncertainty, (void *)0);
              dataChanged().emit( ind, ind );
            }//if( nuc.ageDefiningNuc == iso.nuclide )
          }//for( ShieldingSourceFitCalc::IsoFitStruct *nuc : m_nuclides )
        }//if( m_sameAgeForIsotopes )
        
        break;
      }//case kAgeUncertainty:

#if( INCLUDE_ANALYSIS_TEST_SUITE )
      case kTruthActivity:
        if( value.empty() )
          iso.truthActivity.reset();
        else
          iso.truthActivity = PhysicalUnits::stringToActivity( utf_str );
        break;
        
      case kTruthActivityTolerance:
        if( value.empty() )
          iso.truthActivityTolerance.reset();
        else
          iso.truthActivityTolerance = PhysicalUnits::stringToActivity( utf_str );
        break;
        
      case kTruthAge:
      {
        const double hl = (iso.nuclide ? iso.nuclide->halfLife : -1.0);
        if( value.empty() )
          iso.truthAge.reset();
        else
          iso.truthAge = PhysicalUnitsLocalized::stringToTimeDurationPossibleHalfLife( utf_str, hl );
        break;
      }
         
      case kTruthAgeTolerance:
      {
        const double hl = (iso.nuclide ? iso.nuclide->halfLife : -1.0);
        if( value.empty() )
          iso.truthAgeTolerance.reset();
        else
          iso.truthAgeTolerance = PhysicalUnitsLocalized::stringToTimeDurationPossibleHalfLife( utf_str, hl );
        break;
      }
#endif
        
      case kNumColumns:
        return false;
    }//switch( column )

    // We will emit that all columns have been updated, since setting activity uncert will mean
    //  we have to set activity text again (since it might have a +- entry), and similar
    {
      UndoRedoManager::BlockUndoRedoInserts block;
      dataChanged().emit( createIndex(row,0,nullptr), createIndex(row,kNumColumns-1,nullptr) );
    }
    //
    // We could be more selective and do something like:
    //if( column == kActivity )
    //  dataChanged().emit( createIndex(row,0,nullptr), createIndex(row,kNumColumns-1,nullptr) );
    //else
    //  dataChanged().emit( index, index );
    
    UndoRedoManager *undoRedo = UndoRedoManager::instance();
    if( undoRedo && undoRedo->canAddUndoRedoNow() )
    {
#if( SOURCE_FIT_MODEL_FULL_COPY_UNDO_REDO )
      const auto current_data = make_shared<const vector<ShieldingSourceFitCalc::IsoFitStruct>>( m_nuclides );
      auto undo_redo = [prev_data, current_data]( const bool is_undo ){
        InterSpec *viewer = InterSpec::instance();
        ShieldingSourceDisplay *srcfit = viewer ? viewer->shieldingSourceFit() : nullptr;
        SourceFitModel *srcmodel = srcfit ? srcfit->sourceFitModel() : nullptr;
        if( !srcmodel )
          return;
        
        srcmodel->layoutAboutToBeChanged().emit();
        srcmodel->m_nuclides = *(is_undo ? prev_data : current_data);
        std::sort( begin(srcmodel->m_nuclides), end(srcmodel->m_nuclides),
                   boost::bind( &SourceFitModel::compare,
                              boost::placeholders::_1, boost::placeholders::_2,
                               srcmodel->m_sortColumn, srcmodel->m_sortOrder ) );
        srcmodel->layoutChanged().emit();
      };
      undoRedo->addUndoRedoStep( [=](){ undo_redo(true); }, [=](){ undo_redo(false); },
                                "Set Shielding/Source nuclide info" );
#else
      auto undo = [prev_value,index,role](){
        InterSpec *viewer = InterSpec::instance();
        ShieldingSourceDisplay *srcfit = viewer ? viewer->shieldingSourceFit() : nullptr;
        SourceFitModel *srcmodel = srcfit ? srcfit->sourceFitModel() : nullptr;
        if( srcmodel )
          srcmodel->setData( index, prev_value, role );
      };
      
      auto redo = [new_value,index,role](){
        InterSpec *viewer = InterSpec::instance();
        ShieldingSourceDisplay *srcfit = viewer ? viewer->shieldingSourceFit() : nullptr;
        SourceFitModel *srcmodel = srcfit ? srcfit->sourceFitModel() : nullptr;
        if( srcmodel )
          srcmodel->setData( index, new_value, role );
      };
      
      undoRedo->addUndoRedoStep( undo, redo, "Set Shielding/Source nuclide info" );
  #endif
    }//if( undoRedo && !undoRedo->isInUndoOrRedo() )
    
  }catch( exception &e )
  {
    cerr << "SourceFitModel::setData(...)\n\tWarning: exception caught; what="
         << e.what() << endl;
    return false;
  }//try/catch

  return true;
}//bool setData(...)


bool SourceFitModel::compare( const ShieldingSourceFitCalc::IsoFitStruct &lhs_input,
<<<<<<< HEAD
                                const ShieldingSourceFitCalc::IsoFitStruct &rhs_input,
                                Columns sortColumn, Wt::SortOrder order )
=======
                             const ShieldingSourceFitCalc::IsoFitStruct &rhs_input,
                             Columns sortColumn, Wt::SortOrder order )
>>>>>>> 6303961b
{
#if( INCLUDE_ANALYSIS_TEST_SUITE )
  auto optionalLess = []( const boost::optional<double> &olhs, const boost::optional<double> &orhs) -> bool{
    if( (!olhs) != (!orhs) )
      return !olhs;
    
    if( !olhs )
      return false;
    
    return ((*olhs) < (*orhs));
  };
#endif
  
  const bool ascend = (order == Wt::AscendingOrder);
  const ShieldingSourceFitCalc::IsoFitStruct &lhs = ascend ? lhs_input : rhs_input;
  const ShieldingSourceFitCalc::IsoFitStruct &rhs = ascend ? rhs_input : lhs_input;
  
  switch( sortColumn )
  {
    case kIsotope:     return (lhs.nuclide->symbol < rhs.nuclide->symbol);
    case kActivity:    return (lhs.activity < rhs.activity);
    case kFitActivity: return (lhs.fitActivity < rhs.fitActivity);
    case kAge:         return (lhs.age < rhs.age);
    case kFitAge:      return (lhs.fitAge < rhs.fitAge);
    case kIsotopeMass: return ((lhs.activity/lhs.nuclide->activityPerGram())
<<<<<<< HEAD
                                  < (rhs.activity/rhs.nuclide->activityPerGram()) );
=======
                               < (rhs.activity/rhs.nuclide->activityPerGram()) );
>>>>>>> 6303961b
    case kActivityUncertainty: return (lhs.activityUncertainty < rhs.activityUncertainty);
    case kAgeUncertainty:      return (lhs.ageUncertainty < rhs.ageUncertainty);
      
#if( INCLUDE_ANALYSIS_TEST_SUITE )
    case kTruthActivity:          return optionalLess( lhs.truthActivity, rhs.truthActivity );
    case kTruthActivityTolerance: return optionalLess( lhs.truthActivityTolerance, rhs.truthActivityTolerance );
    case kTruthAge:               return optionalLess( lhs.truthAge, rhs.truthAge );
    case kTruthAgeTolerance:      return optionalLess( lhs.truthAgeTolerance, rhs.truthAgeTolerance );
#endif
      
    case kNumColumns:  return false;
  }//switch( sortColumn )
<<<<<<< HEAD

=======
  
>>>>>>> 6303961b
  assert( 0 );
  return false;
}//bool compare(...);

void SourceFitModel::sort( int column, Wt::SortOrder order )
{
  layoutAboutToBeChanged().emit();
  m_sortOrder = order;
  m_sortColumn = Columns( column );
  std::sort( m_nuclides.begin(), m_nuclides.end(),
             boost::bind( &SourceFitModel::compare, boost::placeholders::_1,
                         boost::placeholders::_2, m_sortColumn, m_sortOrder ) );
  layoutChanged().emit();
}//void sort(...)


ShieldingSourceDisplay::Chi2Graphic::Chi2Graphic( Wt::WContainerWidget *parent )
  : Wt::Chart::WCartesianChart( parent ),
    m_nFitForPar( 0 ),
    m_showChi( true ),
    m_textPenColor( Wt::black )
{
  setPreferredMethod( WPaintedWidget::HtmlCanvas );
  LOAD_JAVASCRIPT( wApp, "shieldingSourceDisplay.cpp", "Chi2Graphic", wtjsShowChi2Info);
  
  auto interpsec = InterSpec::instance();
  if( interpsec )
    interpsec->useMessageResourceBundle( "ShieldingSourceDisplay" ); //JIC
  
  // We will use calcAndSetAxisRanges() to set the axis ranges, so turn off auto range.
  axis(Chart::YAxis).setAutoLimits( 0 );
  axis(Chart::YAxis).setRange( -1.0, 1.0 );
  
  axis(Chart::XAxis).setAutoLimits( 0 );
  axis(Chart::XAxis).setRange( 0, 3000.0 );
}

ShieldingSourceDisplay::Chi2Graphic::~Chi2Graphic()
{
}


void ShieldingSourceDisplay::Chi2Graphic::setColorsFromTheme( std::shared_ptr<const ColorTheme> theme )
{
  if( !theme )
    return;
  
  //if( !theme->foregroundLine.isDefault() )
  //  m_chartEnergyLineColor = theme->foregroundLine;
  
  if( !theme->spectrumChartText.isDefault() )
  {
    WPen txtpen(theme->spectrumChartText);
    this->setTextPen( txtpen );
    this->axis(Chart::XAxis).setTextPen( txtpen );
    this->axis(Chart::YAxis).setTextPen( txtpen );
    this->setTextPenColor( theme->spectrumChartText );
  }
  
  if( theme->spectrumChartBackground.isDefault() )
    this->setBackground( Wt::NoBrush );
  else
    this->setBackground( WBrush(theme->spectrumChartBackground) );
  
  if( (theme->spectrumChartMargins.isDefault() && !theme->spectrumChartBackground.isDefault()) )
  {
    //theme->spectrumChartBackground
  }else if( !theme->spectrumChartMargins.isDefault() )
  {
    //theme->spectrumChartMargins
  }
  
  if( !theme->spectrumAxisLines.isDefault() )
  {
    WPen defpen = this->axis(Chart::XAxis).pen();
    defpen.setColor( theme->spectrumAxisLines );
    this->axis(Chart::XAxis).setPen( defpen );
    this->axis(Chart::YAxis).setPen( defpen );
  }
}//ShieldingSourceDisplay::Chi2Graphic::setColorsFromTheme( theme )


void ShieldingSourceDisplay::Chi2Graphic::setNumFitForParams( unsigned int npar )
{
  m_nFitForPar = static_cast<int>( npar );
}

void ShieldingSourceDisplay::Chi2Graphic::setTextPenColor( const Wt::WColor &color )
{
  m_textPenColor = color;
}

void ShieldingSourceDisplay::Chi2Graphic::setShowChiOnChart( const bool show_chi )
{
  m_showChi = show_chi;
  removeSeries(1);
  removeSeries(2);
  setXSeriesColumn( 0 );
  
  Chart::WDataSeries series( (show_chi ? 1 : 2), Chart::PointSeries );
  series.setMarkerSize( 10.0 );
  
  addSeries( series );
}


void ShieldingSourceDisplay::Chi2Graphic::calcAndSetAxisRanges()
{
#if( WT_VERSION < 0x3030600 )
  WAbstractItemModel *theModel = model();
#else
  Wt::Chart::WAbstractChartModel *theModel = model();
  assert( theModel );
#endif

  if( !theModel )
    return;
  
  double ymin = DBL_MAX, ymax = -DBL_MAX, xmin = DBL_MAX, xmax = -DBL_MAX;
  
  const int nrow = theModel->rowCount();
  const int ycol = m_showChi ? 1 : 2;
  for( int row = 0; row < nrow; ++row )
  {
    try
    {
#if( WT_VERSION >= 0x3030600 )
      const double thischi = theModel->data(row,ycol);
      const double energy = theModel->data(row,0);
#else
      WModelIndex index = theModel->index(row,ycol);
      const double thischi = boost::any_cast<double>( theModel->data(index) );
      index = theModel->index(row,0);
      const double energy = boost::any_cast<double>( theModel->data(index) );
#endif
      xmin = std::min( xmin, energy );
      xmax = std::max( xmax, energy );
      
      ymin = std::min( ymin, thischi );
      ymax = std::max( ymax, thischi );
    }catch(...)
    {
    }
  }//for( int row = 0; row < nrow; ++row )
  
  if( !nrow || (ymin == DBL_MAX) || (ymax == -DBL_MAX) || (xmin == DBL_MAX) || (xmax == -DBL_MAX) )
  {
    // There are no points to display.
    xmin = 0.0;
    xmax = 3000.0;
    ymin = (m_showChi ? -1.0 : 0.0);
    ymax = (m_showChi ?  1.0 : 2.0);
  }else if( (nrow == 1) || (ymin == ymax) )
  {
    // There is one point to display.
    xmin -= 10.0;
    xmax += 10.0;
    
    //  For chi, we should be really close to 0.0, and for multiple should be close to 1.0
    ymin -= 0.25*ymin;
    ymax += 0.25*ymax;
    
    if( m_showChi )
    {
      ymin = std::min( ymin, -1.0 );
      ymax = std::max( ymax, 1.0 );
    }else
    {
      ymin = std::min( ymin, 0.5 );
      ymax = std::max( ymax, 1.5 );
    }
  }else
  {
    // There are many points to display
    const double xrange = std::max( xmax - xmin, 10.0 );
    xmin = ((xmin > 0.1*xrange) ? (xmin - 0.1*xrange) : 0.0);
    xmax += 0.1*xrange;
    
    
    const double yrange = std::max( ymax - ymin, 0.1 );
    ymin -= 0.25*yrange;
    ymax += 0.25*yrange;
    
    if( m_showChi )
    {
      ymin = std::min( ymin, -1.0 );
      ymax = std::max( ymax, 1.0 );
    }else
    {
      ymin = std::min( ymin, 0.5 );
      ymax = std::max( ymax, 1.5 );
    }
  }//if( no rows ) / else / else

  // Round up/down to the nearest 10 keV
  xmin = 10.0 * std::floor( 0.1*xmin );
  xmax = 10.0 * std::ceil( 0.1*xmax );
  
  // Round up/down to the nearest 0.1
  ymin = 0.1 * std::floor( 10.0*ymin );
  ymax = 0.1 * std::ceil( 10.0*ymax );
  
  //cout << "Setting xrange=" << xmin << ", " << xmax << "], yrange=[" << ymin << ", " << ymax << "]" << endl;
  
  const auto xLocation = m_showChi ? Chart::AxisValue::ZeroValue : Chart::AxisValue::MinimumValue;
  axis(Chart::XAxis).setLocation( xLocation );
  
  axis(Chart::XAxis).setRange( xmin, xmax );
  axis(Chart::YAxis).setRange( ymin, ymax );
}//void calcAndSetAxisRanges();



void ShieldingSourceDisplay::Chi2Graphic::calcAndSetAxisPadding( double yHeightPx )
{
  double ymin = axis(Chart::YAxis).minimum();
  double ymax = axis(Chart::YAxis).maximum();
  
  if( fabs(ymax - ymin) < 0.1 )
  {
    ymin = 0.0;
    ymax = 100.0;
  }//

//Calculate number of pixels we need to pad, for x axis to be at 45 pixels from
//  the bottom of the chart; if less than 10px, pad at least 10px, or at most
//  45px.
  const int topPadding = plotAreaPadding(Top);
  const double fracY = -ymin / (ymax - ymin);
  double pxToXAxis = (fracY >= 1.0) ? 0.0 : (45.0 - fracY*(yHeightPx - topPadding) ) / (1.0-fracY);
  if( IsInf(pxToXAxis) || IsNan(pxToXAxis) ) //JIC, but shouldnt be needed
    pxToXAxis = 10;
  pxToXAxis = std::floor( pxToXAxis + 0.5 );
  pxToXAxis = std::max( pxToXAxis, 10.0 );
  pxToXAxis = std::min( pxToXAxis, 45.0 );
  const int bottomPadding = static_cast<int>(pxToXAxis);
  
  if( bottomPadding != plotAreaPadding(Bottom) )
    setPlotAreaPadding( bottomPadding, Bottom );
  
  yHeightPx -= (topPadding + bottomPadding);
  
  {//Begin codeblock to determin min/max label values, following logic
   //  determined from round*125() and other places in WAxis.C
    const int numLabels = yHeightPx / 25.0;
    const double range = ymax - ymin;
    const double rangePerLabel = range / numLabels;

    double renderinterval = 1.0;
    double n = std::pow(10, std::floor(std::log10(rangePerLabel)));
    double msd = rangePerLabel / n;
    
    if (msd < 1.5)
      renderinterval = n;
    else if (msd < 3.3)
      renderinterval = 2*n;
    else if (msd < 7)
      renderinterval = 5*n;
    else
      renderinterval = 10*n;
    
    ymin += std::numeric_limits<double>::epsilon();
    ymax -= std::numeric_limits<double>::epsilon();
    ymin = renderinterval * std::floor( ymin / renderinterval);
    ymax = renderinterval * std::ceil( ymax / renderinterval);
  }//End codeblock to determin min/max label values

  
  const int oldleft = plotAreaPadding(Wt::Left);
  const WString minlabel = axis(Chart::Y1Axis).label(ymin);
  const WString maxlabel = axis(Chart::Y1Axis).label(ymax);
  const size_t maxnchars = minlabel.narrow().length();
  const size_t minnchars = maxlabel.narrow().length();
  const size_t nchars = std::max( minnchars, maxnchars );
  const int left = 32 + 6*std::max(static_cast<int>(nchars),2);
  
  if( left != oldleft )
    setPlotAreaPadding( left, Wt::Left );
}//void calcAndSetAxisPadding()


void ShieldingSourceDisplay::Chi2Graphic::paintEvent( WPaintDevice *device )
{
  calcAndSetAxisRanges();
  if( device )
    calcAndSetAxisPadding( device->height().toPixels() );
  Wt::Chart::WCartesianChart::paintEvent( device );
}//void paintEvent( Wt::WPaintDevice *paintDevice )


void ShieldingSourceDisplay::Chi2Graphic::paint( Wt::WPainter &painter,
                      const Wt::WRectF &rectangle ) const
{
  WCartesianChart::paint( painter, rectangle );

  //cout << "plot padding: [" << plotAreaPadding(Top) << ", " << plotAreaPadding(Right) << ", " << plotAreaPadding(Bottom) << ", " << plotAreaPadding(Left) << "]" << endl;
  
  //I think removing of the areas() is already done by
  //  WCartesianChart::paintEvent(...), but jic
  while( !areas().empty() )
    delete areas().front();
  
#if( WT_VERSION < 0x3030600 )
  WStandardItemModel *chi2Model = dynamic_cast<WStandardItemModel *>( model() );
#else
  auto proxyChi2Model = dynamic_cast<Wt::Chart::WStandardChartProxyModel *>( model() );
  assert( proxyChi2Model );
  assert( proxyChi2Model->sourceModel() );
  WStandardItemModel *chi2Model = dynamic_cast<WStandardItemModel *>( proxyChi2Model->sourceModel() );
#endif
    
  if( !chi2Model )  //prob never happen, but JIC
    return;
  
  const WPointF br = painter.window().bottomRight();
  const int width = br.x();

  const int nrow = chi2Model->rowCount();
  double chi2 = 0.0;
  
  for( int row = 0; row < nrow; ++row )
  {
    try
    {
      WModelIndex index = chi2Model->index(row,1);
      const double thischi = boost::any_cast<double>( chi2Model->data(index) );
      chi2 += thischi*thischi;
      

      WColor color;
      try
      {
        boost::any color_any = chi2Model->data(index, Wt::MarkerPenColorRole );
        color = boost::any_cast<WColor>(color_any);
        if( color.isDefault() )
          throw runtime_error("");
      }catch(...)
      {
        //I dont think we will ever get here, but JIC I guess.
        Wt::Chart::WChartPalette *pal = palette();
        if( pal )
          color = pal->brush(0).color();
        else
          color = WColor( Wt::darkRed );
      }//try / catch, get the color
      
      index = chi2Model->index(row,2);
      const double thisscale = boost::any_cast<double>( chi2Model->data(index) );
      
      index = chi2Model->index(row,0);
      double energy = boost::any_cast<double>( chi2Model->data(index) );
      
      
      const double yval = m_showChi ? thischi : thisscale;
      const WPointF pos = mapToDevice( energy, yval );
      
      index = chi2Model->index(row,3);
      const string nucname = Wt::asString( chi2Model->data(index) ).toUTF8();
      energy = ((100.0*energy+0.5)/100.0);
      
      char mouseoverjs[256];
      if( nucname.empty() || nucname.size() > 8 )
      {
        snprintf( mouseoverjs, sizeof(mouseoverjs),
                  "function(){Wt.WT.ShowChi2Info('%s','%.2f keV, &sigma;<sub>%i</sub>=%.2f, %.2fx model');}",
                  id().c_str(), energy, row, thischi, thisscale );
      }else
      {
        snprintf( mouseoverjs, sizeof(mouseoverjs),
                 "function(){Wt.WT.ShowChi2Info('%s','%s, %.2f keV, &sigma;<sub>%i</sub>=%.2f, %.2fx model');}",
                 id().c_str(), nucname.c_str(), energy, row, thischi, thisscale );
      }
      
      //We could potentially include more info here, but it will be kinda hard,
      //  so lets not worry about it now.
      WRectArea *area = new WRectArea( pos.x()-10.0, pos.y()-10.0, 20.0, 20.0 );
      const string mouseoutjs = "function(){$('#" + id() + "inf').remove();}";
      area->mouseWentOver().connect( string(mouseoverjs) );
      area->mouseWentOut().connect( mouseoutjs );
      //area->clicked()
      
      //I hate doing const_casts, but the Wt source code itself does this
      //  for adding image areas in Wt 3.3.2
      const_cast<Chi2Graphic*>(this)->addArea( area );
      
      if( !m_showChi )
      {
        index = chi2Model->index(row,4);
        const double scale_uncert = boost::any_cast<double>( chi2Model->data(index) );
        
        const WPointF upper_uncert = mapToDevice( energy, yval + scale_uncert );
        const WPointF lower_uncert = mapToDevice( energy, yval - scale_uncert );
        const WPen oldPen = painter.pen();
        painter.setPen( WPen(color) );
        painter.drawLine( upper_uncert, lower_uncert );
        painter.setPen( oldPen );
      }//if( !m_showChi )
    }catch( std::exception &e )
    {
      cerr << "Caught exception drawing Chi2 chart: " << e.what() << endl;
    }
  }//for( int row = 0; row < nrow; ++row )
  
  if( nrow > 0 && !IsNan(sqrt(chi2)) )
  {
    char buffer[64];
    //snprintf( buffer, sizeof(buffer), "&lt;dev&gt;=%.2g&sigma;", (sqrt(chi2)/nrow) );  //displays as literal tesxt, and not the symbols on android
    //snprintf( buffer, sizeof(buffer), "\x3c\xCF\x87\x3E=%.2g\xCF\x83", (sqrt(chi2)/nrow) ); //<χ>=13.2σ
    snprintf( buffer, sizeof(buffer), "\x3c\x64\x65\x76\x3E=%.2g\xCF\x83", (sqrt(chi2)/nrow) ); //<dev>=13.2σ
  
    WString text = WString::fromUTF8(buffer);
    const size_t msglen = SpecUtils::utf8_str_len( buffer, strlen(buffer) );
  
    const double rightPadding = static_cast<double>( plotAreaPadding(Right) );
    const double charwidth = 16;
    const double charheight = 15;
    const double x = width - charwidth*msglen - rightPadding - 5;
    const double y = plotAreaPadding(Top) + 5;
    const double twidth = charwidth*msglen;
    const double theight = charheight + 2;
    
    WPen oldPen = painter.pen();
    painter.setPen( WPen(m_textPenColor) );
    painter.drawText( x, y, twidth, theight, AlignRight, TextSingleLine, text );
    painter.setPen( oldPen );
  }//if( nrow > 0 && !IsNan(sqrt(chi2)) )

  const double yAxisMin = axis(Chart::YAxis).minimum();
  const double yAxisMax = axis(Chart::YAxis).maximum();
  
  if( !m_showChi && (yAxisMin < 1.0) && (yAxisMax > 1.0) )
  {
    const double xAxisMin = axis(Chart::XAxis).minimum();
    const double xAxisMax = axis(Chart::XAxis).maximum();
    
    WPointF left = mapToDevice( xAxisMin, 1.0 );
    WPointF right = mapToDevice( xAxisMax, 1.0 );
    
    //cout << "xAxisMin=" << xAxisMin << ", xAxisMax=" << xAxisMax << ", yAxisMin=" << yAxisMin << ", yAxisMax=" << yAxisMax << endl;
    //cout << "left={" << left.x() << "," << left.y() << "}, right={" << right.x() << "," << right.y() << "}" << endl;
    
    left.setY( left.y() + 0.5 );
    right.setY( right.y() + 0.5 );
    
    WPen pen( GlobalColor::lightGray );
    pen.setWidth( 1 );
    pen.setStyle( Wt::PenStyle::DashLine );
    const WPen oldPen = painter.pen();
    painter.setPen( pen );
    painter.drawLine( left, right );
    painter.setPen( oldPen );
  }//if( m_showChi )
  
  //Draw the y-axis label
  painter.rotate( -90 );
  painter.setPen( WPen() );
  painter.setBrush( WBrush() );
  
  
  
  const char *yaxistitle_key = m_showChi ? "x2g-yaxis-title-chi" : "x2g-yaxis-title-mult";
  const char * const yaxistooltip_key = m_showChi ? "x2g-tt-chi-axis" : "x2g-tt-scale-axis";
  
  WPen oldPen = painter.pen();
  painter.setPen( WPen(m_textPenColor) );
  painter.drawText( -0.45*painter.viewPort().height(), 0.0, 0.2, 0.1,
                     AlignCenter, WString::tr(yaxistitle_key) );
  painter.setPen( oldPen );
  
  const double yAxisWiddth = plotAreaPadding(Wt::Left);
  const double chartHeight = painter.viewPort().height();
  
  WRectArea *yAxisArea = new WRectArea( 0.0, 0.0, yAxisWiddth, chartHeight );
  yAxisArea->setToolTip( WString::tr(yaxistooltip_key) );
  const_cast<Chi2Graphic*>(this)->addArea( yAxisArea );
  
  painter.restore();
}//Chi2Graphic::paint(


pair<ShieldingSourceDisplay *,AuxWindow *> ShieldingSourceDisplay::createWindow( InterSpec *viewer )
{
  assert( viewer );
  
  // Its fine to not call `viewer->useMessageResourceBundle( "ShieldingSourceDisplay" );` yet
  //  - just needs to be done by render time
  
  AuxWindow *window = nullptr;
  ShieldingSourceDisplay *disp = nullptr;
  
  try
  {
    MaterialDB *matdb = viewer->materialDataBase();
    PeakModel *peakModel = viewer->peakModel();
    WSuggestionPopup *shieldSuggest = viewer->shieldingSuggester();
    
    disp = new ShieldingSourceDisplay( peakModel, viewer, shieldSuggest, matdb );
    window = new AuxWindow( WString::tr("window-title-act-shield-fit"),
                           Wt::WFlags<AuxWindowProperties>(AuxWindowProperties::SetCloseable)
                           | AuxWindowProperties::EnableResize);
    // We have to set minimum size before calling setResizable, or else Wt's Resizable.js functions
    //  will be called first, which will then default to using the initial size as minimum allowable
    if( !viewer->isPhone() )
    {
      window->setMinimumSize( 800, 480 );
      window->setResizable( true );
    }
    
    window->contents()->setOffsets(WLength(0,WLength::Pixel));
    window->stretcher()->addWidget( disp, 0, 0 );
    window->stretcher()->setContentsMargins(0,0,0,0);
  //    window->footer()->resize(WLength::Auto, WLength(50.0));
      
    WPushButton *closeButton = window->addCloseButtonToFooter();
    closeButton->clicked().connect(window, &AuxWindow::hide);
      
    AuxWindow::addHelpInFooter( window->footer(), "activity-shielding-dialog" );
    
    window->rejectWhenEscapePressed();
      
    //Should take lock on m_dataMeasurement->mutex_
    
    shared_ptr<SpecMeas> meas = viewer->measurment(SpecUtils::SpectrumType::Foreground);
    rapidxml::xml_document<char> *shield_source = nullptr;
    if( meas )
      shield_source = meas->shieldingSourceModel();
      
    if( shield_source && shield_source->first_node() )
    {
      //string msg = "Will try to deserailize: \n";
      //rapidxml::print( std::back_inserter(msg), *shield_source->first_node(), 0 );
      //cout << msg << endl << endl;
      try
      {
        disp->deSerialize( shield_source->first_node() );
      }catch( std::exception &e )
      {
        string xmlstring;
        rapidxml::print(std::back_inserter(xmlstring), *shield_source, 0);
        stringstream debugmsg;
        debugmsg << "Error loading Shielding/Source model: "
                    "\n\tError Message: " << e.what()
                 << "\n\tModel XML: " << xmlstring;
  #if( PERFORM_DEVELOPER_CHECKS )
        log_developer_error( __func__, debugmsg.str().c_str() );
  #else
        cerr << debugmsg.str() << endl;
  #endif
        passMessage( "There was an error loading the previous shielding/source model for this file - model state is suspect!",
                      WarningWidget::WarningMsgHigh );
      }
    }//if( shield_source )
    
  //    m_shieldingSourceFitWindow->resizeScaledWindow( 0.75, 0.75 );
      
    double windowWidth = viewer->renderedWidth();
    double windowHeight = viewer->renderedHeight();
    
  //    double footerheight = m_shieldingSourceFitWindow->footer()->height().value();
  //    m_shieldingSourceFitWindow->setMinimumSize( WLength(200), WLength(windowHeight) );
      
    if( (windowHeight > 110) && (windowWidth > 110) )
    {
      if( !viewer->isPhone() )
      {
        // A size of 1050px by 555px is about the smallest that renders everything nicely.
        if( (windowWidth > (1050.0/0.8)) && (windowHeight > (555.0/0.8)) )
        {
          windowWidth = 0.8*windowWidth;
          windowHeight = 0.8*windowHeight;
          window->resizeWindow( windowWidth, windowHeight );
        }else
        {
          windowWidth = 0.9*windowWidth;
          windowHeight = 0.9*windowHeight;
          window->resizeWindow( windowWidth, windowHeight );
        }
      }//if( !viewer->isPhone() )

      //Give the m_shieldingSourceFitWindow a hint about what size it will be
      //  rendered at so it can decide what widgets should be rendered - acounting
      //  for borders and stuff (roughly)
      disp->initialSizeHint( windowWidth - 12, windowHeight - 28 - 50 );
    }else if( !viewer->isPhone() )
    {
      //When loading an application state that is showing this window, we may
      //  not know the window size (e.g., windowWidth==windowHeight==0), so
      //  instead skip giving the initial size hint, and instead size things
      //  client side (maybe we should just do this always?)
      window->resizeScaledWindow( 0.90, 0.90 );
    }
        
#if( INCLUDE_ANALYSIS_TEST_SUITE )
    WPushButton *setTruth = new WPushButton( "Set Truth Values" );
    window->footer()->insertWidget( 0, setTruth );
    setTruth->clicked().connect( disp, &ShieldingSourceDisplay::showInputTruthValuesWindow );
#endif
    
    window->centerWindow();
  //   m_shieldingSourceFitWindow->contents()->  setHeight(WLength(windowHeight));
    window->finished().connect( viewer, &InterSpec::closeShieldingSourceFit );
      
    window->WDialog::setHidden(false);
    window->show();
    window->centerWindow();
  }catch( std::exception &e )
  {
    passMessage( WString::tr("ssd-error-create-tool").tr(e.what()), WarningWidget::WarningMsgHigh );
    
    if( disp )
      delete disp;
    disp = nullptr;
    
    if( window )
      AuxWindow::deleteAuxWindow( window );
    window = nullptr;
  }//try / catch
  
  return make_pair( disp, window );
}//createWindow( InterSpec *viewer  )




ShieldingSourceDisplay::ShieldingSourceDisplay( PeakModel *peakModel,
                                                InterSpec *specViewer,
                                                WSuggestionPopup *matSuggest,
                                                MaterialDB *materialDB,
                                                WContainerWidget *parent )
  : WContainerWidget( parent ),
    m_chi2ChartNeedsUpdating( true ),
    m_width( 0 ),
    m_height( 0 ),
    m_nResizeSinceHint( 0 ),
    m_modifiedThisForeground( false ),
    m_peakModel( peakModel ),
    m_specViewer( specViewer ),
    m_sourceModel( nullptr ),
    m_peakView( nullptr ),
    m_sourceView( nullptr ),
    m_detectorDisplay( nullptr ),
    m_distanceLabel( nullptr ),
    m_prevDistStr(),
    m_distanceEdit( nullptr ),
    m_addMaterialShielding( nullptr ),
    m_addGenericShielding( nullptr ),
    m_layout( nullptr ),
    m_addItemMenu( nullptr ),
#if( USE_DB_TO_STORE_SPECTRA )
    m_saveAsNewModelInDb( nullptr ),
#endif
    m_materialSuggest( matSuggest ),
    m_shieldingSelects( nullptr ),
    m_geometryLabel( nullptr ),
    m_prevGeometry( GammaInteractionCalc::GeometryType::Spherical ),
    m_geometrySelect( nullptr ),
    m_fixedGeometryTxt( nullptr ),
    m_showChi2Text( nullptr ),
    m_chi2Model( nullptr ),
    m_chi2Graphic( nullptr ),
    m_multiIsoPerPeak( nullptr ),
    m_attenForAir( nullptr ),
    m_backgroundPeakSub( nullptr ),
    m_sameIsotopesAge( nullptr ),
    m_decayCorrect( nullptr ),
    m_showChiOnChart( nullptr ),
    m_optionsDiv( nullptr ),
    m_photopeak_cluster_sigma( 1.25 ),
    m_multithread_computation( true ),
    m_showLog( nullptr ),
    m_logDiv( nullptr ),
    m_calcLog{},
    m_peakCalcLogInfo{},
    m_modelUploadWindow( nullptr ),
#if( USE_DB_TO_STORE_SPECTRA )
    m_modelDbBrowseWindow( nullptr ),
    m_modelDbSaveWindow( nullptr ),
#endif
    m_materialDB( materialDB ),
    m_fitModelButton( nullptr ),
    m_fitProgressTxt( nullptr ),
    m_cancelfitModelButton( nullptr )
{
  wApp->useStyleSheet( "InterSpec_resources/ShieldingSourceDisplay.css" );
  
  addStyleClass( "ShieldingSourceDisplay" );
  
  assert( m_specViewer );
  m_specViewer->useMessageResourceBundle( "ShieldingSourceDisplay" );
      
  const bool showToolTips = UserPreferences::preferenceValue<bool>( "ShowTooltips", m_specViewer );
  
  setLayoutSizeAware( true );
  const bool isotopesHaveSameAge = true;
  m_sourceModel = new SourceFitModel( m_peakModel, isotopesHaveSameAge, this );
  m_peakView = new RowStretchTreeView();
  m_peakView->setRootIsDecorated	(	false); //makes the tree look like a table! :)
  
  m_peakView->setAlternatingRowColors( true );
  m_peakView->setEditTriggers( WAbstractItemView::SingleClicked | WAbstractItemView::DoubleClicked );
  m_peakView->setModel( m_peakModel );
  m_peakView->addStyleClass( "PeakView" );

  for( PeakModel::Columns col = PeakModel::Columns(0);
       col < PeakModel::kNumColumns;
       col = PeakModel::Columns(col+1) )
  {
    switch( col )
    {
      case PeakModel::kMean: case PeakModel::kUseForShieldingSourceFit:
      case PeakModel::kPhotoPeakEnergy: case PeakModel::kIsotope:
        m_peakView->setColumnHidden( col, false );
      break;
      default:
        m_peakView->setColumnHidden( col, true );
      break;
    }//switch( col )
  }//for( loop over peak columns )

  WItemDelegate *dblDelagate = new WItemDelegate( this );
  dblDelagate->setTextFormat( "%.2f" );
  m_peakView->setItemDelegateForColumn( PeakModel::kMean, dblDelagate );

  m_peakView->setColumnWidth( PeakModel::kMean, WLength(7.5,WLength::FontEx) );
  m_peakView->setColumnWidth( PeakModel::kPhotoPeakEnergy, WLength(10,WLength::FontEx) );
  m_peakView->setColumnWidth( PeakModel::kIsotope, WLength(9,WLength::FontEx) );
  m_peakView->setColumnWidth( PeakModel::kUseForShieldingSourceFit, WLength(7,WLength::FontEx) );


  PhotopeakDelegate *nuclideDelegate = new PhotopeakDelegate( PhotopeakDelegate::NuclideDelegate, true, m_peakView );
  m_peakView->setItemDelegateForColumn( PeakModel::kIsotope, nuclideDelegate );


  m_sourceView = new RowStretchTreeView();
  m_sourceView->setRootIsDecorated	(	false); //makes the tree look like a table! :)
  

  m_sourceView->setModel( m_sourceModel );
  m_sourceView->setSortingEnabled( true );
  m_sourceView->setAlternatingRowColors( true );
  m_sourceView->addStyleClass( "SourceView" );

  for( SourceFitModel::Columns col = SourceFitModel::Columns(0);
       col < SourceFitModel::kNumColumns;
       col = SourceFitModel::Columns(col+1) )
  {
    switch( col )
    {
      case SourceFitModel::kActivity:
        //need make custom delegate
      break;
      case SourceFitModel::kAge:
        //need to make custom delegate
      break;

      case SourceFitModel::kActivityUncertainty:
      case SourceFitModel::kAgeUncertainty:
        m_sourceView->setColumnHidden( static_cast<int>( col ), true );
        break;
        
      case SourceFitModel::kFitActivity:
      case SourceFitModel::kFitAge:
      case SourceFitModel::kIsotope:
      case SourceFitModel::kIsotopeMass:
#if( INCLUDE_ANALYSIS_TEST_SUITE )
      case SourceFitModel::kTruthActivity: case SourceFitModel::kTruthActivityTolerance:
      case SourceFitModel::kTruthAge: case SourceFitModel::kTruthAgeTolerance:
#endif
      case SourceFitModel::kNumColumns:
      break;
    }//case( col )
  }//for( loop over SourceFitModel columns )


  m_sourceView->setColumnWidth( SourceFitModel::kActivity, WLength(150,WLength::Pixel) );
  m_sourceView->setColumnWidth( SourceFitModel::kAge, WLength(9,WLength::FontEx) );
  m_sourceView->setColumnWidth( SourceFitModel::kFitAge, WLength(10,WLength::FontEx) );
  m_sourceView->setColumnWidth( SourceFitModel::kFitActivity, WLength(10,WLength::FontEx) );
  m_sourceView->setColumnWidth( SourceFitModel::kIsotope, WLength(9,WLength::FontEx) );
  m_sourceView->setColumnWidth( SourceFitModel::kIsotopeMass, WLength(9,WLength::FontEx) );

  m_sourceView->setColumnWidth( SourceFitModel::kActivityUncertainty, WLength(10,WLength::FontEx) );
  m_sourceView->setColumnWidth( SourceFitModel::kAgeUncertainty, WLength(10,WLength::FontEx) );

#if( INCLUDE_ANALYSIS_TEST_SUITE )
  m_sourceView->setColumnWidth( SourceFitModel::kTruthActivity, WLength(13,WLength::FontEx) );
  m_sourceView->setColumnWidth( SourceFitModel::kTruthActivityTolerance, WLength(14,WLength::FontEx) );
  m_sourceView->setColumnWidth( SourceFitModel::kTruthAge, WLength(13,WLength::FontEx) );
  m_sourceView->setColumnWidth( SourceFitModel::kTruthAgeTolerance, WLength(14,WLength::FontEx) );
#endif
  
  
  m_detectorDisplay = new DetectorDisplay( m_specViewer, m_specViewer->fileManager()->model() );
  m_detectorDisplay->setInline( true );

  Wt::WPushButton *addItemMenubutton = new WPushButton();
  addItemMenubutton->setStyleClass( "RoundMenuIcon InvertInDark" );
  addItemMenubutton->clicked().preventPropagation();
  m_addItemMenu = new PopupDivMenu( addItemMenubutton, PopupDivMenu::TransientMenu );

  //this validates floating point numbers followed by a distance unit
  WRegExpValidator *distValidator = new WRegExpValidator( PhysicalUnits::sm_distanceUnitOptionalRegex, this );
  distValidator->setFlags( Wt::MatchCaseInsensitive );
  m_distanceLabel = new WLabel( WString("{1}:").arg(WString::tr("Distance")) );
  
  m_distanceEdit = new WLineEdit( "100 cm" );
  
  m_distanceEdit->setAttributeValue( "ondragstart", "return false" );
#if( BUILD_AS_OSX_APP || IOS )
  m_distanceEdit->setAttributeValue( "autocorrect", "off" );
  m_distanceEdit->setAttributeValue( "spellcheck", "off" );
#endif
  m_distanceEdit->setTextSize( 5 );

  m_distanceLabel->setBuddy( m_distanceEdit );
  m_distanceEdit->setValidator( distValidator );
  HelpSystem::attachToolTipOn( m_distanceEdit, WString::tr("ssd-tt-distance"), showToolTips );

  m_geometryLabel = new WLabel( WString("{1}:").arg(WString::tr("Geometry")) );
  m_geometrySelect = new WComboBox();
  
  // We want the current index of m_geometrySelect to correspond to the GeometryType enum value
  for( GeometryType type = GeometryType(0);
      type != GeometryType::NumGeometryType;
      type = GeometryType( static_cast<int>(type) + 1) )
  {
    const char *lbl_key = "";
    switch( GeometryType(type) )
    {
      case GeometryType::Spherical:      lbl_key = "ssd-geom-point";    break;
      case GeometryType::CylinderEndOn:  lbl_key = "ssd-geom-cyl-end";  break;
      case GeometryType::CylinderSideOn: lbl_key = "ssd-geom-cyl-side"; break;
      case GeometryType::Rectangular:    lbl_key = "ssd-rectangular";   break;
      case GeometryType::NumGeometryType: assert( 0 ); break;
      default: assert( 0 ); throw runtime_error(""); break;
    }//switch( GeometryType(type) )
    
    m_geometrySelect->addItem( WString::tr(lbl_key) );
  }//for( int type = 0; type < 10; ++type )
  
  m_prevGeometry = GeometryType::Spherical;
  m_geometrySelect->setCurrentIndex( static_cast<int>(GeometryType::Spherical) );
  m_geometrySelect->changed().connect( this, &ShieldingSourceDisplay::handleGeometryTypeChange );

  m_fixedGeometryTxt = new WText( WString::tr("ssd-fixed-geom-notification") );
  m_fixedGeometryTxt->hide();

  m_shieldingSelects = new WContainerWidget();
  m_shieldingSelects->setStyleClass( "ShieldingSelectContainer" );

  HelpSystem::attachToolTipOn( m_shieldingSelects, WString::tr("ssd-tt-shieldings"), showToolTips );

  WLabel *addShieldingLabel = new WLabel( WString::tr("ssd-add-shield-label") );
  m_addMaterialShielding = new WPushButton( "Material" );
  HelpSystem::attachToolTipOn( m_addMaterialShielding, WString::tr("ssd-tt-add-shield"),
                              showToolTips, HelpSystem::ToolTipPosition::Top  );
  m_addMaterialShielding->setIcon( "InterSpec_resources/images/shield_white.png" );
  m_addMaterialShielding->clicked().connect( this,
                                      &ShieldingSourceDisplay::doAddShielding );
  
  m_addGenericShielding = new WPushButton( WString::tr("ssd-generic-btn") );
  HelpSystem::attachToolTipOn( m_addGenericShielding, WString::tr("ssd-tt-generic"),
                              showToolTips , HelpSystem::ToolTipPosition::Top );
  m_addGenericShielding->setIcon( "InterSpec_resources/images/atom_white.png" );
  m_addGenericShielding->clicked().connect( this,
                                     &ShieldingSourceDisplay::addGenericShielding );
  
  
  m_fitModelButton = new WPushButton( WString::tr("ssd-perform-fit-btn") );
  m_fitModelButton->clicked().connect( boost::bind(&ShieldingSourceDisplay::doModelFit, this, true) );

  m_fitProgressTxt = new WText();
  m_fitProgressTxt->hide();
  
  m_cancelfitModelButton = new WPushButton( WString::tr("ssd-cancel-fit") );
  m_cancelfitModelButton->clicked().connect( boost::bind( &ShieldingSourceDisplay::cancelModelFit, this ) );
  m_cancelfitModelButton->hide();
  
  m_showLog = m_addItemMenu->addMenuItem( WString::tr("ssd-mi-calc-log") );
  m_showLog->triggered().connect( this, &ShieldingSourceDisplay::showCalcLog );
  m_showLog->disable();

  PopupDivMenuItem *item = NULL;
//  PopupDivMenuItem *item = m_addItemMenu->addMenuItem( "Test Serialization" );
//  item->triggered().connect( this, &ShieldingSourceDisplay::testSerialization );

  item = m_addItemMenu->addMenuItem( WString::tr("ssd-mi-import-model") );
  item->triggered().connect( this, &ShieldingSourceDisplay::startModelUpload );
  
  StringDownloadResource *xmlResource = new StringDownloadResource( this );
  item = m_addItemMenu->addMenuItem( WString::tr("ssd-mi-export-model") );
  item->setLink( WLink( xmlResource ) );
  item->setLinkTarget(Wt::TargetNewWindow);
  
#if( ANDROID )
  // Using hacked saving to temporary file in Android, instead of via network download of file.
  item->clicked().connect( std::bind([xmlResource](){
    android_download_workaround(xmlResource, "fit_model.xml");
  }) );
#endif //ANDROID
  
  
#if( USE_DB_TO_STORE_SPECTRA )
  item = m_addItemMenu->addMenuItem( WString::tr("ssd-mi-from-db") );
  item->triggered().connect( this,
                          &ShieldingSourceDisplay::startBrowseDatabaseModels );
  
  item = m_addItemMenu->addMenuItem( WString::tr("ssd-mi-save-to-db") );
  item->triggered().connect(
                boost::bind( &ShieldingSourceDisplay::startSaveModelToDatabase,
                             this, false) );
  
  m_saveAsNewModelInDb = m_addItemMenu->addMenuItem( WString::tr("ssd-mi-clone-db-entry") );
  m_saveAsNewModelInDb->triggered().connect( this,
                            &ShieldingSourceDisplay::saveCloneModelToDatabase );
  m_saveAsNewModelInDb->disable();
#endif //#if( USE_DB_TO_STORE_SPECTRA )
  
  m_showChi2Text = new WText( WString::tr("ssd-to-small-for-chart"), XHTMLText );
  m_showChi2Text->setInline( false );
  m_showChi2Text->hide();

  m_chi2Graphic = new Chi2Graphic();
    
  m_chi2Model = new WStandardItemModel( 0, 6, parent );

#if( WT_VERSION < 0x3030600 )
  m_chi2Graphic->setModel( m_chi2Model );
#else
  auto proxyModel = new Wt::Chart::WStandardChartProxyModel( m_chi2Model, this );
  m_chi2Graphic->setModel( m_chi2Model );
#endif

  m_chi2Graphic->setPlotAreaPadding( 12, Right );
  m_chi2Graphic->setPlotAreaPadding(  2, Top );
  
  // Left and bottom paddings will be set by Chi2Graphic::calcAndSetAxisPadding(...)
  //m_chi2Graphic->setPlotAreaPadding( 50, Left );
  //m_chi2Graphic->setPlotAreaPadding( 40, Bottom );
  //m_chi2Graphic->setAutoLayoutEnabled();
  
  m_chi2Graphic->addSeries( Chart::WDataSeries(1, Chart::PointSeries) );
  m_chi2Graphic->setXSeriesColumn( 0 );
  m_chi2Graphic->axis(Chart::XAxis).setTitle( WString::tr("Energy (keV)") );
  
  WFont font( WFont::Default );
  font.setSize( WFont::Small );
  m_chi2Graphic->axis(Chart::YAxis).setTitleFont(font);
  m_chi2Graphic->axis(Chart::XAxis).setTitleFont(font);
  
  WFont labelFont( WFont::Default );
  labelFont.setSize( WFont::Medium );
  m_chi2Graphic->axis(Chart::YAxis).setLabelFont(font);
  m_chi2Graphic->axis(Chart::XAxis).setLabelFont(font);
  
  m_chi2Graphic->axis(Chart::XAxis).setLocation( Chart::AxisValue::ZeroValue );
  m_chi2Graphic->axis(Chart::YAxis).setLocation( Chart::AxisValue::MinimumValue );

  m_chi2Graphic->axis(Chart::XAxis).setScale( Chart::LinearScale );
  m_chi2Graphic->axis(Chart::YAxis).setScale( Chart::LinearScale );

  m_chi2Graphic->setType( Chart::ScatterPlot );
//  m_chi2Graphic->setMinimumSize( WLength(200), WLength(175) );
  
  
  //We should check the color theme for colors
  m_specViewer->colorThemeChanged().connect( m_chi2Graphic, &Chi2Graphic::setColorsFromTheme );
  m_chi2Graphic->setColorsFromTheme( m_specViewer->getColorTheme() );
  
  
  //The next line is kinda inefficient because if all that changed was
  //  fit activity or fit age, then we dont really need to update the chi2 chart
  m_sourceModel->dataChanged().connect( this, &ShieldingSourceDisplay::updateChi2Chart );

  //XXX -
  //  When the below is connected, the order the isotpes are added to
  //  m_sourceModel is somewhat off, so there is an issue updating the
  //  m_chi2Graphic because of a mismatch, in what isotopes are actually in
  //  m_sourceModel
  m_sourceModel->rowsInserted().connect( this, &ShieldingSourceDisplay::updateChi2Chart );
  
  //XXX - this next line causes a runtime_exception to be raised under some
  //      circumstances, causing the Chi2 chart to not be updated - leaving for
  //      now, but I'm not really sure as to the sequence of events that causes
  //      this to happen (model gets out of sync with the chi2 functions)
  m_sourceModel->rowsRemoved().connect( this, &ShieldingSourceDisplay::updateChi2Chart );

  m_sourceModel->rowsInserted().connect( this, &ShieldingSourceDisplay::addSourceIsotopesToShieldings );
  m_sourceModel->rowsAboutToBeRemoved().connect( this, &ShieldingSourceDisplay::removeSourceIsotopesFromShieldings );

  m_sourceModel->layoutChanged().connect( this, &ShieldingSourceDisplay::updateChi2Chart );
  
  m_distanceEdit->changed().connect( this, &ShieldingSourceDisplay::handleUserDistanceChange );
  m_distanceEdit->enterPressed().connect( this, &ShieldingSourceDisplay::handleUserDistanceChange );
  
  m_specViewer->detectorChanged().connect( boost::bind( &ShieldingSourceDisplay::handleDetectorChanged, this, boost::placeholders::_1 ) );
  m_specViewer->detectorModified().connect( boost::bind( &ShieldingSourceDisplay::handleDetectorChanged, this, boost::placeholders::_1 ) );
  
  m_showChiOnChart = new SwitchCheckbox( "Mult.", "&chi;" );
  m_showChiOnChart->setChecked();
  HelpSystem::attachToolTipOn( m_showChiOnChart, WString::tr("ssd-tt-chi2-switch"),
                                  showToolTips, HelpSystem::ToolTipPosition::Right );
  //m_showChiOnChart->setToolTip( WString::tr("ssd-tt-chi2-switch") );
  m_showChiOnChart->checked().connect( this, &ShieldingSourceDisplay::showGraphicTypeChanged );
  m_showChiOnChart->unChecked().connect( this, &ShieldingSourceDisplay::showGraphicTypeChanged );
  
  
  m_optionsDiv = new WContainerWidget();
  WGridLayout* optionsLayout = new WGridLayout();
  m_optionsDiv->setLayout(optionsLayout);
  optionsLayout->setContentsMargins(0, 0, 0, 0);
  
  WContainerWidget *allpeaksDiv = new WContainerWidget();
  WCheckBox *allpeaks = new WCheckBox( WString::tr("ssd-cb-all-peaks"), allpeaksDiv );
  allpeaks->setAttributeValue( "style", "white-space:nowrap;margin-right:5px;float:right;" + allpeaks->attributeValue("style") );
  optionsLayout->addWidget( allpeaksDiv, optionsLayout->rowCount(), 0 );
  allpeaks->setTristate( true );
  allpeaks->changed().connect( boost::bind( &ShieldingSourceDisplay::toggleUseAll, this, allpeaks ) );
  m_peakModel->dataChanged().connect(
                                     boost::bind( &ShieldingSourceDisplay::updateAllPeaksCheckBox, this, allpeaks ) );
  updateAllPeaksCheckBox( allpeaks ); //initialize
  
  
  m_optionsDiv->setOverflow( WContainerWidget::OverflowHidden );
  //The ToolTip of WCheckBoxes is a bit finicky, and only works over the
  //  checkbox itself, so lets make it work over the label to, via lineDiv
  WContainerWidget *lineDiv = new WContainerWidget();
  optionsLayout->addWidget( lineDiv, optionsLayout->rowCount(), 0 );
  m_multiIsoPerPeak = new WCheckBox( WString::tr("ssd-multi-iso-per-peak"), lineDiv );
  m_multiIsoPerPeak->addStyleClass( "CbNoLineBreak" );
  //lineDiv->setToolTip( WString::tr("ssd-tt-multi-iso-per-peak") );
  HelpSystem::attachToolTipOn( lineDiv, WString::tr("ssd-tt-multi-iso-per-peak"),
                                      showToolTips, HelpSystem::ToolTipPosition::Right );
  m_multiIsoPerPeak->setChecked();
  m_multiIsoPerPeak->checked().connect( this, &ShieldingSourceDisplay::multiNucsPerPeakChanged );
  m_multiIsoPerPeak->unChecked().connect( this, &ShieldingSourceDisplay::multiNucsPerPeakChanged );
  
  lineDiv = new WContainerWidget();
  optionsLayout->addWidget( lineDiv, optionsLayout->rowCount(), 0 );
  m_attenForAir = new WCheckBox( WString::tr("ssd-cb-atten-for-air"), lineDiv );
  m_attenForAir->addStyleClass( "CbNoLineBreak" );
  //lineDiv->setToolTip( WString::tr("ssd-tt-atten-for-air") );
  HelpSystem::attachToolTipOn( lineDiv, WString::tr("ssd-tt-atten-for-air"),
                              showToolTips, HelpSystem::ToolTipPosition::Right );
  m_attenForAir->setChecked();
  m_attenForAir->checked().connect( this, &ShieldingSourceDisplay::attenuateForAirChanged );
  m_attenForAir->unChecked().connect( this, &ShieldingSourceDisplay::attenuateForAirChanged );
  
  
  lineDiv = new WContainerWidget();
  optionsLayout->addWidget( lineDiv, optionsLayout->rowCount(), 0 );
  m_backgroundPeakSub = new WCheckBox( WString::tr("ssd-cb-sub-back-peaks"), lineDiv );
  m_backgroundPeakSub->addStyleClass( "CbNoLineBreak" );
  lineDiv->setToolTip( WString::tr("ssd-tt-sub-back-peaks") );
  HelpSystem::attachToolTipOn( lineDiv, WString::tr("ssd-tt-sub-back-peaks"),
                                  showToolTips, HelpSystem::ToolTipPosition::Right );
  m_backgroundPeakSub->checked().connect( this, &ShieldingSourceDisplay::backgroundPeakSubChanged );
  m_backgroundPeakSub->unChecked().connect( this, &ShieldingSourceDisplay::backgroundPeakSubChanged );
  
  
  lineDiv = new WContainerWidget();
  optionsLayout->addWidget( lineDiv, optionsLayout->rowCount(), 0 );
  m_sameIsotopesAge = new WCheckBox( WString::tr("ssd-cb-same-el-same-age"), lineDiv );
  m_sameIsotopesAge->addStyleClass( "CbNoLineBreak" );
  //lineDiv->setToolTip( WString::tr("ssd-tt-same-el-same-age") );
  HelpSystem::attachToolTipOn( lineDiv, WString::tr("ssd-tt-same-el-same-age"),
                                showToolTips, HelpSystem::ToolTipPosition::Right );
  bool account_for_decay_during_meas = false;
  m_sameIsotopesAge->setChecked( account_for_decay_during_meas );
  m_sameIsotopesAge->checked().connect( this, &ShieldingSourceDisplay::sameIsotopesAgeChanged );
  m_sameIsotopesAge->unChecked().connect( this, &ShieldingSourceDisplay::sameIsotopesAgeChanged );

      
  lineDiv = new WContainerWidget();
  optionsLayout->addWidget( lineDiv, optionsLayout->rowCount(), 0 );
  m_decayCorrect = new WCheckBox( WString::tr("ssd-cb-corr-for-decay"), lineDiv );
  m_decayCorrect->addStyleClass( "CbNoLineBreak" );
  //lineDiv->setToolTip( WString::tr("ssd-tt-corr-for-decay") );
  HelpSystem::attachToolTipOn( lineDiv, WString::tr("ssd-tt-corr-for-decay"),
                                showToolTips, HelpSystem::ToolTipPosition::Right );
  
  // We'll set decay correction on by default, only if the measurement time is at least
  //  0.5% (arbitrary) of any of the nuclide half-lives.
  //  This isnt actually super great, because it wont catch if nuclides are added later,
  //  or something.
  bool decayCorrectActivity = false;
  const auto foreground = m_specViewer->displayedHistogram(SpecUtils::SpectrumType::Foreground);
  const float real_time = foreground ? foreground->real_time() : 0.0f;
  if( real_time > 0.0f )
  {
    for( int nuc_index = 0; nuc_index < m_sourceModel->numNuclides(); ++nuc_index )
    {
      const SandiaDecay::Nuclide * const nuc = m_sourceModel->nuclide(nuc_index);
      decayCorrectActivity |= (nuc && (real_time > 0.005*nuc->halfLife));
    }//for( loop over nuclides )
  }//if( we have a foreground with non-zero real time )
      
  m_decayCorrect->setChecked( decayCorrectActivity );
  m_decayCorrect->checked().connect( this, &ShieldingSourceDisplay::decayCorrectChanged );
  m_decayCorrect->unChecked().connect( this, &ShieldingSourceDisplay::decayCorrectChanged );
      
  
  WContainerWidget *detectorDiv = new WContainerWidget();
  WGridLayout *detectorLayout = new WGridLayout();
  detectorDiv->setLayout( detectorLayout );
  
  
  WContainerWidget* smallerContainer = new WContainerWidget();
  WGridLayout *smallLayout = new WGridLayout();
  smallerContainer->setLayout(smallLayout);
  
  smallLayout->addWidget( m_distanceLabel,         0, 0, AlignRight | AlignMiddle );
  smallLayout->addWidget( m_distanceEdit,          0, 1, 1, 2);
  smallLayout->addWidget( m_geometryLabel,         1, 0, AlignRight | AlignMiddle );
  smallLayout->addWidget( m_geometrySelect,        1, 1, 1, 2);
  smallLayout->addWidget( m_fixedGeometryTxt,      2, 0, 1, 3, AlignCenter );
  smallLayout->addWidget( addShieldingLabel,       3, 0, AlignRight | AlignMiddle );
  smallLayout->addWidget( m_addMaterialShielding,  3, 1);
  smallLayout->addWidget( m_addGenericShielding,   3, 2);
  smallLayout->setContentsMargins( 0, 5, 0, 5 );
  smallerContainer->setPadding(0);
  
  //m_geometryLabel->setText( "Shield Geometry" );
  HelpSystem::attachToolTipOn( m_geometrySelect, WString::tr("ssd-tt-geometry"), showToolTips );
  
  //---------------
  
  WContainerWidget *peakDiv = new WContainerWidget();
  
  WGridLayout *peakGrid = new Wt::WGridLayout();
  peakGrid->setRowStretch(0, 1);
  peakGrid->setColumnStretch(0, 1);
  peakDiv->setLayout(peakGrid);
  peakGrid->addWidget(m_peakView,0,0);
  
  m_layout = new WGridLayout();
  m_layout->setContentsMargins( 0, 0, 0, 0 );
  setLayout( m_layout );
  
  WContainerWidget *bottomLeftDiv = new WContainerWidget();
  WGridLayout *bottomLeftLayout = new WGridLayout();
  bottomLeftDiv->setLayout(bottomLeftLayout);
  bottomLeftLayout->addWidget( peakDiv, 0, 0 );
  bottomLeftLayout->addWidget( m_optionsDiv, 1, 0 );
  bottomLeftLayout->setRowStretch( 0, 1 );
  bottomLeftLayout->setVerticalSpacing( 0 );
  bottomLeftLayout->setHorizontalSpacing( 0 );
  bottomLeftLayout->setContentsMargins( 0, 0, 0, 0 );
  
  WContainerWidget *sourceDiv = new WContainerWidget();
  WGridLayout *sourceGrid = new Wt::WGridLayout();
  sourceGrid->setRowStretch(0, 1);
  sourceGrid->setColumnStretch(0, 1);
  sourceDiv->setLayout(sourceGrid);
  sourceGrid->addWidget(m_sourceView,0,0);
  
  if( m_specViewer->isPhone() )
  {
    //phone layout
    detectorLayout->addWidget( smallerContainer,           0, 0);
    detectorLayout->addWidget( m_shieldingSelects,         1, 0);
    
    detectorLayout->setRowStretch( 1, 1 );
    detectorLayout->setColumnStretch( 0, 1 );
    detectorLayout->setHorizontalSpacing( 0 );
    detectorLayout->setVerticalSpacing( 0 );
    detectorLayout->setContentsMargins( 1, 1, 1, 1 );
    
    WTabWidget *tab = new WTabWidget();
    tab->setMargin( 0 );
    m_layout->addWidget( tab, 0, 0 );
    m_layout->setColumnStretch( 0, 1 );
    m_layout->setRowStretch( 0, 1 );
    
    tab->addTab(bottomLeftDiv, WString::tr("ssd-phone-tab-source-peaks"), Wt::WTabWidget::PreLoading);
    tab->addTab(sourceDiv, WString::tr("ssd-phone-tab-source-isotopes"), Wt::WTabWidget::PreLoading);
    tab->addTab(detectorDiv, WString::tr("ssd-phone-tab-shielding"), Wt::WTabWidget::PreLoading);
    
    WContainerWidget *chartDiv = new WContainerWidget();
    chartDiv->setOffsets(0);
    chartDiv->setMargin(0);
    chartDiv->setPadding(5);
    WGridLayout *chartLayout = new WGridLayout();
    chartDiv->setLayout(chartLayout);
    chartLayout->setContentsMargins(0, 0, 0, 0);
    
    chartLayout->addWidget( m_detectorDisplay,      0, 0, AlignLeft );
    chartLayout->addWidget( addItemMenubutton,      0, 1, AlignRight);
    chartLayout->addWidget( m_chi2Graphic,          1, 0, 1, 2 );
    m_showChiOnChart->setWidth( 130 );
    chartLayout->addWidget( m_showChiOnChart,       2, 1, AlignRight );
    chartLayout->addWidget( m_fitModelButton,       3, 0, 1, 2, AlignCenter );
    chartLayout->addWidget( m_fitProgressTxt,       4, 0, 1, 2, AlignCenter );
    chartLayout->addWidget( m_cancelfitModelButton, 5, 0, 1, 2, AlignCenter );
    
    chartLayout->setRowStretch(1, 1);
    tab->addTab(chartDiv,"Fit", Wt::WTabWidget::PreLoading);
  }else
  {
    //regular layout
    
    // We'll put the detector and menu icon in a flexbox layout, which is less hassle than
    //  the Wt layout
    WContainerWidget *toprow = new WContainerWidget();
    toprow->addStyleClass( "DetAndMenu" );
    toprow->addWidget( m_detectorDisplay );
    toprow->addWidget( addItemMenubutton );
    
    
    detectorLayout->addWidget( toprow,                     0, 0 );
    detectorLayout->addWidget( smallerContainer,           1, 0 );
    detectorLayout->addWidget( m_shieldingSelects,         2, 0 );
    detectorLayout->addWidget( m_fitModelButton,           3, 0, AlignCenter );
    detectorLayout->addWidget( m_fitProgressTxt,           4, 0 );
    detectorLayout->addWidget( m_cancelfitModelButton,     5, 0, AlignCenter );
    detectorLayout->addWidget( m_showChi2Text,             6, 0 );
    
    detectorLayout->setRowStretch( 2, 1 );
    detectorLayout->setHorizontalSpacing( 0 );
    detectorLayout->setVerticalSpacing( 0 );
    detectorLayout->setContentsMargins( 1, 1, 1, 1 );
    
    WGridLayout *bottomMiddleLayout = new WGridLayout();
    
    bottomMiddleLayout->addWidget( bottomLeftDiv,   0, 0 );
    bottomMiddleLayout->addWidget( sourceDiv, 0, 1 );
    bottomMiddleLayout->setColumnResizable( 0, true, WLength(340,WLength::Pixel) ); //335px seems to be the limit where the peak table will get horizontal scroll-bars
    bottomMiddleLayout->setHorizontalSpacing( 5 );
    bottomMiddleLayout->setVerticalSpacing( 5 );
    bottomMiddleLayout->setContentsMargins( 0, 0, 0, 0 );
    
    WGridLayout *leftLayout = new WGridLayout();
    
    
    // We will put the chart in a div that will also hold the Rel/Chi switch; its a bit of a hack
    //  to get the chart type switch near the chart; it would probably be best to have the switch be
    //  at the top of the chart, but that doesnt work so well because the chart <img> will be over
    //  the switch if we want the switch to be over the image...  probably something better to do
    //  here
    WContainerWidget *chartHolder = new WContainerWidget();
    WGridLayout *chartLayout = new WGridLayout( chartHolder );
    chartLayout->setVerticalSpacing( 0 );
    chartLayout->setHorizontalSpacing( 0 );
    chartLayout->setContentsMargins( 0, 0, 0, 0 );
    chartLayout->addWidget( m_chi2Graphic, 0, 0 );
    
    //Put the switch in a <div> (which will be 0x0 px), so we can position the switch using absolute
    WContainerWidget *switchHolder = new WContainerWidget();
    switchHolder->addWidget( m_showChiOnChart );
    m_showChiOnChart->setAttributeValue( "style", "position: absolute; bottom: 0px; right: 20px" );
    switchHolder->setHeight( 0 );
    chartLayout->addWidget( switchHolder, 1, 0, AlignRight );
    chartLayout->setRowStretch( 0, 1 );
    
    
    leftLayout->addWidget( chartHolder,      0, 0 );
    leftLayout->addLayout( bottomMiddleLayout,   1, 0 );
    leftLayout->setRowResizable( 0, true, WLength(40.0,WLength::Percentage) );
    leftLayout->setHorizontalSpacing( 5 );
    leftLayout->setVerticalSpacing( 5 );
    leftLayout->setContentsMargins( 0, 0, 0, 0 );
    
    WContainerWidget *leftDiv = new WContainerWidget();
    leftDiv->setLayout(leftLayout);
    leftDiv->setOverflow(WContainerWidget::OverflowHidden);
    
    detectorDiv->setOverflow( WContainerWidget::OverflowHidden );
    detectorDiv->setWidth( 290 );
    
    m_layout->addWidget( leftDiv, 0, 0);
    m_layout->addWidget( detectorDiv, 0, 1 );
    m_layout->setColumnStretch( 0, 1 );
    m_layout->setHorizontalSpacing( 0 );
    m_layout->setVerticalSpacing( 0 );
    
    setOverflow( WContainerWidget::OverflowVisible );
    setOffsets( WLength(0,WLength::Pixel) );
  } //regular layout
  
  handleDetectorChanged( m_detectorDisplay->detector() ); // Will also call updateChi2Chart()
}//ShieldingSourceDisplay constructor


//When the button is triggered, update model
void ShieldingSourceDisplay::toggleUseAll( Wt::WCheckBox *button )
{
  UndoRedoManager::PeakModelChange peak_undo_creator;
  
  const bool useForFit = button->isChecked();
  const size_t npeaks = m_peakModel->npeaks();
  
  for( size_t i = 0; i < npeaks; ++i )
  {
    try
    {
      const PeakModel::PeakShrdPtr peak = m_peakModel->peakPtr( i );
      WModelIndex index = m_peakModel->indexOfPeak( peak );
      
      if( !!peak && index.isValid() && peak->parentNuclide() )
      {
        index = m_peakModel->index( index.row(), PeakModel::kUseForShieldingSourceFit );
        m_peakModel->setData( index, useForFit );
      }
    }catch( std::exception & )
    {
      //shouldnt ever happen, wont worry about
    }
  }//for( size_t i = 0; i < npeaks; ++i )
}//void ShieldingSourceDisplay::toggleUseAll(Wt::WCheckBox* button)


//When model is changed, update checkbox tristate
void ShieldingSourceDisplay::updateAllPeaksCheckBox( WCheckBox *but)
{
    bool allon=true;
    bool alloff=true;
    
    for( int peakn = 0; peakn < m_peakModel->rowCount(); ++peakn )
    {
        WModelIndex index = m_peakModel->index( peakn,
                                               PeakModel::kUseForShieldingSourceFit );
        const PeakModel::PeakShrdPtr &peak = m_peakModel->peak( index);
        if( peak->useForShieldingSourceFit() && alloff)
        {
            alloff=false;
        } //if( peak->useForShieldingSourceFit() && alloff)
        else if( !peak->useForShieldingSourceFit() && allon)
        {
            allon=false;
        } //if( !peak->useForShieldingSourceFit() && allon)
    }//for
    
    if (alloff && !allon)
        but->setCheckState(Wt::Unchecked);
    else if (allon && !alloff)
        but->setCheckState(Wt::Checked);
    else
        but->setCheckState(Wt::PartiallyChecked);
} //updateAllPeaksCheckBox( WCheckBox *but)


void ShieldingSourceDisplay::render( Wt::WFlags<Wt::RenderFlag> flags )
{
  const bool renderFull = (flags & Wt::RenderFlag::RenderFull);
  
  if( m_chi2ChartNeedsUpdating )
  {
    updateChi2ChartActual( nullptr );
    m_chi2ChartNeedsUpdating = false;
  }
  
  WContainerWidget::render( flags );
}//void render( Wt::WFlags<Wt::RenderFlag> flags )


SourceFitModel *ShieldingSourceDisplay::sourceFitModel()
{
  return m_sourceModel;
}


ShieldingSourceFitCalc::ShieldingSourceFitOptions ShieldingSourceDisplay::fitOptions() const
{
  const shared_ptr<const DetectorPeakResponse> det = m_detectorDisplay->detector();
  const bool fixed_geom = (det && det->isFixedGeometry());
  
  ShieldingSourceFitCalc::ShieldingSourceFitOptions options;
  options.multiple_nucs_contribute_to_peaks = m_multiIsoPerPeak->isChecked();
  options.attenuate_for_air = (!fixed_geom && m_attenForAir->isChecked());
  options.account_for_decay_during_meas = m_decayCorrect->isChecked();
  options.multithread_self_atten = m_multithread_computation;
  options.photopeak_cluster_sigma = m_photopeak_cluster_sigma;
  options.background_peak_subtract = m_backgroundPeakSub->isChecked();
  options.same_age_isotopes = m_sameIsotopesAge->isChecked();
  
  return options;
}//ShieldingSourceFitOptions fitOptions() const



ShieldingSourceDisplay::~ShieldingSourceDisplay() noexcept(true)
{
  {//begin make sure calculation is cancelled
    std::lock_guard<std::mutex> lock( m_currentFitFcnMutex );
    if( m_currentFitFcn )
    {
      try
      {
        m_currentFitFcn->cancelFit();
      }catch( ... )
      {
        cerr << "Caught exception call m_currentFitFcn->cancelFit(), which probably shouldnt happen" << endl;
      }
    }
  }//end make sure calculation is cancelled
  
  if( m_addItemMenu )
  {
    delete m_addItemMenu;
    m_addItemMenu = NULL;
  }//if( m_addItemMenu )
  
  closeModelUploadWindow();
#if( USE_DB_TO_STORE_SPECTRA )
  closeBrowseDatabaseModelsWindow();
  closeSaveModelToDatabaseWindow();
#endif
}//ShieldingSourceDisplay destructor constructor


pair<shared_ptr<GammaInteractionCalc::ShieldingSourceChi2Fcn>, ROOT::Minuit2::MnUserParameters>
                                                      ShieldingSourceDisplay::shieldingFitnessFcn()
{
  //make sure fitting for at least one nuclide:
  std::vector<ShieldingSourceFitCalc::ShieldingInfo> initial_shieldings;
  
  for( WWidget *widget : m_shieldingSelects->children() )
  {
    ShieldingSelect *select = dynamic_cast<ShieldingSelect *>( widget );
    if( select )
    {
      ShieldingSourceFitCalc::ShieldingInfo info = select->toShieldingInfo();
      
      if( !info.m_isGenericMaterial && !info.m_material )
        info.m_material = make_shared<Material>( *m_materialDB->material( "void" ) );
      
      initial_shieldings.push_back( info );
    }//if( select )
  }//for( WWidget *widget : m_shieldingSelects->children() )
    
  const GeometryType geom = geometry();
  const string distanceStr = m_distanceEdit->text().toUTF8();
  const double distance = PhysicalUnits::stringToDistance( distanceStr );
  shared_ptr<SpecMeas> meas_file = m_specViewer->measurment(SpecUtils::SpectrumType::Foreground);
  shared_ptr<const SpecUtils::Measurement> foreground = m_specViewer->displayedHistogram(SpecUtils::SpectrumType::Foreground);
  shared_ptr<const SpecUtils::Measurement> background = m_specViewer->displayedHistogram(SpecUtils::SpectrumType::Background);
  shared_ptr<const DetectorPeakResponse> detector = meas_file ? meas_file->detector() : nullptr;
  shared_ptr<const deque< PeakModel::PeakShrdPtr > > peaks = m_peakModel->peaks();
  if( !peaks )
    throw runtime_error( "No peaks." );
    
  shared_ptr<const deque<shared_ptr<const PeakDef>>> background_peaks;
    
  if( m_backgroundPeakSub->isChecked() )
  {
    shared_ptr<const SpecMeas> back = m_specViewer->measurment(SpecUtils::SpectrumType::Background);
      
    if( back && background )
    {
      const auto &displayed = m_specViewer->displayedSamples(SpecUtils::SpectrumType::Background);
      background_peaks = back->peaks( displayed );
    }//if( back )
      
    if( !background_peaks || background_peaks->empty() )
    {
      m_backgroundPeakSub->setUnChecked();
      passMessage( WString::tr("ssd-warn-no-back-peaks"), WarningWidget::WarningMsgInfo );
    }//if( !peaks || peaks->empty() )
  }//if( m_backgroundPeakSub->isChecked() )
    
  vector<ShieldingSourceFitCalc::SourceFitDef> src_definitions;
  // Could we instead just directly use m_sourceModel->underlyingData()?
  //  Maybe with trace sources getting slightly modified to be quantity being fit, and not total activity
  for( int ison = 0; ison < m_sourceModel->numNuclides(); ++ison )
  {
    const SandiaDecay::Nuclide * const nuclide = m_sourceModel->nuclide(ison);
    assert( nuclide );
    if( !nuclide )
      throw runtime_error( "Invalid source file nuclide" );
      
    ShieldingSourceFitCalc::SourceFitDef srcdef;
    srcdef.nuclide = nuclide;
    srcdef.age = m_sourceModel->age( ison );
    srcdef.fitAge = m_sourceModel->fitAge( ison );
    srcdef.activity = m_sourceModel->activity( ison );
    srcdef.ageDefiningNuc = m_sourceModel->ageDefiningNuclide( nuclide );
    srcdef.sourceType = m_sourceModel->sourceType(ison);
      
#if( INCLUDE_ANALYSIS_TEST_SUITE || PERFORM_DEVELOPER_CHECKS || BUILD_AS_UNIT_TEST_SUITE )
    for( const ShieldingSourceFitCalc::IsoFitStruct &underdata : m_sourceModel->underlyingData() )
    {
      if( underdata.nuclide == nuclide )
      {
        srcdef.truthActivity = underdata.truthActivity;
        srcdef.truthActivityTolerance = underdata.truthActivityTolerance;
        srcdef.truthAge = underdata.truthAge;
        srcdef.truthAgeTolerance = underdata.truthAgeTolerance;
        break;
      }
    }//for( const ShieldingSourceFitCalc::IsoFitStruct &underdata : m_sourceModel->underlyingData() )
#endif
    
    
    switch( srcdef.sourceType )
    {
      case ShieldingSourceFitCalc::ModelSourceType::Point:
        srcdef.fitActivity = m_sourceModel->fitActivity( ison );
        break;
          
      case ShieldingSourceFitCalc::ModelSourceType::Intrinsic:
        srcdef.fitActivity = false;
        break;
        
      case ShieldingSourceFitCalc::ModelSourceType::Trace:
      {
        // Go through shieldings and get display activity, so we can fit for that.
        int numShieldingsTraceSrcFor = 0;
        for( const ShieldingSourceFitCalc::ShieldingInfo &shield : initial_shieldings )
        {
          const ShieldingSourceFitCalc::TraceSourceInfo *trace_info = nullptr;
          for( size_t i = 0; !trace_info && (i < shield.m_traceSources.size()); ++i )
            trace_info = (shield.m_traceSources[i].m_nuclide == srcdef.nuclide) ? &(shield.m_traceSources[i]) : nullptr;
          
          if( trace_info )
          {
            numShieldingsTraceSrcFor += 1;
            srcdef.activity = trace_info->m_activity;
            srcdef.fitActivity = trace_info->m_fitActivity;
            
            // Even though it doesnt really matter, lets try to keep the model in sync with trace
            //  widget, so we'll toss in a development check for it
            if( srcdef.fitActivity != m_sourceModel->fitActivity(static_cast<int>(ison)) )
            {
              cerr << "\n\n\n\nTemporarily disabling assert 'fitAct=" << srcdef.fitActivity << "'- reaenable\n\n\n" << endl;
  //           assert( fitAct == m_sourceModel->fitActivity(nucn) );
            }
          }//if( this shielding has the nuclide as a trace source )
        }//for( WWidget *w : m_shieldingSelects->children() )
          
        assert( numShieldingsTraceSrcFor == 1 );
          
        if( numShieldingsTraceSrcFor != 1 )
          throw runtime_error( "Unexpected inconsistent state - couldnt find trace source widget for " + nuclide->symbol );
        break;
      }//case ShieldingSourceFitCalc::ModelSourceType::Trace:
    }//switch( m_sourceModel->sourceType(ison) )
      
    // If we are fitting activity or age, we can possibly get into a situation where the
    //  values have become NaN - if this is the case, lets put in a number, to hopefully
    //  help get out of this badness
    if( srcdef.fitAge && (IsInf(srcdef.age) || IsNan(srcdef.age)) )
      srcdef.age = PeakDef::defaultDecayTime( nuclide, nullptr );
    
    if( srcdef.fitActivity && (IsInf(srcdef.activity) || IsNan(srcdef.activity)) )
      srcdef.activity = 1.0E-6 * PhysicalUnits::curie;
    
    src_definitions.push_back( srcdef );
  }//for( const SandiaDecay::Nuclide *nuc : nuclides )
    
  const ShieldingSourceFitCalc::ShieldingSourceFitOptions options = fitOptions();
    
  return GammaInteractionCalc::ShieldingSourceChi2Fcn::create( distance, geom,
                                  initial_shieldings, src_definitions,
                                  detector, foreground, background, *peaks,
                                  background_peaks, options );
}//pair<ShieldingSourceChi2Fcn,ROOT::Minuit2::MnUserParameters> shieldingFitnessFcn()

  
#if( INCLUDE_ANALYSIS_TEST_SUITE )
void ShieldingSourceDisplay::showInputTruthValuesWindow()
{
  //The error handling and display quality is minimal since this is a developer-only tool, and will
  //  not be used by end-users.
  //Also, if you change the model any while this window is open - bad things will happen.
  
  AuxWindow *window = new AuxWindow( "Input Truth Values",
                                     (Wt::WFlags<AuxWindowProperties>(AuxWindowProperties::IsModal)
                                     | AuxWindowProperties::TabletNotFullScreen) );
  
  WContainerWidget *contents = window->contents();
  
  try
  {
    WTable *table = new WTable( contents );
    table->addStyleClass( "TruthValueTable" );
    table->setHeaderCount( 1 );
    new WLabel( "Quantity", table->elementAt(0, 0) );
    new WLabel( "Value", table->elementAt(0, 1) );
    new WLabel( "Tolerance", table->elementAt(0, 2) );
    
    const int nnuc = m_sourceModel->numNuclides();
    for( int i = 0; i < nnuc; ++i )
    {
      const SandiaDecay::Nuclide *nuc = m_sourceModel->nuclide( i );
      assert( nuc );
      
      const SandiaDecay::Nuclide *ageNuc = m_sourceModel->ageDefiningNuclide( nuc );
      const ShieldingSourceFitCalc::ModelSourceType sourceType = m_sourceModel->sourceType( i );
      const bool selfAttNuc = (sourceType == ShieldingSourceFitCalc::ModelSourceType::Intrinsic);
      
//      if( selfAttNuc )
//        throw runtime_error( "Model is not candidate for truth-level info<br />"
//                             "Self-attuating sources not implemented yet" );
//      if( ageNuc && (ageNuc != nuc) )
//        throw runtime_error( "Model is not candidate for truth-level info<br />"
//                             "Shared-age nuclides not allowed" );
      
      // For self-attenuating shieldings, we'll just test the shielding thickness
      // For nuclides whose age is controlled by another nuclide, we dont need to test age.
      if( selfAttNuc || (ageNuc && (ageNuc != nuc)) )
        continue;
      
      const bool fitAct = m_sourceModel->fitActivity(i);
      const bool fitAge = m_sourceModel->fitAge(i);
      
      auto setFieldValue = [nuc,this]( WLineEdit *valuefld, const SourceFitModel::Columns type ){
        const int srcrow = m_sourceModel->nuclideIndex(nuc);
        auto index = m_sourceModel->index( srcrow, type );
        valuefld->setText( asString( m_sourceModel->data(index) ) );
      };//setFieldValue(...)
      
      auto fieldUpdate = [this,nuc]( WLineEdit *valuefld, const SourceFitModel::Columns type ){
        const string valtxt = valuefld->text().toUTF8();
        
        const int srcrow = m_sourceModel->nuclideIndex(nuc);
        WModelIndex index = m_sourceModel->index( srcrow, type );
        
        try
        {
          m_sourceModel->setData(index, valtxt);
        }catch(...)
        {
          passMessage( "'" + valtxt + "' is not a valid entry", WarningWidget::WarningMsgHigh );
          valuefld->setText( asString( m_sourceModel->data(index) ) );
        }
      };//fieldUpdate
      
      if( fitAct )
      {
        const int row = table->rowCount();
        WLabel *label = new WLabel( nuc->symbol + " Activity", table->elementAt(row, 0) );
        WLineEdit *value = new WLineEdit( table->elementAt(row, 1) );
        label->setBuddy( value );
        
        value->setAutoComplete( false );
        value->setAttributeValue( "ondragstart", "return false" );
#if( BUILD_AS_OSX_APP || IOS )
        value->setAttributeValue( "autocorrect", "off" );
        value->setAttributeValue( "spellcheck", "off" );
#endif
        setFieldValue( value, SourceFitModel::Columns::kTruthActivity );
        
        auto valueUpdate = [fieldUpdate,value](){
          fieldUpdate( value, SourceFitModel::Columns::kTruthActivity );
        };
        
        value->changed().connect( std::bind(valueUpdate) );
        value->enterPressed().connect( std::bind(valueUpdate) );
        
        
        WLineEdit *tolerance = new WLineEdit( table->elementAt(row, 2) );
        
        tolerance->setAutoComplete( false );
        tolerance->setAttributeValue( "ondragstart", "return false" );
#if( BUILD_AS_OSX_APP || IOS )
        tolerance->setAttributeValue( "autocorrect", "off" );
        tolerance->setAttributeValue( "spellcheck", "off" );
#endif
        setFieldValue( tolerance, SourceFitModel::Columns::kTruthActivityTolerance );
        auto toleranceUpdate = [fieldUpdate,tolerance](){
          fieldUpdate( tolerance, SourceFitModel::Columns::kTruthActivityTolerance );
        };
        
        tolerance->changed().connect( std::bind(toleranceUpdate) );
        tolerance->enterPressed().connect( std::bind(toleranceUpdate) );
      }//if( fitAct )
      
      
      if( fitAge )
      {
        const int row = table->rowCount();
        new WLabel( nuc->symbol + " Age", table->elementAt(row, 0) );
        WLineEdit *value = new WLineEdit( table->elementAt(row, 1) );
        
        value->setAutoComplete( false );
        value->setAttributeValue( "ondragstart", "return false" );
#if( BUILD_AS_OSX_APP || IOS )
        value->setAttributeValue( "autocorrect", "off" );
        value->setAttributeValue( "spellcheck", "off" );
#endif
        setFieldValue( value, SourceFitModel::Columns::kTruthAge );
        
        auto valueUpdate = [fieldUpdate,value](){
          fieldUpdate( value, SourceFitModel::Columns::kTruthAge );
        };
        
        value->changed().connect( std::bind(valueUpdate) );
        value->enterPressed().connect( std::bind(valueUpdate) );
        
        
        WLineEdit *tolerance = new WLineEdit( table->elementAt(row, 2) );
        
        tolerance->setAutoComplete( false );
        tolerance->setAttributeValue( "ondragstart", "return false" );
#if( BUILD_AS_OSX_APP || IOS )
        tolerance->setAttributeValue( "autocorrect", "off" );
        tolerance->setAttributeValue( "spellcheck", "off" );
#endif
        setFieldValue( tolerance, SourceFitModel::Columns::kTruthAgeTolerance );
        auto toleranceUpdate = [fieldUpdate,tolerance](){
          fieldUpdate( tolerance, SourceFitModel::Columns::kTruthAgeTolerance );
        };
        
        tolerance->changed().connect( std::bind(toleranceUpdate) );
        tolerance->enterPressed().connect( std::bind(toleranceUpdate) );
      }//if( fitAge )
    }//for( int i = 0; i < nnuc; ++i )
    
    
    for( WWidget *widget : m_shieldingSelects->children() )
    {
      ShieldingSelect *select = dynamic_cast<ShieldingSelect *>(widget);
      if( !select )
        continue;
      
      if( select->isGenericMaterial() )
      {
        if( select->fitArealDensity() )
        {
          const int row = table->rowCount();
          WLabel *label = new WLabel( "Areal Density", table->elementAt(row, 0) );
          WLineEdit *value = new WLineEdit( table->elementAt(row, 1) );
          
          value->setAutoComplete( false );
          value->setAttributeValue( "ondragstart", "return false" );
#if( BUILD_AS_OSX_APP || IOS )
          value->setAttributeValue( "autocorrect", "off" );
          value->setAttributeValue( "spellcheck", "off" );
#endif
          WDoubleValidator *dblValidator = new WDoubleValidator( 0, 500, value );
          value->setValidator( dblValidator );
          value->addStyleClass( "numberValidator"); //used to detect mobile keyboard
          label->setBuddy( value );
          
          if( select->truthAD )
            value->setText( std::to_string(*select->truthAD) );
          
          auto updateVal = [select,value](){
            double answer = 0;
            if( (stringstream(value->text().toUTF8()) >> answer) )
              select->truthAD = answer;
            else if( select->truthAD )
              value->setText( std::to_string(*select->truthAD) );
            else
              value->setText( "" );
          };//updateVal(...)
          
          value->changed().connect( std::bind(updateVal) );
          value->enterPressed().connect( std::bind(updateVal) );
          
          WLineEdit *tolerance = new WLineEdit( table->elementAt(row, 2) );
          
          tolerance->setAutoComplete( false );
          tolerance->setAttributeValue( "ondragstart", "return false" );
#if( BUILD_AS_OSX_APP || IOS )
          tolerance->setAttributeValue( "autocorrect", "off" );
          tolerance->setAttributeValue( "spellcheck", "off" );
#endif
          dblValidator = new WDoubleValidator( 0, 100, tolerance );
          tolerance->setValidator( dblValidator );
          tolerance->addStyleClass( "numberValidator"); //used to detect mobile keyboard
          
          auto updateTolerance = [select,tolerance](){
            double answer = 0;
            if( (stringstream(tolerance->text().toUTF8()) >> answer) )
              select->truthADTolerance = answer;
            else if( select->truthADTolerance )
              tolerance->setText( std::to_string(*select->truthADTolerance) );
            else
              tolerance->setText( "" );
          };//updateVal(...)
          
          if( select->truthADTolerance )
            tolerance->setText( std::to_string(*select->truthADTolerance) );
          
          tolerance->changed().connect( std::bind(updateTolerance) );
          tolerance->enterPressed().connect( std::bind(updateTolerance) );
        }//if( fit AD )
        
        if( select->fitAtomicNumber() )
        {
          const int row = table->rowCount();
          WLabel *label = new WLabel( "Atomic Number", table->elementAt(row, 0) );
          WLineEdit *value = new WLineEdit( table->elementAt(row, 1) );
          
          value->setAutoComplete( false );
          value->setAttributeValue( "ondragstart", "return false" );
#if( BUILD_AS_OSX_APP || IOS )
          value->setAttributeValue( "autocorrect", "off" );
          value->setAttributeValue( "spellcheck", "off" );
#endif
          WDoubleValidator *dblValidator = new WDoubleValidator( MassAttenuation::sm_min_xs_atomic_number,
                                                                 MassAttenuation::sm_max_xs_atomic_number, value );
          value->setValidator( dblValidator );
          value->addStyleClass( "numberValidator"); //used to detect mobile keyboard
          label->setBuddy( value );
          
          if( select->truthAN )
            value->setText( std::to_string(*select->truthAN) );
          
          auto updateVal = [select,value](){
            double answer = 0;
            if( (stringstream(value->text().toUTF8()) >> answer) )
              select->truthAN = answer;
            else if( select->truthAN )
              value->setText( std::to_string(*select->truthAN) );
            else
              value->setText( "" );
          };//updateVal(...)
          
          value->changed().connect( std::bind(updateVal) );
          value->enterPressed().connect( std::bind(updateVal) );
          
          WLineEdit *tolerance = new WLineEdit( table->elementAt(row, 2) );
          
          tolerance->setAutoComplete( false );
          tolerance->setAttributeValue( "ondragstart", "return false" );
#if( BUILD_AS_OSX_APP || IOS )
          tolerance->setAttributeValue( "autocorrect", "off" );
          tolerance->setAttributeValue( "spellcheck", "off" );
#endif
          dblValidator = new WDoubleValidator( 0, 100, tolerance );
          tolerance->setValidator( dblValidator );
          tolerance->addStyleClass( "numberValidator"); //used to detect mobile keyboard
          
          auto updateTolerance = [select,tolerance](){
            double answer = 0;
            const string txt = tolerance->text().toUTF8();
            if( txt.empty() )
            {
              select->truthANTolerance.reset();
            }else if( (stringstream(txt) >> answer) )
            {
              select->truthANTolerance = answer;
            }else if( select->truthANTolerance )
            {
              tolerance->setText( std::to_string(*select->truthANTolerance) );
            }else
            {
              select->truthANTolerance.reset();
              tolerance->setText( "" );
            }
          };//updateVal(...)
          
          if( select->truthANTolerance )
            tolerance->setText( std::to_string(*select->truthANTolerance) );
          
          tolerance->changed().connect( std::bind(updateTolerance) );
          tolerance->enterPressed().connect( std::bind(updateTolerance) );
        }//if( fit AN )
      }else
      {
        shared_ptr<const Material> mat = select->material();
        if( !mat )
          throw runtime_error( "There is a non-generic material that is blank" );
        
//        vector<const SandiaDecay::Nuclide *> srcnucs = select->selfAttenNuclides();
//        if( !srcnucs.empty() )
//          throw runtime_error( "A shieldings used as sources is not yet implemented" );
        
        const auto geom = geometry();
        
        auto setupLength = [this, select, table, geom]( const int dim ){
          assert( (dim >= 0) && (dim <= 2) );
          
          const char *labeltxt = "Thickness";
          
          switch( geom )
          {
            case GammaInteractionCalc::GeometryType::Spherical:
              assert( dim == 0 );
              labeltxt = "Thickness";
              if( (dim != 0) || !select->fitThickness() )
                return;
              break;
              
            case GammaInteractionCalc::GeometryType::CylinderEndOn:
            case GammaInteractionCalc::GeometryType::CylinderSideOn:
              assert( (dim == 0) || (dim == 1) );
              if( (dim != 0) && (dim != 1) )
                return;
              
              if( (dim == 0) && !select->fitCylindricalRadiusThickness() )
                return;
              
              if( (dim == 1) && !select->fitCylindricalLengthThickness() )
                return;
              
              labeltxt = (dim == 0) ? "Rad. Thick." : "Cyl. Len.";
              break;
              
            case GammaInteractionCalc::GeometryType::Rectangular:
              assert( (dim == 0) || (dim == 1) || (dim == 2) );
              if( (dim != 0) && (dim != 1) && (dim != 2) )
                return;
              
              if( (dim == 0) && !select->fitRectangularWidthThickness() )
                return;
              
              if( (dim == 1) && !select->fitRectangularHeightThickness() )
                return;
              
              if( (dim == 2) && !select->fitRectangularDepthThickness() )
                return;
              
              labeltxt = (dim == 0) ? "Width" : ((dim == 1) ? "Height" : "Depth");
              break;
              
            case GammaInteractionCalc::GeometryType::NumGeometryType:
              assert( 0 );
              return;
              break;
          }//switch( geom )
      
          
          boost::optional<double> *thicknessVal = nullptr;
          boost::optional<double> *toleranceVal = nullptr;
          
          
          switch( dim )
          {
            case 0:
              thicknessVal = &(select->truthThickness);
              toleranceVal = &(select->truthThicknessTolerance);
              break;
              
            case 1:
              thicknessVal = &(select->truthThicknessD2);
              toleranceVal = &(select->truthThicknessD2Tolerance);
              break;
              
            case 2:
              thicknessVal = &(select->truthThicknessD3);
              toleranceVal = &(select->truthThicknessD3Tolerance);
              break;
              
            default:
              throw std::logic_error( "Invalid truth dim" );
          }//switch( dim )
          
          assert( thicknessVal && toleranceVal );
          
          const int row = table->rowCount();
          WLabel *label = new WLabel( labeltxt, table->elementAt(row, 0) );
          WLineEdit *value = new WLineEdit( table->elementAt(row, 1) );
          
          value->setAutoComplete( false );
          value->setAttributeValue( "ondragstart", "return false" );
#if( BUILD_AS_OSX_APP || IOS )
          value->setAttributeValue( "autocorrect", "off" );
          value->setAttributeValue( "spellcheck", "off" );
#endif
          WRegExpValidator *validator = new WRegExpValidator( PhysicalUnits::sm_distanceUncertaintyUnitsOptionalRegex, value );
          validator->setFlags( Wt::MatchCaseInsensitive );
          value->setValidator( validator );
          label->setBuddy( value );
          
          if( *thicknessVal )
            value->setText( PhysicalUnits::printToBestLengthUnits( **thicknessVal, 4 ) );
          
          auto updateVal = [value,thicknessVal](){
            const string txt = value->text().toUTF8();
            if( txt.empty() )
            {
              thicknessVal->reset();
              return;
            }
            
            try
            {
              (*thicknessVal) = PhysicalUnits::stringToDistance( txt );
            }catch( ... )
            {
              if( *thicknessVal )
                value->setText( PhysicalUnits::printToBestLengthUnits( **thicknessVal, 4) );
              else
                value->setText( "" );
            }//try / catch
          };//updateVal(...)
          
          value->changed().connect( std::bind(updateVal) );
          value->enterPressed().connect( std::bind(updateVal) );
          
          WLineEdit *tolerance = new WLineEdit( table->elementAt(row, 2) );
          
          tolerance->setAutoComplete( false );
          tolerance->setAttributeValue( "ondragstart", "return false" );
#if( BUILD_AS_OSX_APP || IOS )
          tolerance->setAttributeValue( "autocorrect", "off" );
          tolerance->setAttributeValue( "spellcheck", "off" );
#endif
          
          validator = new WRegExpValidator( PhysicalUnits::sm_distanceUncertaintyUnitsOptionalRegex, tolerance );
          validator->setFlags( Wt::MatchCaseInsensitive );
          tolerance->setValidator( validator );
          
          auto updateTolerance = [tolerance,toleranceVal](){
            const string txt = tolerance->text().toUTF8();
            if( txt.empty() )
            {
              toleranceVal->reset();
              return;
            }
            
            try
            {
              (*toleranceVal) = PhysicalUnits::stringToDistance( txt );
            }catch( ... )
            {
              if( *toleranceVal )
                tolerance->setText( PhysicalUnits::printToBestLengthUnits( **toleranceVal,4) );
              else
                tolerance->setText( "" );
            }//try / catch
          };//updateVal(...)
          
          if( *toleranceVal )
            tolerance->setText( PhysicalUnits::printToBestLengthUnits( **toleranceVal ) );
          
          tolerance->changed().connect( std::bind(updateTolerance) );
          tolerance->enterPressed().connect( std::bind(updateTolerance) );
        };//setupLength lamda
        
        switch( geom )
        {
          case GammaInteractionCalc::GeometryType::Spherical:
            setupLength(0);
            break;
            
          case GammaInteractionCalc::GeometryType::CylinderEndOn:
          case GammaInteractionCalc::GeometryType::CylinderSideOn:
            setupLength(0);
            setupLength(1);
            break;
            
          case GammaInteractionCalc::GeometryType::Rectangular:
            setupLength(0);
            setupLength(1);
            setupLength(2);
            break;
            
          case GammaInteractionCalc::GeometryType::NumGeometryType:
            assert( 0 );
            break;
        }//switch( geometry() )
        
        
        if( select->fitForAnyMassFractions() )
        {
          const map<const SandiaDecay::Element *,vector<ShieldingSelect::NucMasFrac>> el_currentMassFractions
                                                        = select->sourceNuclideMassFractions();
          
          // Get rid of any truth mass-fractions, that are no longer self-attenuating sources
          set<const SandiaDecay::Nuclide *> nonexistent_nucs;
          for( const auto &el_nucfracs : el_currentMassFractions )
          {
            const vector<ShieldingSelect::NucMasFrac> &currentMassFractions = el_nucfracs.second;
            
            for( const auto &prev_el_to_nuc_fracs : select->truthFitMassFractions )
            {
              const map<const SandiaDecay::Nuclide *,std::pair<double,double>> &prevTruthMassFrac 
                                                                  = prev_el_to_nuc_fracs.second;
              
              for( const auto &prev_nuc_frac : prevTruthMassFrac )
              {
                bool is_current = false;
                for( size_t i = 0; !is_current && (i < currentMassFractions.size()); ++i )
                  is_current = (get<0>(currentMassFractions[i]) == prev_nuc_frac.first);
                if( !is_current
                   || !prev_nuc_frac.first
                   || (prev_nuc_frac.second.first < 0.0)
                   || (prev_nuc_frac.second.first > 1.0)
                   || (prev_nuc_frac.second.second < 0.0)
                   || (prev_nuc_frac.second.second > 1.0) )
                {
                  nonexistent_nucs.insert( prev_nuc_frac.first );
                }
              }//for( const auto &prev_nuc_frac : select->truthFitMassFractions )
            }//for( const auto &prev_el_to_nuc_fracs : select->truthFitMassFractions )
          }//for( const auto &el_nucfracs : el_currentMassFractions )
          
          for( const auto nuc : nonexistent_nucs )
          {
            for( auto &el_vals : select->truthFitMassFractions )
            {
              el_vals.second.erase( nuc ); //a little wasteful to cal for every element, but whatever
            }
          }
          
          for( const auto &el_nucfracs : el_currentMassFractions )
          {
            const SandiaDecay::Element *el = el_nucfracs.first;
            const vector<ShieldingSelect::NucMasFrac> &currentMassFractions = el_nucfracs.second;
            
            for( const tuple<const SandiaDecay::Nuclide *,double,bool> &mass_frac : currentMassFractions )
            {
              const SandiaDecay::Nuclide * const nuclide = get<0>(mass_frac);
              
              const int row = table->rowCount();
              WLabel *label = new WLabel( (nuclide ? nuclide->symbol : "Other") + " mass frac.", table->elementAt(row, 0) );
              
              NativeFloatSpinBox *value = new NativeFloatSpinBox( table->elementAt(row, 1) );
              value->setSpinnerHidden( true );
              value->setRange( 0.0, 1.0 );
              value->setText( "" );
              label->setBuddy( value );
              
              NativeFloatSpinBox *tolerance = new NativeFloatSpinBox( table->elementAt(row, 2) );
              tolerance->setSpinnerHidden( true );
              tolerance->setRange( 0.0, 1.0 );
              tolerance->setText( "" );
              
              map<const SandiaDecay::Nuclide *,pair<double,double>> &truthNucs = select->truthFitMassFractions[el];
              
              const auto pos = truthNucs.find(nuclide);
              if( pos != end(truthNucs) )
              {
                const double truthval = pos->second.first;
                const double truthtol = pos->second.second;
                value->setValue( truthval );
                tolerance->setValue( truthtol );
              }
              
              auto updateValAndTol = [select,value,tolerance,nuclide,&truthNucs](){
                if( value->text().empty() || tolerance->text().empty() )
                {
                  truthNucs.erase(nuclide);
                  return;
                }
                
                const double truthval = value->value();
                const double truthtol = tolerance->value();
                truthNucs[nuclide] = make_pair(truthval, truthtol);
              };//updateValAndTol(...)
              
              value->valueChanged().connect( std::bind(updateValAndTol) );
              tolerance->valueChanged().connect( std::bind(updateValAndTol) );
            }//for( const pair<const SandiaDecay::Nuclide *,double> &mass_frac : currentMassFractions )
          }//for( const auto &el_nucfracs : el_currentMassFractions )
        }//if( select->fitForAnyMassFractions() )
      }//if( generic material ) / else
    }//for( WWidget *widget : m_shieldingSelects->children() )
  }catch( std::exception &e )
  {
    contents->clear();
    WText *txt = new WText( e.what() , contents );
    txt->setInline( false );
  }//try / catch

  
  WPushButton *button = window->addCloseButtonToFooter("Okay");
  button->clicked().connect( boost::bind( &AuxWindow::deleteAuxWindow, window ) );
    
  window->centerWindow();
  window->disableCollapse();
  window->rejectWhenEscapePressed();
  window->finished().connect( boost::bind( &AuxWindow::deleteAuxWindow, window ) );
  window->resizeToFitOnScreen();
  window->show();
}//showInputTruthValuesWindow()


void ShieldingSourceDisplay::setFitQuantitiesToDefaultValues()
{
  const int nnuc = m_sourceModel->numNuclides();
  for( int i = 0; i < nnuc; ++i )
  {
    const SandiaDecay::Nuclide *nuc = m_sourceModel->nuclide( i );
    assert( nuc );
    
    const SandiaDecay::Nuclide *ageNuc = m_sourceModel->ageDefiningNuclide( nuc );
    const ShieldingSourceFitCalc::ModelSourceType sourceType = m_sourceModel->sourceType( i );
    const bool selfAttNuc = (sourceType == ShieldingSourceFitCalc::ModelSourceType::Intrinsic);
    
    // For self-attenuating shieldings, we'll just test the shielding thickness
    // For nuclides whose age is controlled by another nuclide, we dont need to test age.
    if( selfAttNuc || (ageNuc && (ageNuc != nuc)) )
      continue;
    
    if( m_sourceModel->fitActivity(i) )
    {
      WModelIndex index = m_sourceModel->index( i, SourceFitModel::kActivity );
      const bool useCi = !UserPreferences::preferenceValue<bool>( "DisplayBecquerel", m_specViewer );
      if( useCi )
        m_sourceModel->setData( index, "1 mCi" );
      else
        m_sourceModel->setData( index, "37 MBq" );
    }//if( fit activity )
    
    if( m_sourceModel->fitAge(i) )
    {
      string agestr;
      PeakDef::defaultDecayTime( nuc, &agestr );
      WModelIndex index = m_sourceModel->index( i, SourceFitModel::kAge );
      m_sourceModel->setData( index, agestr );
    }//if( fit age )
  }//for( int i = 0; i < nnuc; ++i )
  
  
  for( WWidget *widget : m_shieldingSelects->children() )
  {
    ShieldingSelect *select = dynamic_cast<ShieldingSelect *>(widget);
    if( !select )
      continue;
    
    if( select->isGenericMaterial() )
    {
      if( select->fitArealDensity() )
        select->arealDensityEdit()->setText( "0" );
      if( select->fitAtomicNumber() )
        select->atomicNumberEdit()->setText( "26" );
    }else
    {
      shared_ptr<const Material> mat = select->material();
      if( !mat || select->fitForAnyMassFractions() )
        continue;
      
      switch( geometry() )
      {
        case GammaInteractionCalc::GeometryType::Spherical:
          if( select->fitThickness() )
            select->setSphericalThickness( 1.0*PhysicalUnits::cm );
          break;
          
        case GammaInteractionCalc::GeometryType::CylinderEndOn:
        case GammaInteractionCalc::GeometryType::CylinderSideOn:
          if( select->fitCylindricalRadiusThickness() )
            select->setCylindricalRadiusThickness( 0.5*PhysicalUnits::cm );
          if( select->fitCylindricalLengthThickness() )
            select->setCylindricalLengthThickness( 0.5*PhysicalUnits::cm );
          break;
          
        case GammaInteractionCalc::GeometryType::Rectangular:
          if( select->fitRectangularWidthThickness() )
            select->setRectangularWidthThickness( 0.5*PhysicalUnits::cm );
          if( select->fitRectangularHeightThickness() )
            select->setRectangularHeightThickness( 0.5*PhysicalUnits::cm );
          if( select->fitRectangularDepthThickness() )
            select->setRectangularDepthThickness( 0.5*PhysicalUnits::cm );
          break;
          
        case GammaInteractionCalc::GeometryType::NumGeometryType:
          assert( 0 );
          break;
      }//switch( geometry() )
    }//if( generic material ) / else
  }//for( WWidget *widget : m_shieldingSelects->children() )
}//void setFitQuantitiesToDefaultValues()



std::tuple<int,int,bool> ShieldingSourceDisplay::numTruthValuesForFitValues()
{
  bool isValid = true;
  int nFitQuantities = 0, nQuantitiesCan = 0;
  
  const int nnuc = m_sourceModel->numNuclides();
  for( int i = 0; i < nnuc; ++i )
  {
    const SandiaDecay::Nuclide *nuc = m_sourceModel->nuclide( i );
    assert( nuc );
    
    const SandiaDecay::Nuclide *ageNuc = m_sourceModel->ageDefiningNuclide( nuc );
    const ShieldingSourceFitCalc::ModelSourceType sourceType = m_sourceModel->sourceType( i );
    const bool selfAttNuc = (sourceType == ShieldingSourceFitCalc::ModelSourceType::Intrinsic);
    
    // For self-attenuating shieldings, we'll just test the shielding thickness
    // For nuclides whose age is controlled by another nuclide, we dont need to test age.
    if( selfAttNuc || (ageNuc && (ageNuc != nuc)) )
      continue;
    
    if( m_sourceModel->fitActivity(i) )
    {
      const boost::optional<double> activity = m_sourceModel->truthActivity(i);
      const boost::optional<double> tolerance = m_sourceModel->truthActivityTolerance(i);
      nFitQuantities += 1;
      nQuantitiesCan += (activity && tolerance);
      if( !(activity && tolerance) )
      {
        auto actindex = m_sourceModel->index( i, SourceFitModel::kTruthActivity );
        auto tolindex = m_sourceModel->index( i, SourceFitModel::kTruthActivityTolerance );
        
        cerr << "Dont have: (activity && tolerance): (" << !!activity << " && " << !!tolerance << ") -> via data -> ("
        << asString(actindex.data()) << ", " << asString(tolindex.data()) << ")" << endl;
      }
    }//if( fit activity )
    
    if( m_sourceModel->fitAge(i) )
    {
      const boost::optional<double> age = m_sourceModel->truthAge(i);
      const boost::optional<double> tolerance = m_sourceModel->truthAgeTolerance(i);
      nFitQuantities += 1;
      nQuantitiesCan += (age && tolerance);
      if( !(age && tolerance) )
        cerr << "Dont have: (age && tolerance)" << endl;
    }//if( fit age )
  }//for( int i = 0; i < nnuc; ++i )
  
  
  for( WWidget *widget : m_shieldingSelects->children() )
  {
    ShieldingSelect *select = dynamic_cast<ShieldingSelect *>(widget);
    if( !select )
      continue;
    
    if( select->isGenericMaterial() )
    {
      if( select->fitArealDensity() )
      {
        if( select->truthAD && select->truthADTolerance )
          nQuantitiesCan += 1;
        nFitQuantities += 1;
      }//if( fit AD )
      
      if( select->fitAtomicNumber() )
      {
        if( select->truthAN && select->truthANTolerance )
          nQuantitiesCan += 1;
        nFitQuantities += 1;
      }//if( fit AN )
    }else
    {
      shared_ptr<const Material> mat = select->material();
      if( !mat )
      {
        cerr << "Dont have: Couldnt get material" << endl;
        isValid = false;
        continue;
      }
      
      switch( geometry() )
      {
        case GammaInteractionCalc::GeometryType::Spherical:
          if( select->fitThickness() )
          {
            if( select->truthThickness && select->truthThicknessTolerance )
              nQuantitiesCan += 1;
            nFitQuantities += 1;
          }//if( fit thickness )
          break;
          
        case GammaInteractionCalc::GeometryType::CylinderEndOn:
        case GammaInteractionCalc::GeometryType::CylinderSideOn:
          if( select->fitCylindricalRadiusThickness() )
          {
            if( select->truthThickness && select->truthThicknessTolerance )
              nQuantitiesCan += 1;
            nFitQuantities += 1;
          }//if( fit thickness )
          
          if( select->fitCylindricalLengthThickness() )
          {
            if( select->truthThicknessD2 && select->truthThicknessD2Tolerance )
              nQuantitiesCan += 1;
            nFitQuantities += 1;
          }//if( fit thickness )
          break;
          
          
        case GammaInteractionCalc::GeometryType::Rectangular:
          if( select->fitRectangularWidthThickness() )
          {
            if( select->truthThickness && select->truthThicknessTolerance )
              nQuantitiesCan += 1;
            nFitQuantities += 1;
          }
          
          if( select->fitRectangularHeightThickness() )
          {
            if( select->truthThicknessD2 && select->truthThicknessD2Tolerance )
              nQuantitiesCan += 1;
            nFitQuantities += 1;
          }
          
          if( select->fitRectangularDepthThickness() )
          {
            if( select->truthThicknessD3 && select->truthThicknessD3Tolerance )
              nQuantitiesCan += 1;
            nFitQuantities += 1;
          }
          break;
          
        case GammaInteractionCalc::GeometryType::NumGeometryType:
          assert( 0 );
          break;
      }//switch( geometry() )
      
      
      map<const SandiaDecay::Element *,vector<ShieldingSelect::NucMasFrac>> currentElAndMassFractions
                                                            = select->sourceNuclideMassFractions();
        
      for( const auto &el_nucs : currentElAndMassFractions )
      {
        const SandiaDecay::Element * const el = el_nucs.first;
        const vector<ShieldingSelect::NucMasFrac> &currentMassFractions = el_nucs.second;
        for( const auto &current_nuc_frac : currentMassFractions )
        {
          nFitQuantities += 1;
          
          const auto is0To1 = []( const double v ) -> bool { return (v >= 0.0) && (v <= 1.0); };
          if( select->truthFitMassFractions.count(el) )
          {
            const auto &nucs = select->truthFitMassFractions[el];
            auto pos = nucs.find( get<0>(current_nuc_frac) );
            nQuantitiesCan += ((pos != end(nucs))
                               && is0To1(pos->second.first) && is0To1(pos->second.second) );
          }
        }//for( const auto &prev_nuc_frac : select->truthFitMassFractions )
      }//for( const auto &el_nucs : currentMassFractions )
    }//if( generic material ) / else
  }//for( WWidget *widget : m_shieldingSelects->children() )
  
  if( nQuantitiesCan != nFitQuantities )
  {
    cerr << "Dont have: nQuantitiesCan != nFitQuantities (" << nQuantitiesCan << " != " << nFitQuantities << ")" << endl;
    isValid = false;
  }
  
  if( !nQuantitiesCan )
  {
    cerr << "Dont have: !nQuantitiesCan: " << nQuantitiesCan << endl;
    isValid = false;
  }
  
  return std::tuple<int,int,bool>( nQuantitiesCan, nFitQuantities, isValid );
}//bool haveTruthValuesForAllFitValues()


void ShieldingSourceDisplay::renderChi2Chart( Wt::WSvgImage &image )
{
  WPainter p( &image );
  m_chi2Graphic->paint( p );
  p.end();
}//void renderChi2Chart( Wt::WSvgImage &image );


tuple<bool,int,int,vector<string>> ShieldingSourceDisplay::testCurrentFitAgainstTruth()
{
  bool successful = true;
  int numCorrect = 0, numTested = 0;
  vector<string> textInfoLines;

  try
  {
    const int nnuc = m_sourceModel->numNuclides();
    for( int i = 0; i < nnuc; ++i )
    {
      const SandiaDecay::Nuclide *nuc = m_sourceModel->nuclide( i );
      assert( nuc );
      
      const SandiaDecay::Nuclide *ageNuc = m_sourceModel->ageDefiningNuclide( nuc );
      const ShieldingSourceFitCalc::ModelSourceType sourceType = m_sourceModel->sourceType( i );
      const bool selfAttNuc = (sourceType == ShieldingSourceFitCalc::ModelSourceType::Intrinsic);
      
      // For self-attenuating shieldings, we'll just test the shielding thickness
      // For nuclides whose age is controlled by another nuclide, we dont need to test age.
      if( selfAttNuc || (ageNuc && (ageNuc != nuc)) )
        continue;
      
      if( m_sourceModel->fitActivity(i) )
      {
        boost::optional<double> truthAct = m_sourceModel->truthActivity(i);
        boost::optional<double> tolerance = m_sourceModel->truthActivityTolerance(i);
        
        if( !truthAct || !tolerance )
        {
          successful = false;
          textInfoLines.push_back( "Did not have truth value for " + nuc->symbol + " activity." );
          continue;
        }
        
        const double fitAct = m_sourceModel->activity(i);
        const bool closeEnough = (fabs(*truthAct - fitAct) < *tolerance);
        
        numTested += 1;
        numCorrect += closeEnough;
        
        textInfoLines.push_back( "For " + nuc->symbol + " fit activity "
                                + PhysicalUnits::printToBestActivityUnits(fitAct)
                                + DetectorPeakResponse::det_eff_geom_type_postfix(m_sourceModel->detType()) + " with the"
                                " truth value of "
                                + PhysicalUnits::printToBestActivityUnits(*truthAct)
                                + DetectorPeakResponse::det_eff_geom_type_postfix(m_sourceModel->detType())
                                + " and tolerance "
                                + PhysicalUnits::printToBestActivityUnits(*tolerance)
                                + DetectorPeakResponse::det_eff_geom_type_postfix(m_sourceModel->detType())
                                + (closeEnough ? " - within tolerance." : " - out of tolerance." )
                                );
      }//if( fit activity )
      
      if( m_sourceModel->fitAge(i) )
      {
        const boost::optional<double> truthAge = m_sourceModel->truthAge(i);
        const boost::optional<double> tolerance = m_sourceModel->truthAgeTolerance(i);
        
        if( !truthAge || !tolerance )
        {
          successful = false;
          textInfoLines.push_back( "Did not have truth value for " + nuc->symbol + " age." );
          continue;
        }
        
        const double fitAge = m_sourceModel->age(i);
        const bool closeEnough = (fabs(*truthAge - fitAge) < *tolerance);
        
        numTested += 1;
        numCorrect += closeEnough;
        
        textInfoLines.push_back( "For " + nuc->symbol + " fit age "
                                + PhysicalUnits::printToBestTimeUnits(fitAge) + " with the"
                                " truth value of "
                                + PhysicalUnits::printToBestTimeUnits(*truthAge)
                                + " and tolerance "
                                + PhysicalUnits::printToBestTimeUnits(*tolerance)
                                + (closeEnough ? " - within tolerance." : " - out of tolerance." )
                                );
      }//if( fit age )
    }//for( int i = 0; i < nnuc; ++i )
    
    
    for( WWidget *widget : m_shieldingSelects->children() )
    {
      ShieldingSelect *select = dynamic_cast<ShieldingSelect *>(widget);
      if( !select )
        continue;
      
      if( select->isGenericMaterial() )
      {
        if( select->fitArealDensity() )
        {
          if( !select->truthAD || !select->truthADTolerance )
          {
            successful = false;
            textInfoLines.push_back( "Did not have truth AD for generic shielding" );
            continue;
          }
          
          const double fitAD = select->arealDensity();
          const bool closeEnough = (fabs(*select->truthAD - fitAD) < *select->truthADTolerance);
          
          numTested += 1;
          numCorrect += closeEnough;
          
          textInfoLines.push_back( "For Generic Shielding fit AN " + std::to_string(fitAD)
                                  + " with the truth value of " + std::to_string(*select->truthAD)
                                  + " and tolerance " + std::to_string(*select->truthADTolerance)
                                  + (closeEnough ? " - within tolerance." : " - out of tolerance." )
                                  );
        }//if( fit AD )
        
        if( select->fitAtomicNumber() )
        {
          if( !select->truthAN || !select->truthANTolerance )
          {
            successful = false;
            textInfoLines.push_back( "Did not have truth AN for generic shielding" );
            continue;
          }
          
          const double fitAN = select->atomicNumber();
          const bool closeEnough = (fabs(*select->truthAN - fitAN) < *select->truthANTolerance);
          
          numTested += 1;
          numCorrect += closeEnough;
          
          textInfoLines.push_back( "For Generic Shielding fit AN " + std::to_string(fitAN)
                                  + " with the truth value of " + std::to_string(*select->truthAN)
                                  + " and tolerance " + std::to_string(*select->truthANTolerance)
                                  + (closeEnough ? " - within tolerance." : " - out of tolerance." )
                                  );
        }//if( fit AN )
      }else
      {
        shared_ptr<const Material> mat = select->material();
        if( !mat )
        {
          successful = false;
          textInfoLines.push_back( "There was an invalid material." );
          continue;
        }
        
        const auto geom = geometry();
        auto checkDimension = [select, geom, mat, &successful, &textInfoLines, &numTested, &numCorrect]( const int dim ){
          
          string labeltxt;
          bool fitdim = false;
          double fitValue = 0.0;
          boost::optional<double> *thicknessVal = nullptr;
          boost::optional<double> *toleranceVal = nullptr;
          
          switch( geom )
          {
            case GammaInteractionCalc::GeometryType::Spherical:
              labeltxt = "thickness";
              fitdim = select->fitThickness();
              fitValue = select->thickness();
              thicknessVal = &(select->truthThickness);
              toleranceVal = &(select->truthThicknessTolerance);
              break;
              
            case GammaInteractionCalc::GeometryType::CylinderEndOn:
            case GammaInteractionCalc::GeometryType::CylinderSideOn:
              if( dim == 0 )
              {
                labeltxt = "cyl. radius";
                fitdim = select->fitCylindricalRadiusThickness();
                fitValue = select->cylindricalRadiusThickness();
                thicknessVal = &(select->truthThickness);
                toleranceVal = &(select->truthThicknessTolerance);
              }else if( dim == 1 )
              {
                labeltxt = "cyl. length";
                fitdim = select->fitCylindricalLengthThickness();
                fitValue = select->cylindricalLengthThickness();
                thicknessVal = &(select->truthThicknessD2);
                toleranceVal = &(select->truthThicknessD2Tolerance);
              }else
              {
                assert( 0 );
                throw std::logic_error( "invalid dim" );
              }
              break;
              
            case GammaInteractionCalc::GeometryType::Rectangular:
              if( dim == 0 )
              {
                labeltxt = "rect. width";
                fitdim = select->fitRectangularWidthThickness();
                fitValue = select->rectangularWidthThickness();
                thicknessVal = &(select->truthThickness);
                toleranceVal = &(select->truthThicknessTolerance);
              }else if( dim == 1 )
              {
                labeltxt = "rect. height";
                fitdim = select->fitRectangularHeightThickness();
                fitValue = select->rectangularHeightThickness();
                thicknessVal = &(select->truthThicknessD2);
                toleranceVal = &(select->truthThicknessD2Tolerance);
              }else if( dim == 2 )
              {
                labeltxt = "rect. depth";
                fitdim = select->fitRectangularDepthThickness();
                fitValue = select->rectangularDepthThickness();
                thicknessVal = &(select->truthThicknessD3);
                toleranceVal = &(select->truthThicknessD3Tolerance);
              }else
              {
                assert( 0 );
                throw std::logic_error( "invalid dim" );
              }
              break;
              
            case GammaInteractionCalc::GeometryType::NumGeometryType:
              assert( 0 );
              break;
          }//switch( geometry() )
          
          assert( thicknessVal && toleranceVal );
          
          if( !fitdim || !thicknessVal || !toleranceVal )
            return;
          
          if( !(*thicknessVal) || !(*toleranceVal) )
          {
            successful = false;
            textInfoLines.push_back( "Missing truth " + labeltxt + " for shielding '" + mat->name + "'" );
            return;
          }
          
          const bool closeEnough = (fabs((**thicknessVal) - fitValue) < (**toleranceVal));
          
          numTested += 1;
          numCorrect += closeEnough;
          
          textInfoLines.push_back( "For shielding '" + mat->name + "' fit " + labeltxt + " "
                                  + PhysicalUnits::printToBestLengthUnits(fitValue,4)
                                  + " with the truth value of "
                                  + PhysicalUnits::printToBestLengthUnits(**thicknessVal,4)
                                  + " and tolerance "
                                  + PhysicalUnits::printToBestLengthUnits(**toleranceVal)
                                  + (closeEnough ? " - within tolerance." : " - out of tolerance." )
                                  );
        };//auto checkDimension
        
        
        switch( geometry() )
        {
          case GammaInteractionCalc::GeometryType::Spherical:
            checkDimension(0);
            break;
            
          case GammaInteractionCalc::GeometryType::CylinderEndOn:
          case GammaInteractionCalc::GeometryType::CylinderSideOn:
            checkDimension(0);
            checkDimension(1);
            break;
            
          case GammaInteractionCalc::GeometryType::Rectangular:
            checkDimension(0);
            checkDimension(1);
            checkDimension(2);
            break;
            
          case GammaInteractionCalc::GeometryType::NumGeometryType:
            break;
        }//switch( geometry() )
        
        
        {//Begin check mass-fractions
          auto checkMassFrac = [select, mat, &successful, &textInfoLines, &numTested, &numCorrect](
                                    const SandiaDecay::Element * const el,
                                    const SandiaDecay::Nuclide * const nuc, const double value ){
            assert( el );
            const auto el_pos = select->truthFitMassFractions.find(el);
            if( el_pos == end(select->truthFitMassFractions) )
            {
              successful = false;
              textInfoLines.push_back( "Missing truth mass-fraction for element " + (el ? el->symbol : string("nullptr")) );
              return;
            }
            
            const string nuc_name = (nuc ? nuc->symbol : string("other nucs"));
            const map<const SandiaDecay::Nuclide *,pair<double,double>> &nucs = el_pos->second;
            const auto truth_pos = nucs.find(nuc);
            if( truth_pos == end(nucs) )
            {
              successful = false;
              textInfoLines.push_back( "Missing truth mass-fraction for " + nuc_name );
              return;
            }
                                  
            const double truthval = truth_pos->second.first;
            const double truthtol = truth_pos->second.second;
            if( (truthval < 0.0) || (truthval > 1.0) || (truthtol < 0.0) || (truthtol > 1.0) )
            {
              successful = false;
              textInfoLines.push_back( "Invalid truth mass-fraction for " + nuc_name );
              return;
            }
            
            numTested += 1;
            const bool closeEnough = ((value >= (truthval - truthtol)) && (value <= (truthval + truthtol)));
            numCorrect += closeEnough;
            
            textInfoLines.push_back( "For shielding '" + mat->name + "' fit " + nuc_name
                                     + " to have mass fraction " + SpecUtils::printCompact(value, 5)
                                     + " with the truth value of " + SpecUtils::printCompact(truthval,5)
                                     + " and tolerance " + SpecUtils::printCompact(truthtol,5)
                                     + (closeEnough ? " - within tolerance." : " - out of tolerance." ) );
          };//checkMassFrac( ... )
          
          const map<const SandiaDecay::Element *,vector<ShieldingSelect::NucMasFrac>> gui_mass_fracs
                                        = select->sourceNuclideMassFractions();
          for( const auto &el_nucs : gui_mass_fracs )
          {
            const SandiaDecay::Element * const el = el_nucs.first;
            const vector<ShieldingSelect::NucMasFrac> &nucs = el_nucs.second;
            for( const auto &nuc_frac : nucs )
            {
              const SandiaDecay::Nuclide * const nuc = std::get<0>(nuc_frac);
              const double frac = std::get<1>(nuc_frac);
              const bool fit = std::get<2>(nuc_frac);
              if( fit )
                checkMassFrac( el, nuc, frac );
            }//for( const auto &prev_nuc_frac : select->truthFitMassFractions )
          }//for( const auto &el_nucs : gui_mass_fracs )
        }//End check mass-fractions
        
      }//if( generic material ) / else
    }//for( WWidget *widget : m_shieldingSelects->children() )
    
    successful = (successful && numTested);
  }catch( std::exception &e )
  {
    successful = false;
    textInfoLines.push_back( "Caught exception during testing: " + string(e.what()) );
  }//try / catch
  
  return tuple<bool,int,int,vector<string>>( successful, numCorrect, numTested, textInfoLines );
}//std::tuple<bool,int,int,std::vector<std::string>> testCurrentFitAgainstTruth();



#endif //INCLUDE_ANALYSIS_TEST_SUITE



void ShieldingSourceDisplay::multiNucsPerPeakChanged()
{
  UndoRedoManager *undoRedo = UndoRedoManager::instance();
  if( undoRedo && !undoRedo->isInUndoOrRedo() )
  {
    auto undo_redo = [](){
      ShieldingSourceDisplay *display = InterSpec::instance()->shieldingSourceFit();
      if( display )
      {
        display->m_multiIsoPerPeak->setChecked( !display->m_multiIsoPerPeak->isChecked() );
        display->multiNucsPerPeakChanged();
      }
    };
    
    undoRedo->addUndoRedoStep( undo_redo, undo_redo, "Multiple nuclides per peak changed" );
  }//if( undoRedo )
  
  
  updateChi2Chart();
}//void multiNucsPerPeakChanged()


void ShieldingSourceDisplay::attenuateForAirChanged()
{
  UndoRedoManager *undoRedo = UndoRedoManager::instance();
  if( undoRedo && !undoRedo->isInUndoOrRedo() )
  {
    auto undo_redo = [](){
      ShieldingSourceDisplay *display = InterSpec::instance()->shieldingSourceFit();
      if( display )
      {
        display->m_attenForAir->setChecked( !display->m_attenForAir->isChecked() );
        display->attenuateForAirChanged();
      }
    };
    
    undoRedo->addUndoRedoStep( undo_redo, undo_redo, "Attenuate for air changed" );
  }//if( undoRedo )
  
  updateChi2Chart();
}


void ShieldingSourceDisplay::backgroundPeakSubChanged()
{
  UndoRedoManager *undoRedo = UndoRedoManager::instance();
  if( undoRedo && !undoRedo->isInUndoOrRedo() )
  {
    auto undo_redo = [](){
      ShieldingSourceDisplay *display = InterSpec::instance()->shieldingSourceFit();
      if( display )
      {
        display->m_backgroundPeakSub->setChecked( !display->m_backgroundPeakSub->isChecked() );
        display->backgroundPeakSubChanged();
      }
    };
    
    undoRedo->addUndoRedoStep( undo_redo, undo_redo, "Background peak subtraction changed." );
  }//if( undoRedo )
  
  
  if( m_backgroundPeakSub->isChecked() )
  {
    std::shared_ptr<const SpecMeas> back = m_specViewer->measurment(SpecUtils::SpectrumType::Background);
    
    if( !back )
    {
      m_backgroundPeakSub->setUnChecked();
      passMessage( WString::tr("ssd-warn-no-back-spec"), WarningWidget::WarningMsgHigh );
      return;
    }//if( !back )
    
    std::shared_ptr<const std::deque< std::shared_ptr<const PeakDef> > > peaks;
    
    const set<int> &displayed = m_specViewer->displayedSamples(SpecUtils::SpectrumType::Background);
    peaks = back->peaks( displayed );
    
    if( !peaks || peaks->empty() )
    {
      m_backgroundPeakSub->setUnChecked();
      passMessage( WString::tr("ssd-warn-no-back-peaks-toggle"), WarningWidget::WarningMsgHigh );
      return;
    }//if( !peaks || peaks->empty() )
  }//if( m_backgroundPeakSub->isChecked() )
  
  updateChi2Chart();
}//void backgroundPeakSubChanged()


void ShieldingSourceDisplay::sameIsotopesAgeChanged()
{
  UndoRedoManager *undoRedo = UndoRedoManager::instance();
  if( undoRedo && !undoRedo->isInUndoOrRedo() )
  {
    auto undo_redo = [](){
      ShieldingSourceDisplay *display = InterSpec::instance()->shieldingSourceFit();
      if( display )
      {
        display->m_sameIsotopesAge->setChecked( !display->m_sameIsotopesAge->isChecked() );
        display->sameIsotopesAgeChanged();
      }
    };
    
    undoRedo->addUndoRedoStep( undo_redo, undo_redo, "Isotope age grouping changed." );
  }//if( undoRedo )
  
  
  m_sourceModel->setUseSameAgeForIsotopes( m_sameIsotopesAge->isChecked() );
  updateChi2Chart();
}//void sameIsotopesAgeChanged()


void ShieldingSourceDisplay::decayCorrectChanged()
{
  UndoRedoManager *undoRedo = UndoRedoManager::instance();
  if( undoRedo && !undoRedo->isInUndoOrRedo() )
  {
    auto undo_redo = [](){
      ShieldingSourceDisplay *display = InterSpec::instance()->shieldingSourceFit();
      if( display )
      {
        display->m_decayCorrect->setChecked( !display->m_decayCorrect->isChecked() );
        display->decayCorrectChanged();
      }
    };
    
    undoRedo->addUndoRedoStep( undo_redo, undo_redo, "Decay correct activity changed." );
  }//if( undoRedo )
  
  updateChi2Chart();
}//void decayCorrectChanged()


void ShieldingSourceDisplay::showGraphicTypeChanged()
{
  UndoRedoManager *undoRedo = UndoRedoManager::instance();
  if( undoRedo && !undoRedo->isInUndoOrRedo() )
  {
    auto undo_redo = [](){
      ShieldingSourceDisplay *display = InterSpec::instance()->shieldingSourceFit();
      if( display )
      {
        display->m_showChiOnChart->setChecked( !display->m_showChiOnChart->isChecked() );
        display->showGraphicTypeChanged();
      }
    };
    
    undoRedo->addUndoRedoStep( undo_redo, undo_redo, "Isotope age grouping changed." );
  }//if( undoRedo )
  
  
  const bool chi = m_showChiOnChart->isChecked();
  m_chi2Graphic->setShowChiOnChart( chi );
  updateChi2Chart();
}

void ShieldingSourceDisplay::handleUserDistanceChange()
{
  string distanceStr = m_distanceEdit->text().toUTF8();
  
  //Default to cm if no distance is given
  SpecUtils::trim( distanceStr );
  if( distanceStr.find_first_not_of( " \t0123456789.eE+-\n" ) == string::npos )
  {
    distanceStr += " cm";
    m_distanceEdit->setText( distanceStr );
  }
  
  try
  {
    const double distance = PhysicalUnits::stringToDistance( distanceStr );
    if( distance <= 0.0 )
      throw runtime_error( "Must have a non-zero distance" );
    
    UndoRedoManager *undoRedo = UndoRedoManager::instance();
    if( undoRedo && !undoRedo->isInUndoOrRedo() )
    {
      const string prevValue = m_prevDistStr;
      auto undo_redo = [prevValue, distanceStr](){
        UndoRedoManager *undoRedo = UndoRedoManager::instance();
        ShieldingSourceDisplay *display = InterSpec::instance()->shieldingSourceFit();
        if( display && undoRedo )
        {
          const string &value = undoRedo->isInUndo() ? prevValue : distanceStr;
          display->m_distanceEdit->setText( WString::fromUTF8(value) );
          display->handleUserDistanceChange();
        }
      };
      
      undoRedo->addUndoRedoStep( undo_redo, undo_redo, "Change source distance." );
    }//if( undoRedo )
    
    m_prevDistStr = distanceStr;
  }catch(...)
  {
    m_distanceEdit->setText( m_prevDistStr );
  }
  
  updateChi2Chart();
}//void ShieldingSourceDisplay::handleUserDistanceChange()


GeometryType ShieldingSourceDisplay::geometry() const
{
  int currentIndex = m_geometrySelect->currentIndex();
  if( currentIndex < 0 || currentIndex >= static_cast<int>(GeometryType::NumGeometryType) )
    currentIndex = static_cast<int>(GeometryType::Spherical);
  
  return GeometryType(currentIndex);
}//GeometryType geometry() const;


void ShieldingSourceDisplay::handleGeometryTypeChange()
{
  const GeometryType type = geometry();
  
  //cout << "ShieldingSourceDisplay::handleGeometryTypeChange(): Changing to "
  //     << GammaInteractionCalc::to_str(type) << endl;
  
  UndoRedoManager *undoRedo = UndoRedoManager::instance();
  unique_ptr<ShieldSourceChange> state_undo_creator;
  
  const bool is_same_geometry = (type == m_prevGeometry);
  
  if( !is_same_geometry && undoRedo && !undoRedo->isInUndoOrRedo() )
  {
    m_geometrySelect->setCurrentIndex( static_cast<int>(m_prevGeometry) );
    
    state_undo_creator = make_unique<ShieldSourceChange>( this, "Change geometry" );
    
    m_geometrySelect->setCurrentIndex( static_cast<int>(type) );
  }//if( (type != m_prevGeometry) && undoRedo && !undoRedo->isInUndoOrRedo() )
  
  m_prevGeometry = type;
  
  for( WWidget *widget : m_shieldingSelects->children() )
  {
    ShieldingSelect *select = dynamic_cast<ShieldingSelect *>(widget);
    assert( select );
    
    if( select )
      select->setGeometry( type );
  }//for( WWidget *widget : m_shieldingSelects->children() )
  
  if( !is_same_geometry )
  {
    try
    {
      checkDistanceAndThicknessConsistent();
    }catch( std::exception &e )
    {
      passMessage( e.what(), WarningWidget::WarningMsgMedium );
    }//try / catch
  }//if( !is_same_geometry )
  
  handleShieldingChange();
  
  updateChi2Chart(); //I think this should have already been called, but JIC since its a cheap call
}//void handleGeometryTypeChange()


void ShieldingSourceDisplay::checkDistanceAndThicknessConsistent()
{
  const char * const contained_err_msg_key = "ssd-update-dim-to-be-min";
  const char * const scaled_err_msg_key = "ssd-scaled-shield-to-be-less-dist";
 
  
  // TODO: We should probably check that we arent trying to fit multiple AN of generic shieldings,
  //       or the AD of two generic shieldings that have similar AN, or many other potentially
  //       degenerate cases.
  
  const GeometryType type = geometry();
  
  // Lets grab the shielding's we care about
  vector<ShieldingSelect *> shieldings;
  shieldings.reserve( m_shieldingSelects->children().size() );
  for( WWidget *widget : m_shieldingSelects->children() )
  {
    ShieldingSelect *select = dynamic_cast<ShieldingSelect *>(widget);
    assert( select );
    if( select && !select->isGenericMaterial() )
      shieldings.push_back( select );
  }//for( WWidget *widget : m_shieldingSelects->children() )
  
  
  // Dont let geometry dimensions be fit for, that we know we dont have the power to fit for
  //  e.g., rectangular width/height outside of last source shell
  int outer_source_shell = -1;
  for( int i = 0; i < static_cast<size_t>(shieldings.size()); ++i )
  {
    if( !shieldings[i]->traceSourceNuclides().empty()
       || !shieldings[i]->selfAttenNuclides().empty() )
      outer_source_shell = i;
  }//for( int i = 0; i < static_cast<size_t>(shieldings.size()); ++i )
  
  
  for( int i = 0; i < static_cast<size_t>(shieldings.size()); ++i )
  {
    const bool enable = (i <= outer_source_shell);
    switch( type )
    {
      case GammaInteractionCalc::GeometryType::Spherical:
        break;
        
      case GammaInteractionCalc::GeometryType::CylinderEndOn:
        shieldings[i]->setFitCylindricalRadiusEnabled( enable );
        break;
        
      case GammaInteractionCalc::GeometryType::CylinderSideOn:
        shieldings[i]->setFitCylindricalLengthEnabled( enable );
        break;
        
      case GammaInteractionCalc::GeometryType::Rectangular:
        shieldings[i]->setFitRectangularWidthEnabled( enable );
        shieldings[i]->setFitRectangularHeightEnabled( enable );
        break;
        
      case GammaInteractionCalc::GeometryType::NumGeometryType:
        assert( 0 );
        break;
    }//switch( type )
  }//for( int i = outer_source_shell + 1; i < static_cast<size_t>(shieldings.size()); ++i )
  
  
  
  // Now check shielding doesnt go past detector, and if it does, shrink things down.
  double shieldrad = 0.0, distance = 0.0;
  
  const double tolerance = PhysicalUnits::um;
  
  int shield_num = 0;
  bool updated_a_dim = false;
  for( ShieldingSelect *select : shieldings )
  {
    assert( type == select->geometry() );
    if( type != select->geometry() )
      throw runtime_error( "A shieldings geometry didnt match expected." );
    
    for( WLineEdit *edit : select->distanceEdits() )
      make_sure_distance_units_present( edit );
    
    // Check to make sure this shielding is larger than all shielding it contains
    switch( type )
    {
      case GeometryType::Spherical:
      {
        double thick = select->thickness();
        if( thick < tolerance )
        {
          updated_a_dim = true;
          thick = tolerance;
          select->setSphericalThickness( thick );
        }
        
        break;
      }//case GeometryType::Spherical:
      
      case GeometryType::CylinderEndOn:
      case GeometryType::CylinderSideOn:
      {
        const double min_delta = (shield_num ? 0.0 : tolerance);
        
        double rad = select->cylindricalRadiusThickness();
        double len = select->cylindricalLengthThickness();
        
        // If this is the first shielding, make sure it is at least 1 um rad/width.
        //  After that, it makes sense to maybe have one of the dimensions be the same length
        //  (e.x., in a hollow pipe, the inner void will be same length as metal tube).
        if( rad < min_delta )
        {
          rad = min_delta;
          updated_a_dim = true;
          select->setCylindricalRadiusThickness( min_delta );
        }
        
        if( len < min_delta )
        {
          len = min_delta;
          updated_a_dim = true;
          select->setCylindricalLengthThickness( min_delta );
        }
        
        // Dont let the dimensions both be zero, even after first shielding... I think the code
        //  would be fine if they are both zero, but this just doesnt quite seem right...
        //  TODO: need to think about implications of (not) letting, both dimensions be zero
        if( (rad == 0.0) && (len == 0.0) )
        {
          // I think we could leave
          len = rad = tolerance;
          updated_a_dim = true;
          select->setCylindricalLengthThickness( tolerance );
          select->setCylindricalLengthThickness( tolerance );
        }
        
        break;
      }//case GeometryType::CylinderSideOn:
        
      case GeometryType::Rectangular:
      {
        const double min_delta = (shield_num ? 0.0 : tolerance);
        
        double width = select->rectangularWidthThickness();
        double height = select->rectangularHeightThickness();
        double depth = select->rectangularDepthThickness();
        
        if( width < min_delta )
        {
          width = min_delta;
          updated_a_dim = true;
          select->setRectangularWidthThickness( min_delta );
        }
        
        if( height < min_delta )
        {
          height = min_delta;
          updated_a_dim = true;
          select->setRectangularHeightThickness( min_delta );
        }
        
        if( depth < min_delta )
        {
          depth = min_delta;
          updated_a_dim = true;
          select->setRectangularDepthThickness( min_delta );
        }
        
        // Dont let the dimensions both be zero, even after first shielding.
        //  See notes for cylindrical case.
        if( (width == 0.0) && (height == 0.0) && (depth == 0.0) )
        {
          width = height = depth = tolerance;
          updated_a_dim = true;
          select->setRectangularWidthThickness( tolerance );
          select->setRectangularHeightThickness( tolerance );
          select->setRectangularDepthThickness( tolerance );
        }
        
        break;
      }//case GeometryType::CylinderSideOn:
        
      case GeometryType::NumGeometryType:
        assert( 0 );
        break;
    }//switch( type )
    
    
    // Get the extent of the shielding, in the direction of the detector
    switch( type )
    {
      case GeometryType::Spherical:
        shieldrad += select->thickness();
        break;
        
      case GeometryType::CylinderEndOn:
        shieldrad += select->cylindricalLengthThickness();
        break;
        
      case GeometryType::CylinderSideOn:
        shieldrad += select->cylindricalRadiusThickness();
        break;
        
      case GeometryType::Rectangular:
        shieldrad += select->rectangularDepthThickness();
        break;
        
      case GeometryType::NumGeometryType:
        assert( 0 );
        break;
    }//switch( type )
    
    shield_num += 1;
  }//for( WWidget *widget : m_shieldingSelects->children() )
  
  const string distanceStr = m_distanceEdit->text().toUTF8();
  distance = PhysicalUnits::stringToDistance( distanceStr );
  if( distance <= 0.0 )
    throw runtime_error( "Distance must be greater than zero" );
  
  if( shieldrad <= distance )
  {
    if( updated_a_dim )
    {
      handleShieldingChange();
      
      throw runtime_error( WString::tr(contained_err_msg_key).toUTF8() );
    }
  }else
  {
    const double scale = 0.95*distance/shieldrad;
    for( ShieldingSelect *select : shieldings )
    {
      switch( type )
      {
        case GeometryType::Spherical:
          select->setSphericalThickness( scale * select->thickness() );
          break;
          
        case GeometryType::CylinderEndOn:
          select->setCylindricalLengthThickness( scale * select->cylindricalLengthThickness() );
          break;
          
        case GeometryType::CylinderSideOn:
          select->setCylindricalRadiusThickness( scale * select->cylindricalRadiusThickness() );
          break;
          
        case GeometryType::Rectangular:
          select->setRectangularDepthThickness( scale * select->rectangularDepthThickness() );
          break;
          
        case GeometryType::NumGeometryType:
          assert( 0 );
          break;
      }//switch( type )
    }//for( WWidget *widget : m_shieldingSelects->children() )
    
    WString msg;
    if( updated_a_dim )
    {
      msg = WString("{1}<br />{2}")
        .arg(WString::tr(contained_err_msg_key))
        .arg( WString::tr(scaled_err_msg_key) );
    }else
    {
      msg = WString::tr(scaled_err_msg_key);
    }
    
    handleShieldingChange();
    
    throw runtime_error( msg.toUTF8() );
  }//if( shieldrad < distance )
}//void checkDistanceAndThicknessConsistent()


void ShieldingSourceDisplay::checkForMultipleGenericMaterials()
{
  int num_fit_for_ad = 0;
  for( WWidget *widget : m_shieldingSelects->children() )
  {
    ShieldingSelect *thisSelect = dynamic_cast<ShieldingSelect *>(widget);
    if( thisSelect && thisSelect->isGenericMaterial()
       && thisSelect->fitAtomicNumber() )
    {
      num_fit_for_ad += 1;
    }
  }//for( WWidget *widget : m_shieldingSelects->children() )
  
  if( num_fit_for_ad > 1 )
    throw runtime_error( WString::tr("ssd-err-fit-only-one-an").toUTF8() );
}//void checkForMultipleGenericMaterials()


void ShieldingSourceDisplay::checkAndWarnZeroMassFraction()
{
  //ToDo: will needs to implement, the point of this function will be to allow
  //  making sure the user hasnt selected a shielding to be a self attenuating
  //  source, but only allowed the source isotopes to be a mass fraction of zero.
  //  Should through std::exception with a use-friendly descriptive message on
  //  error.
  
  cerr << "ShieldingSourceDisplay::checkAndWarnZeroMassFraction() unimplemented!" << endl;
  
  
  
}//void checkAndWarnZeroMassFraction()


void ShieldingSourceDisplay::handleShieldingChange()
{
  UndoRedoManager::BlockUndoRedoInserts undo_blocker;
  
  // A radius inside a trace or self-attenuating source could have changed, potentially changing
  //  the trace/intrinsic activity, so we'll go through and update every shielding widget, on every
  //  change to any of them
  for( WWidget *widget : m_shieldingSelects->children() )
  {
    ShieldingSelect *select = dynamic_cast<ShieldingSelect *>(widget);
    if( !select || select->isGenericMaterial() )
      continue;
    
    const vector<const SandiaDecay::Nuclide *> trace_srcs = select->traceSourceNuclides();
    const vector<const SandiaDecay::Nuclide *> self_atten_srcs = select->selfAttenNuclides();
    
    for( const SandiaDecay::Nuclide *nuc : trace_srcs )
      updateActivityOfShieldingIsotope( select, nuc );
    
    for( const SandiaDecay::Nuclide *nuc : self_atten_srcs )
      updateActivityOfShieldingIsotope( select, nuc );
  }//for( WWidget *widget : m_shieldingSelects->children() )
  
  updateChi2Chart();
}//void handleShieldingChange()


void ShieldingSourceDisplay::handleDetectorChanged( std::shared_ptr<DetectorPeakResponse> det )
{
  // `m_detectorDisplay` probably hasnt been updated yet, because of the order in signal/slot,
  //  so we'll update it now, even though everything wont be updated until render, so it
  //  would probably be fine anyway
  m_detectorDisplay->setDetector( det );
  
  unique_ptr<ShieldSourceChange> state_undo_creator;
  
  const bool fixed_geom = (det && det->isFixedGeometry());
  const DetectorPeakResponse::EffGeometryType det_type = det ? det->geometryType()
                                                 : DetectorPeakResponse::EffGeometryType::FarField;
  m_sourceModel->setDetectorType( det_type );
  
  if( fixed_geom /* && !m_distanceLabel->isHidden() */ )
  {
    // If there are any self-attenuating, or trace sources defined, or geometry is non-spherical,
    //  we should add an undo step, to go along with the change of detector undo.
    //  But this is a little tenuous, as it relies on the undo step of this function being inserted
    //  before the undo of the changed detector, and even then it will appear as an extra step to
    //  the user.
    
    bool any_volume_src = false;
    for( int nuc_num = 0; nuc_num < m_sourceModel->numNuclides(); ++nuc_num )
      any_volume_src |= m_sourceModel->isVolumetricSource( nuc_num );
    
    UndoRedoManager *undoRedo = UndoRedoManager::instance();
    if( undoRedo && undoRedo->canAddUndoRedoNow()
       && (any_volume_src || (geometry() != GeometryType::Spherical)) )
    {
      state_undo_creator = make_unique<ShieldSourceChange>( this, "Change to fixed-geometry DRF" );
    }
    
    m_attenForAir->hide();
    m_distanceLabel->hide();
    m_distanceEdit->hide();
    m_geometryLabel->hide();
    m_geometrySelect->hide();
    m_fixedGeometryTxt->show();
    
    m_geometrySelect->setCurrentIndex( static_cast<int>(GeometryType::Spherical) );
    handleGeometryTypeChange();
    
    for( WWidget *widget : m_shieldingSelects->children() )
    {
      ShieldingSelect *select = dynamic_cast<ShieldingSelect *>(widget);
      if( !select )
        continue;
      
      // If we were fitting a nuclide via trace source, or self-attenuation (fitting dimensions),
      //  then we will need to tell the nuclide model to fit for the activity there as well.
      set<const SandiaDecay::Nuclide *> nucs_fitting_act;
      
      if( !select->isGenericMaterial() )
      {
        for( const SandiaDecay::Nuclide *nuc : select->traceSourceNuclides() )
        {
          if( select->fitTraceSourceActivity(nuc) )
            nucs_fitting_act.insert( nuc );
        }
        
        bool fitting_dims = false;
        switch( select->geometry() )
        {
          case GammaInteractionCalc::GeometryType::Spherical:
            fitting_dims |= select->fitThickness();
            break;
            
          case GammaInteractionCalc::GeometryType::CylinderEndOn:
          case GammaInteractionCalc::GeometryType::CylinderSideOn:
            fitting_dims |= select->fitCylindricalRadiusThickness();
            fitting_dims |= select->fitCylindricalLengthThickness();
            break;
            
          case GammaInteractionCalc::GeometryType::Rectangular:
            fitting_dims |= select->fitRectangularWidthThickness();
            fitting_dims |= select->fitRectangularHeightThickness();
            fitting_dims |= select->fitRectangularDepthThickness();
            break;
            
          case GammaInteractionCalc::GeometryType::NumGeometryType:
            break;
        }//switch( select->geometry() )
        
        if( fitting_dims )
        {
          const vector<const SandiaDecay::Nuclide *> self_atten_nucs = select->selfAttenNuclides();
          nucs_fitting_act.insert( begin(self_atten_nucs), end(self_atten_nucs) );
        }//if( fitting_dims )
      }//if( !select->isGenericMaterial() )
      
      // This next call removed all intrinsic and trace sources
      select->setFixedGeometry( true );
      
      assert( select->traceSourceNuclides().empty() );
      assert( select->selfAttenNuclides().empty() );
      
      for( const SandiaDecay::Nuclide *nuc : nucs_fitting_act )
      {
        WModelIndex index = m_sourceModel->index( nuc, SourceFitModel::Columns::kFitActivity );
        m_sourceModel->setData( index, boost::any(true), Wt::CheckStateRole );
      }
    }//for( WWidget *widget : m_shieldingSelects->children() )
    
    
    const int nnuc = m_sourceModel->numNuclides();
    for( int nucn = 0; nucn < nnuc; ++nucn )
    {
      const SandiaDecay::Nuclide *nuc = m_sourceModel->nuclide(nucn);
      if( nuc )
        m_sourceModel->setSourceType( nuc, ShieldingSourceFitCalc::ModelSourceType::Point );
    }
  }//if( DRF is fixed geometry, but layout is for non-fixed geometry )
  
  if( !fixed_geom /* && m_distanceLabel->isHidden() */ )
  {
    m_attenForAir->show();
    m_distanceLabel->show();
    m_distanceEdit->show();
    m_geometryLabel->show();
    m_geometrySelect->show();
    m_fixedGeometryTxt->hide();
    
    for( WWidget *widget : m_shieldingSelects->children() )
    {
      ShieldingSelect *thisSelect = dynamic_cast<ShieldingSelect *>(widget);
      if( thisSelect )
        thisSelect->setFixedGeometry( false );
    }//for( WWidget *widget : m_shieldingSelects->children() )
  }//if( DRF is non-fixed geometry, but layout is for fixed geometry )
  
  updateChi2Chart();
}//void handleDetectorChanged()

void ShieldingSourceDisplay::updateChi2Chart()
{
  m_chi2ChartNeedsUpdating = true;
  scheduleRender(); //trigger re-render
}//void updateChi2Chart()


void ShieldingSourceDisplay::updateChi2ChartActual( std::shared_ptr<const ShieldingSourceFitCalc::ModelFitResults> results )
{
  try
  {
    checkDistanceAndThicknessConsistent();
  }catch( exception &e )
  {
    passMessage( e.what(), WarningWidget::WarningMsgHigh );
  }//try / catch
  
  try
  {
    if( m_logDiv )
    {
      m_logDiv->contents()->clear();
      m_logDiv->hide();
    }//if( m_logDiv )
    
    unsigned int ndof = 1;
    vector<GammaInteractionCalc::PeakResultPlotInfo> chis;
    
    if( results && results->peak_comparisons && results->peak_calc_details
       && (results->successful == ShieldingSourceFitCalc::ModelFitResults::FitStatus::Final) )
    {
      ndof = results->numDOF;
      chis = *results->peak_comparisons;
      m_calcLog = results->peak_calc_log;
      m_peakCalcLogInfo.reset( new vector<GammaInteractionCalc::PeakDetail>( *results->peak_calc_details ) );
    }else
    {
      m_calcLog.clear();
      m_peakCalcLogInfo.reset();
     
      auto fcnAndPars = shieldingFitnessFcn();
      
      std::shared_ptr<GammaInteractionCalc::ShieldingSourceChi2Fcn> &chi2Fcn = fcnAndPars.first;
      ROOT::Minuit2::MnUserParameters &inputPrams = fcnAndPars.second;
      
      ndof = inputPrams.VariableParameters();
      
      const vector<double> params = inputPrams.Params();
      const vector<double> errors = inputPrams.Errors();
      GammaInteractionCalc::ShieldingSourceChi2Fcn::NucMixtureCache mixcache;
      
      vector<GammaInteractionCalc::PeakDetail> calcLog;
      chis = chi2Fcn->energy_chi_contributions( params, errors, mixcache, &m_calcLog, &calcLog );
      
      m_peakCalcLogInfo.reset( new vector<GammaInteractionCalc::PeakDetail>( calcLog ) );
    }
    
    m_showLog->setDisabled( m_calcLog.empty() );

    vector<GammaInteractionCalc::PeakResultPlotInfo> keeper_points;

    for( size_t row = 0; row < chis.size(); ++row )
    {
      const double energy = chis[row].energy;
      const double chi = chis[row].numSigmaOff;
      const double scale = chis[row].observedOverExpected;
      const WColor &color = chis[row].peakColor;
      const double scale_uncert = chis[row].observedOverExpectedUncert;

      if( fabs(chi) < 1.0E5 && !IsInf(chi) && !IsNan(chi)
          && !IsInf(energy) && !IsNan(energy) )
        keeper_points.push_back( chis[row] );
    }//for( size_t row = 0; row < chis.size(); ++row )

    m_chi2Graphic->setNumFitForParams( ndof );
    if( !m_calcLog.empty() )
    {
      char buffer[64];
      snprintf( buffer, sizeof(buffer), "There %s %i parameter%s fit for",
                (ndof>1 ? "were" : "was"), int(ndof), (ndof>1 ? "s" : "") );
      m_calcLog.push_back( "&nbsp;" );
      m_calcLog.push_back( buffer );
    }//if( !m_calcLog.empty() )
    
    const int nrow = static_cast<int>( keeper_points.size() );
    const int nStartRows = m_chi2Model->rowCount();
    if( nStartRows < nrow )
      m_chi2Model->insertRows( nStartRows, nrow - nStartRows );

    if( nStartRows > nrow )
      m_chi2Model->removeRows( nrow, nStartRows - nrow );

    std::shared_ptr<const deque< PeakModel::PeakShrdPtr > > peaks = m_peakModel->peaks();
    
    for( int row = 0; row < nrow; ++row  )
    {
      const GammaInteractionCalc::PeakResultPlotInfo &p = keeper_points[row];
      
      const double &energy = p.energy;
      const double &chi = p.numSigmaOff;
      const double &scale = p.observedOverExpected;
      WColor color = p.peakColor;
      const double &scale_uncert = p.observedOverExpectedUncert;
      
      if( IsNan(energy) || IsInf(chi) )
      {
        passMessage( WString::tr("ssd-warn-invalid-chi2-for-energy").arg( round(100*energy)/100 ),
                    WarningWidget::WarningMsgHigh );
        continue;
      }//if( IsNan(p.second) || IsInf(p.second) )
      
      m_chi2Model->setData( row, 0, boost::any(energy) );
      m_chi2Model->setData( row, 1, boost::any(chi) );
      m_chi2Model->setData( row, 2, boost::any(scale) );
      
      if( color.isDefault() )
        color = m_specViewer->getColorTheme()->defaultPeakLine;
      color.setRgb( color.red(), color.green(), color.blue(), 255 );
      
      m_chi2Model->setData( row, 1, boost::any(color), Wt::MarkerPenColorRole );
      m_chi2Model->setData( row, 1, boost::any(color), Wt::MarkerBrushColorRole );
      m_chi2Model->setData( row, 2, boost::any(color), Wt::MarkerPenColorRole );
      m_chi2Model->setData( row, 2, boost::any(color), Wt::MarkerBrushColorRole );
      
      //If we wanted to include the nuclide in the model, we would have to loop
      //  over photopeaks in m_peakModel to try and match things up
      WString nuclidename;
      if( !!peaks )
      {
        for( const PeakModel::PeakShrdPtr &peak : *peaks )
        {
          if( peak->useForShieldingSourceFit()
              && peak->parentNuclide() && peak->decayParticle() )
          {
            if( fabs(energy - peak->decayParticle()->energy) < 0.001 )
            {
              nuclidename = peak->parentNuclide()->symbol;
              break;
            }
          }
        }//for( const PeakModel::PeakShrdPtr &p : *peaks )
        
        m_chi2Model->setData( row, 3, boost::any(nuclidename) );
        m_chi2Model->setData( row, 4, boost::any(scale_uncert) );
      }//if( !!peaks )
    }//for( int row = 0; row < nrow; ++row  )
  }catch( std::exception &e )
  {
    //One reason we may have made it here is if there are no peaks selected
    //Another is if we have removed using a peak from the peak, and it was an
    //  age defining, and we havent updated the dependant ages yet (but will in this
    //  event loop).
    if( m_chi2Model->rowCount() )
      m_chi2Model->removeRows( 0, m_chi2Model->rowCount() );
    cerr << "ShieldingSourceDisplay::updateChi2ChartActual()\n\tCaught:" << e.what() << endl;
  }
  
  
  const std::vector<WAbstractArea *> oldareas = m_chi2Graphic->areas();
  for( WAbstractArea *a : oldareas )
  {
    m_chi2Graphic->removeArea( a );
    delete a;
  }

//  cerr << "m_chi2Model->rowCount()=" << m_chi2Model->rowCount()
//       << "m_chi2Model->columnCount()=" << m_chi2Model->columnCount() << endl;

  m_calcLog.push_back( ns_no_uncert_info_txt );
}//void ShieldingSourceDisplay::updateChi2ChartActual()


void ShieldingSourceDisplay::showCalcLog()
{
  if( !m_logDiv )
  {
    m_logDiv = new AuxWindow( WString::tr("ssd-calc-log-window-title") );
    m_logDiv->contents()->addStyleClass( "CalculationLog" );
    m_logDiv->disableCollapse();
    m_logDiv->rejectWhenEscapePressed();
    //set min size so setResizable call before setResizable so Wt/Resizable.js wont cause the initial
    //  size to be the min-size
    m_logDiv->setMinimumSize( 640, 480 );
    m_logDiv->setResizable( true );
  }//if( !m_logDiv )
  
  m_logDiv->contents()->clear();
  vector<uint8_t> totaldata;
  for( const string &str : m_calcLog )
  {
    auto line = new WText( str, m_logDiv->contents() );
    line->setInline( false );
    totaldata.insert( end(totaldata), begin(str), end(str) );
    totaldata.push_back( static_cast<uint8_t>('\r') );
    totaldata.push_back( static_cast<uint8_t>('\n') );
  }
  
  m_logDiv->show();
  
  // Add a link to download this log file
  m_logDiv->footer()->clear();
  
  auto downloadResource = new WMemoryResource( "text/plain", m_logDiv->footer() );
  downloadResource->setData( totaldata );
  const int offset = wApp->environment().timeZoneOffset();
  const auto nowTime = WDateTime::currentDateTime().addSecs( 60 * offset );
  string filename = "act_shield_fit_" + nowTime.toString( "yyyyMMdd_hhmmss" ).toUTF8() + ".txt";
  downloadResource->suggestFileName( filename, WResource::DispositionType::Attachment );

#if( BUILD_AS_OSX_APP || IOS )
  WAnchor *logDownload = new WAnchor( WLink( downloadResource ), m_logDiv->footer() );
  logDownload->setStyleClass( "LinkBtn" );
  logDownload->setTarget( AnchorTarget::TargetNewWindow );
#else
  WPushButton *logDownload = new WPushButton( m_logDiv->footer() );
  logDownload->setIcon( "InterSpec_resources/images/download_small.svg" );
  logDownload->setLink( WLink( downloadResource ) );
  logDownload->setLinkTarget( Wt::TargetNewWindow );  //Note: we need to set new window after setLink, or else this wont actually get set
  logDownload->setStyleClass( "LinkBtn DownloadBtn" );
#endif
  
  logDownload->setText( WString::tr("ssd-calc-log-export-txt") );
  logDownload->setFloatSide( Wt::Side::Left );
    
#if( ANDROID )
  // Using hacked saving to temporary file in Android, instead of via network download of file.
  logDownload->clicked().connect( std::bind([downloadResource](){
    android_download_workaround(downloadResource, "fit_log.txt");
  }) );
#endif //ANDROID
  
  
  WPushButton *close = m_logDiv->addCloseButtonToFooter();
  close->clicked().connect( boost::bind( &AuxWindow::hide, m_logDiv ) );
  m_logDiv->finished().connect( this, &ShieldingSourceDisplay::closeCalcLogWindow );
  
  const int wwidth = m_specViewer->renderedWidth();
  const int wheight = m_specViewer->renderedHeight();
  m_logDiv->setMaximumSize( 0.8*wwidth, 0.8*wheight );
  m_logDiv->resizeToFitOnScreen();
  m_logDiv->centerWindow();
  
  UndoRedoManager *undoRedo = UndoRedoManager::instance();
  if( undoRedo && undoRedo->canAddUndoRedoNow() )
  {
    auto undo = [](){
      ShieldingSourceDisplay *shieldSourceFit = InterSpec::instance()->shieldingSourceFit();
      if( shieldSourceFit )
        shieldSourceFit->closeCalcLogWindow();
    };
    
    auto redo = [](){
      ShieldingSourceDisplay *shieldSourceFit = InterSpec::instance()->shieldingSourceFit();
      if( shieldSourceFit )
        shieldSourceFit->showCalcLog();
    };
    
    undoRedo->addUndoRedoStep( undo, redo, "Show calculation log." );
  }//if( undoRedo && undoRedo->canAddUndoRedoNow() )
}//void showCalcLog()


void ShieldingSourceDisplay::closeCalcLogWindow()
{
  assert( m_logDiv );
  if( !m_logDiv )
    return;
  
  AuxWindow::deleteAuxWindow( m_logDiv );
  m_logDiv = nullptr;
  
  UndoRedoManager *undoRedo = UndoRedoManager::instance();
  if( undoRedo && undoRedo->canAddUndoRedoNow() )
  {
    auto undo = [](){
      ShieldingSourceDisplay *shieldSourceFit = InterSpec::instance()->shieldingSourceFit();
      if( shieldSourceFit )
        shieldSourceFit->showCalcLog();
    };
    
    auto redo = [](){
      ShieldingSourceDisplay *shieldSourceFit = InterSpec::instance()->shieldingSourceFit();
      if( shieldSourceFit )
        shieldSourceFit->closeCalcLogWindow();
    };
    
    undoRedo->addUndoRedoStep( undo, redo, "Close calculation log." );
  }//if( undoRedo && undoRedo->canAddUndoRedoNow() )
}//void closeCalcLogWindow()


const ShieldingSelect *ShieldingSourceDisplay::innerShielding( const ShieldingSelect * const select ) const
{
  const ShieldingSelect *previous = nullptr;
  for( WWidget *widget : m_shieldingSelects->children() )
  {
    ShieldingSelect *thisSelect = dynamic_cast<ShieldingSelect *>(widget);
    if( !thisSelect || thisSelect->isGenericMaterial() )
      continue;

    if( thisSelect == select )
      return previous;

    previous = thisSelect;
  }//for( WWidget *widget : m_shieldingSelects->children() )

  throw runtime_error( "innerShielding(ShieldingSelect *): invalid select passed in" );
  
  return nullptr;
}//const ShieldingSelect *innerShielding( const ShieldingSelect * const select ) const


void ShieldingSourceDisplay::closeModelUploadWindow()
{
  AuxWindow::deleteAuxWindow( m_modelUploadWindow );
  m_modelUploadWindow = nullptr;
}//void closeModelUploadWindow()


void ShieldingSourceDisplay::finishModelUpload( WFileUpload *upload )
{
  ShieldSourceChange change( this, "Upload Activity/Shielding fit model." );
  
  shared_ptr<const string> pre_doc;
  if( change.m_pre_doc && !change.m_pre_doc->empty() )
  {
    pre_doc = change.m_pre_doc;
  }else
  {
    shared_ptr<string> xmldoc = make_shared<string>();
    change.doSerialization( *xmldoc );
    pre_doc = xmldoc;
  }
  
  try
  {
    const std::string filename = upload->spoolFileName();
    
    std::vector<char> data;
    SpecUtils::load_file_data( filename.c_str(), data );
    
    rapidxml::xml_document<char> new_doc;
    const int flags = rapidxml::parse_normalize_whitespace
                      | rapidxml::parse_trim_whitespace;
    new_doc.parse<flags>( &data.front() );
    deSerialize( new_doc.first_node() );
    
    m_modifiedThisForeground = true;
  }catch( std::exception &e )
  {
    passMessage( WString::tr("ssd-err-opening-import-model").arg(e.what()), 
                WarningWidget::WarningMsgHigh );
    
    try
    {
      ShieldSourceChange::doDeSerialization( this, pre_doc );
    }catch( std::exception & )
    {
      passMessage( "Even worse, there was an error trying to recover",
                   WarningWidget::WarningMsgHigh );
    }//try / catch
    
    // We wont insert an undo/redo step here, but this means if the user does an undo, then
    //  there will be a blank step (i.e., will try to close the upload window when there is
    //  none to close)
    // lets keep the ShieldSourceChange from inserting a undo/redo step.
    change.m_pre_doc.reset();
  }//try / catch
  
  closeModelUploadWindow();
}//void finishModelUpload(...)


void ShieldingSourceDisplay::modelUploadError( const ::int64_t size_tried )
{
  stringstream msg;
  const int max_size = static_cast<int>( wApp->maximumRequestSize() );
  msg << "Error uploading Source Shielding Fit Model.  Tried to upload "
      << size_tried << " (max size " << max_size << ")";
  passMessage( msg.str(), WarningWidget::WarningMsgHigh );
  
  closeModelUploadWindow();
}//void modelUploadError( const ::int64_t size_tried );


void ShieldingSourceDisplay::startModelUpload()
{
  if( m_modelUploadWindow )
    return;
  
  m_modelUploadWindow = new AuxWindow( WString::tr("ssd-import-model-window-title"),
                      (Wt::WFlags<AuxWindowProperties>(AuxWindowProperties::IsModal)
                        | AuxWindowProperties::TabletNotFullScreen) );
  
  WContainerWidget *contents = m_modelUploadWindow->contents();
  WFileUpload *upload = new WFileUpload( contents );
  upload->setInline( false );
  
  upload->uploaded().connect( boost::bind( &ShieldingSourceDisplay::finishModelUpload, this, upload ) );
  upload->fileTooLarge().connect( boost::bind( &ShieldingSourceDisplay::modelUploadError, this,
                                              boost::placeholders::_1 ) );
  upload->changed().connect( upload, &WFileUpload::upload );
  
  
  WPushButton *button = m_modelUploadWindow->addCloseButtonToFooter( WString::tr("Cancel") );
  button->clicked().connect( m_modelUploadWindow, &AuxWindow::hide );
  
  m_modelUploadWindow->centerWindow();
  m_modelUploadWindow->disableCollapse();
  
  m_modelUploadWindow->rejectWhenEscapePressed();
  m_modelUploadWindow->finished().connect( this, &ShieldingSourceDisplay::closeModelUploadWindow );

  m_modelUploadWindow->show();
  
  UndoRedoManager *undoRedo = UndoRedoManager::instance();
  if( undoRedo && undoRedo->canAddUndoRedoNow() )
  {
    auto undo = [](){
      ShieldingSourceDisplay *display = InterSpec::instance()->shieldingSourceFit();
      if( display )
        display->closeModelUploadWindow();
    };
    
    auto redo = [](){
      ShieldingSourceDisplay *display = InterSpec::instance()->shieldingSourceFit();
      if( display )
        display->startModelUpload();
    };
    
    undoRedo->addUndoRedoStep( undo, redo, "Open model upload window." );
  }//if( can insert undo/redo step )
}//void startModelUpload()


#if( USE_DB_TO_STORE_SPECTRA )
typedef Dbo::QueryModel< Dbo::ptr<ShieldingSourceModel> > QueryModel_t;

void updateDescription( WSelectionBox *select,
                        WSelectionBox *other_select,
                        WTextArea *summary,
                        WPushButton *button,
                        InterSpec *specViewer )
{
  button->disable();
  summary->setValueText( "" );
  if( other_select )
    other_select->clearSelection();
  
  const int row = select->currentIndex();
  if( row < 0 )
    return;
  
  QueryModel_t *querymodel = dynamic_cast<QueryModel_t *>( select->model() );
  if( !querymodel )
    throw runtime_error( "updateDescription(...): invalid input" );
  
  Dbo::ptr<ShieldingSourceModel> shieldmodel = querymodel->resultRow( row );
  if( !shieldmodel )
  {
    cerr << "updateDescription(): Unable to load selected model - sorry :(\n";
    return;
  }//if( !shieldmodel )
  
  WString descrip = shieldmodel->description;
  
  //XXX - I dont understand why the date isnt always valid, unless there is a
  //  bug in Wt with serializing dates to the database somehow.
  if( shieldmodel->creationTime.isValid() )
  {
    descrip += (WString("\nCreated ")
               + shieldmodel->creationTime.toString(DATE_TIME_FORMAT_STR));
    if( abs(shieldmodel->creationTime.secsTo( shieldmodel->serializeTime )) > 30 )
      descrip += (WString(", Saved ")
                 + shieldmodel->serializeTime.toString(DATE_TIME_FORMAT_STR));
  }//if( shieldmodel->creationTime.isValid() )
  
  
  {//begin interact with database
    std::shared_ptr<DataBaseUtils::DbSession> sql = specViewer->sql();
    DataBaseUtils::DbTransaction transaction( *sql );
    const Dbo::collection<Dbo::ptr<UserFileInDb> > &files
                                                  = shieldmodel->filesUsedWith;
    if( files.size() )
    {
      descrip += "\nSaved while working with spectra:";
      for( Dbo::collection<Dbo::ptr<UserFileInDb> >::const_iterator iter = files.begin();
           iter != files.end(); ++iter )
      {
        descrip += "\n    " + (*iter)->filename;
//                + " (" + (*iter)->serializeTime.toString(DATE_TIME_FORMAT_STR)
//                + ")";
      }//for( loop over files )
    }//if( files.size() )
    transaction.commit();
  }//end interact with database
  
  summary->setValueText( descrip );
  
  button->enable();
}//updateDescription(...)


void ShieldingSourceDisplay::removeModelFromDb( WSelectionBox *selec1,
                                                WSelectionBox *selec2 )
{
  WSelectionBox *selec = selec1;
  int row = selec ? selec->currentIndex() : -1;
  if( row < 0 )
  {
    selec = selec2;
    row = selec ? selec->currentIndex() : -1;
  }

  if( !selec || row < 0 )
    return;

  QueryModel_t *querymodel = dynamic_cast<QueryModel_t *>( selec->model() );  
  if( !querymodel )
    throw runtime_error( "removeModelFromDb(...): invalid input" );
  
  Dbo::ptr<ShieldingSourceModel> shieldmodel = querymodel->resultRow( row );
  if( !shieldmodel || !shieldmodel.session() )
  {
    cerr << "Error removeModelFromDb: shieldmodel=" << shieldmodel << " and "
         << " session " << shieldmodel.session() << endl;
    return;
  }

  {
    std::shared_ptr<DataBaseUtils::DbSession> sql = m_specViewer->sql();
    DataBaseUtils::DbTransaction transaction( *sql );
    shieldmodel.remove();
    transaction.commit();
    querymodel->reload();
  }
  
  
  if( selec1 )
    querymodel = dynamic_cast<QueryModel_t *>( selec1->model() );
  if( querymodel )
    querymodel->reload();
  if( selec2 )
    querymodel = dynamic_cast<QueryModel_t *>( selec2->model() );
  if( querymodel )
    querymodel->reload();
}//void ShieldingSourceDisplay::removeModelFromDb( WSelectionBox *selec )

bool ShieldingSourceDisplay::loadModelFromDb( Dbo::ptr<ShieldingSourceModel> shieldmodel )
{
  if( !shieldmodel )
    return false;
  
  rapidxml::xml_document<char> original_doc;
  try
  {
    serialize( &original_doc );
    rapidxml::xml_document<char> new_doc;
    const int flags = rapidxml::parse_normalize_whitespace
                      | rapidxml::parse_trim_whitespace;
    string data = shieldmodel->xmlData;
    if( data.size() )
      new_doc.parse<flags>( &(data[0]) );
    deSerialize( new_doc.first_node() );
  }catch( std::exception &e )
  {
    passMessage( WString::tr("ssd-err-opening-db-model").arg(e.what()), 
                WarningWidget::WarningMsgHigh );
    
    try
    {
      deSerialize( &original_doc );
    }catch( std::exception & )
    {
      passMessage( "Even worse, there was an error trying to recover",
                  WarningWidget::WarningMsgHigh );
    }//try / catch
    
    return false;
  }//try / catch
  
  return true;
}//void loadModelFromDb( Wt::Dbo::ptr<ShieldingSourceModel> entry )

void ShieldingSourceDisplay::finishLoadModelFromDatabase( WSelectionBox *first_selct,
                                                          WSelectionBox *other_select )
{
  ShieldSourceChange change( this, "Load model from database." );
  
  WSelectionBox *selec = first_selct;
  int row = selec ? selec->currentIndex() : -1;
  if( row < 0 )
  {
    selec = other_select;
    row = selec ? selec->currentIndex() : -1;
  }//if( row < 0 )
  
  if( !selec )
    throw runtime_error( "finishLoadModelFromDatabase(...): invalid slection box" );
  
  QueryModel_t *querymodel = dynamic_cast<QueryModel_t *>( selec->model() );
  
  if( row < 0 )
    return;
  if( !querymodel )
    throw runtime_error( "finishLoadModelFromDatabase(...): invalid input" );
    
  Dbo::ptr<ShieldingSourceModel> shieldmodel = querymodel->resultRow( row );
  if( !shieldmodel )
  {
    passMessage( WString::tr("ssd-err-loading-model"), WarningWidget::WarningMsgHigh );
    return;
  }//if( !shieldmodel )
  
  if( !loadModelFromDb( shieldmodel ) )
    change.m_pre_doc.reset(); //keep ShieldSourceChange from inserting undo/redo step
  
  closeBrowseDatabaseModelsWindow();
}//void finishLoadModelFromDatabase()


void ShieldingSourceDisplay::closeBrowseDatabaseModelsWindow()
{
  AuxWindow::deleteAuxWindow( m_modelDbBrowseWindow );
  m_modelDbBrowseWindow = nullptr;
}//void closeBrowseDatabaseModelsWindow();


void ShieldingSourceDisplay::startBrowseDatabaseModels()
{
  if( !m_specViewer || !m_specViewer->user() )
    throw runtime_error( "startBrowseDatabaseModels(): invalid user" );
  
  if( m_modelDbBrowseWindow )
    return;
  
  WTextArea *summary = NULL;
  WPushButton *accept = NULL, *cancel = NULL, *del = NULL;
  m_modelDbBrowseWindow = new AuxWindow( WString::tr("ssd-prev-saved-window-title"),
              (Wt::WFlags<AuxWindowProperties>(AuxWindowProperties::IsModal) | AuxWindowProperties::TabletNotFullScreen) );
  m_modelDbBrowseWindow->finished().connect( this, &ShieldingSourceDisplay::closeBrowseDatabaseModelsWindow );
  
  try
  {
    WContainerWidget *contents = m_modelDbBrowseWindow->contents();
    summary = new WTextArea();
//    summary->setColumns( 30 );
    summary->setWidth( 316 );
    summary->setHeight( 50 );
    summary->disable();
    accept = new WPushButton( WString::tr("Load") );
    accept->disable();
  
    cancel = new WPushButton( WString::tr("Cancel") );
    cancel->clicked().connect( m_modelDbBrowseWindow, &AuxWindow::hide );
  
    del = new WPushButton( WString::tr("Delete") );
    del->setIcon( "InterSpec_resources/images/minus_min_white.png" );
    del->disable();

    Dbo::ptr<UserFileInDb> dbmeas;
    try
    {
      dbmeas = m_specViewer->measurementFromDb( SpecUtils::SpectrumType::Foreground, false );
    }catch( std::exception & )
    {
    }
    
    size_t nfileprev[2];
    WSelectionBox *selections[2] = { (WSelectionBox *)0, (WSelectionBox *)0 };
    
    {//begin codeblock for database interaction
      std::shared_ptr<DataBaseUtils::DbSession> sql = m_specViewer->sql();
      DataBaseUtils::DbTransaction transaction( *sql );
      nfileprev[0] = dbmeas ? dbmeas->modelsUsedWith.size() : 0;
      nfileprev[1] = m_specViewer->user()->shieldSrcModels().size();
      transaction.commit();
    }//end codeblock for database interaction
    
    
    for( size_t i = 0; i < 2; ++i )
    {
      if( !nfileprev[i] )
        continue;
      
     	WSelectionBox *selection = new WSelectionBox();
      selections[i] = selection;
      QueryModel_t *model = new QueryModel_t( selection );
      if( i == 0 )
        model->setQuery( dbmeas->modelsUsedWith.find() );
      else
        model->setQuery( m_specViewer->user()->shieldSrcModels().find() );
      model->addColumn( "Name" );
      selection->setModel( model );
      selection->setModelColumn( 0 );
      selection->setHeight( 100 );
      selection->setWidth( 320 );
      selection->setMaximumSize( 320, 100 );
      selection->setSelectionMode( Wt::SingleSelection );
      
      const char *msg_key = ((i==0) ? "ssd-models-prev-for-fore"
                                : "ssd-models-prev-saved");
      WText *title = new WText( WString::tr(msg_key), contents );
      title->setAttributeValue( "style", "font-weight:bold;" );
      title->setMargin( (i?8:12), Wt::Top );
      title->setInline( false );
      selection->setInline( false );
      selection->setMargin( 3, Wt::Top );
      selection->setMargin( 9, Wt::Left );
      contents->addWidget( selection );
    }//for( size_t i = 0; i < 2; ++i )
  
    if( selections[0] )
    {
      selections[0]->activated().connect( boost::bind( &updateDescription,
                selections[0], selections[1], summary, accept, m_specViewer ) );
      selections[0]->doubleClicked().connect(
            boost::bind( &ShieldingSourceDisplay::finishLoadModelFromDatabase,
                         this, selections[0], selections[1] ) );
      accept->clicked().connect(
              boost::bind( &ShieldingSourceDisplay::finishLoadModelFromDatabase,
                           this, selections[0], selections[1] ) );
    }//if( selections[0] )
    
    if( selections[1] )
    {
      selections[1]->activated().connect( boost::bind( &updateDescription,
                selections[1], selections[0], summary, accept, m_specViewer ) );
      selections[1]->doubleClicked().connect(
             boost::bind( &ShieldingSourceDisplay::finishLoadModelFromDatabase,
                          this, selections[1], selections[0] ) );
      accept->clicked().connect(
             boost::bind( &ShieldingSourceDisplay::finishLoadModelFromDatabase,
                          this, selections[1], selections[0] ) );
    }//if( selections[1] )
    
    del->clicked().connect(
                        boost::bind( &ShieldingSourceDisplay::removeModelFromDb,
                                       this, selections[0], selections[1] ) );
    
    if( nfileprev[0] || nfileprev[1] )
    {
      WText *title = new WText( WString::tr("ssd-model-desc") );
      title->setAttributeValue( "style", "font-weight:bold;margin-top:12px;" );

      WCheckBox *cb = new WCheckBox( WString::tr("ssd-cb-allow-del") );
      
      m_modelDbBrowseWindow->footer()->addWidget( cb );
      
      if( !m_specViewer->isMobile() )
      {
        cb->setFloatSide(Left);
        del->setFloatSide(Left);
      }
        
      m_modelDbBrowseWindow->footer()->addWidget( del );
        
      cb->checked().connect( del, &WPushButton::enable );
      cb->unChecked().connect( del, &WPushButton::disable );
      m_modelDbBrowseWindow->footer()->addWidget( cancel );

      m_modelDbBrowseWindow->footer()->addWidget( accept );

      title->setInline( false );
      summary->setInline( false );
      summary->setMargin( 3, Wt::Top );
      summary->setMargin( 9, Wt::Left );
      
      contents->addWidget( title );
      contents->addWidget( summary );
    }else
    {
      WText *info = new WText( WString::tr("ssd-no-model-in-db") );
      info->setInline( false );
      contents->addWidget( info );
      contents->addWidget( cancel );
      
      if( accept )
      {
        delete accept;
        accept = NULL;
      }//if( accept )
      if( summary )
      {
        delete summary;
        summary = NULL;
      }
    }//if( nfileprev[0] || nfileprev[1] )
    
    m_modelDbBrowseWindow->rejectWhenEscapePressed();
    
    m_modelDbBrowseWindow->setWidth( 350 );
    m_modelDbBrowseWindow->disableCollapse();
    m_modelDbBrowseWindow->centerWindow();
    m_modelDbBrowseWindow->show();
    
    UndoRedoManager *undoRedo = UndoRedoManager::instance();
    if( undoRedo && undoRedo->canAddUndoRedoNow() )
    {
      auto undo = [](){
        ShieldingSourceDisplay *display = InterSpec::instance()->shieldingSourceFit();
        if( display )
          display->closeBrowseDatabaseModelsWindow();
      };
      
      auto redo = [](){
        ShieldingSourceDisplay *display = InterSpec::instance()->shieldingSourceFit();
        if( display )
          display->startBrowseDatabaseModels();
      };
      
      undoRedo->addUndoRedoStep( undo, redo, "Show Activity/Shielding fit model browser." );
    }//if( undoRedo && undoRedo->canAddUndoRedoNow() )
  }catch( std::exception &e )
  {
    if( accept )
      delete accept;
    if( cancel )
      delete cancel;
    if( summary )
     delete summary;
    if( del )
      delete del;
    
    AuxWindow::deleteAuxWindow( m_modelDbBrowseWindow );
    m_modelDbBrowseWindow = nullptr;
    
    passMessage( WString::tr("ssd-err-creating-db-browser"), WarningWidget::WarningMsgHigh );
    cerr << "\n\nShieldingSourceDisplay::startBrowseDatabaseModels() caught: "
         << e.what() << endl << endl;
  }//try / catch
}//void ShieldingSourceDisplay::startBrowseDatabaseModels()


Wt::Dbo::ptr<ShieldingSourceModel> ShieldingSourceDisplay::modelInDb()
{
  saveModelIfAlreadyInDatabase();
  if( m_modelInDb )
    return m_modelInDb;
  
  finishSaveModelToDatabase( defaultModelName(), defaultModelDescription() );
  
  return m_modelInDb;
}//Wt::Dbo::ptr<ShieldingSourceModel> modelInDb()
#endif //#if( USE_DB_TO_STORE_SPECTRA )

std::string ShieldingSourceDisplay::defaultModelName() const
{
  std::shared_ptr<const SpecMeas> meas = m_specViewer->measurment( SpecUtils::SpectrumType::Foreground );
  string name;
  if( meas && !meas->filename().empty() )
  {
    name = "1D model for " + meas->filename() + " ";
    name +=  WDateTime::currentDateTime().toString( "yyyyMMdd" ).toUTF8();
    if( name.length() > 255 )
      name = name.substr( 0, 255 );
  }//if( meas && !meas->filename().empty() )
  return name;
}//defaultModelName()


std::string ShieldingSourceDisplay::defaultModelDescription() const
{
  string descrip;
  for( int row = 0; row < m_sourceModel->rowCount(); ++row )
  {
    const SandiaDecay::Nuclide *nuc = m_sourceModel->nuclide( row );
    if( nuc )
    {
      if( row )
        descrip += ", ";
      descrip += nuc->symbol;
    }//if( nuc )
  }//for( int row = 0; row < m_sourceModel->rowCount(); ++row )
  
  descrip += "; shielded by ";
  
  int nshield = 0;
  for( WWidget *w : m_shieldingSelects->children() )
  {
    ShieldingSelect *select = dynamic_cast<ShieldingSelect *>( w );
    if( select && select->material() )
    {
      if( nshield )
        descrip += " and ";
      descrip += "'" + select->material()->name + "'";
      ++nshield;
    }//if( select )
  }//for( WWidget *w : m_shieldingSelects->children() )
  
  if( descrip.size() > 511 )
    descrip = descrip.substr( 0, 511 );
  
  return descrip;
}//std::string ShieldingSourceDisplay::defaultModelDescription() 

#if( USE_DB_TO_STORE_SPECTRA )
void ShieldingSourceDisplay::closeSaveModelToDatabaseWindow()
{
  AuxWindow::deleteAuxWindow( m_modelDbSaveWindow );
  m_modelDbSaveWindow = nullptr;
}//void closeSaveModelToDatabaseWindow()


void ShieldingSourceDisplay::startSaveModelToDatabase( bool prompt )
{
  if( m_modelInDb && !prompt )
  {
    finishGuiSaveModelToDatabase( nullptr, nullptr );
    return;
  }//if( m_modelInDb && !prompt )
  
  if( m_modelDbSaveWindow )
    return;
  
  m_modelDbSaveWindow = new AuxWindow( WString::tr("ssd-save-model-to-db-window-title"),
                  (Wt::WFlags<AuxWindowProperties>(AuxWindowProperties::IsModal)
                   | AuxWindowProperties::TabletNotFullScreen
                   | AuxWindowProperties::DisableCollapse) );
  WContainerWidget *contents = m_modelDbSaveWindow->contents();
  m_modelDbSaveWindow->centerWindow();
  
  m_modelDbSaveWindow->rejectWhenEscapePressed();
  m_modelDbSaveWindow->finished().connect( this, &ShieldingSourceDisplay::closeSaveModelToDatabaseWindow );
  m_modelDbSaveWindow->show();
 
  WLabel *label = new WLabel( WString::tr("ssd-save-to-db-name"), contents );
  label->setInline( false );

  WLineEdit *nameEdit = new WLineEdit( contents );
  nameEdit->setAttributeValue( "ondragstart", "return false" );
  nameEdit->setInline( false );
  if( m_modelInDb )
    nameEdit->setValueText( m_modelInDb->name );

  if( nameEdit->valueText().empty() )
    nameEdit->setValueText( defaultModelName() );
  
  label = new WLabel( WString::tr("ssd-save-to-db-desc"), contents );
  label->setInline( false );
  
  WLineEdit *descEdit = new WLineEdit( contents );
  descEdit->setAttributeValue( "ondragstart", "return false" );
  descEdit->setInline( false );
  if( m_modelInDb )
    descEdit->setValueText( m_modelInDb->description );
  
  if( descEdit->valueText().empty() )
    descEdit->setValueText( defaultModelDescription() );
  
  nameEdit->enterPressed().connect( boost::bind( &WFormWidget::setFocus, descEdit, true ) );
  
  descEdit->setTextSize( 32 );
  nameEdit->setTextSize( 32 );

 

  WPushButton *button = new WPushButton( WString::tr("Save"), m_modelDbSaveWindow->footer() );
  button->setIcon( "InterSpec_resources/images/disk2.png" );
  
  button->clicked().connect(
              boost::bind( &ShieldingSourceDisplay::finishGuiSaveModelToDatabase,
                           this, nameEdit, descEdit ) );
  descEdit->enterPressed().connect( boost::bind( &WFormWidget::setFocus, button, true ) );
  
  
  UndoRedoManager *undoRedo = UndoRedoManager::instance();
  if( undoRedo && undoRedo->canAddUndoRedoNow() )
  {
    auto undo = [](){
      ShieldingSourceDisplay *shieldSourceFit = InterSpec::instance()->shieldingSourceFit();
      if( shieldSourceFit )
        shieldSourceFit->closeSaveModelToDatabaseWindow();
    };
    
    auto redo = [prompt](){
      ShieldingSourceDisplay *shieldSourceFit = InterSpec::instance()->shieldingSourceFit();
      if( shieldSourceFit )
        shieldSourceFit->startSaveModelToDatabase(prompt);
    };
    
    undoRedo->addUndoRedoStep( undo, redo, "Show model save to database dialog." );
  }//if( undoRedo && undoRedo->canAddUndoRedoNow() )
  
}//void startSaveModelToDatabase()


void ShieldingSourceDisplay::finishGuiSaveModelToDatabase( WLineEdit *name_edit,
                                                        WLineEdit *desc_edit )
{
  if( !m_modelDbSaveWindow )
    return;
  
  if( name_edit && name_edit->valueText().empty() )
  {
    WText *txt = new WText( WString::tr("ssd-must-enter-name"), m_modelDbSaveWindow->contents() );
    txt->setInline( false );
    txt->setAttributeValue( "style", "color:red;" );
    return;
  }//if( name_edit && name_edit->valueText().empty() )
  
  //Check that the name is unique
  //  I'm not sure if I want to actually enforce this, or at a minimum should
  //  give a way to overide this
//  if( !m_modelInDb )
//  {
//    DbTransaction transaction( viewer );
//    const size_t nexisting = m_specViewer->m_user->m_shieldSrcModels.find()
//                            .where( "Name = ?" ).bind( name_edit->valueText() )
//                            .resultList().size();
//    transaction.commit();
//    
//    if( nexisting )
//    {
//      vector<WWidget *> children = window->contents()->children();
//      WText *txt = children.size() ? dynamic_cast<WText *>(children.back()) : 0;
//      if( !txt )
//      {
//        txt = new WText( window->contents() );
//        txt->setInline( false );
//        txt->setAttributeValue( "style", "color:red;" );
//      }//if( !txt )
//      txt->setText( "You already have a model with this name" );
//      return;
//    }//if( nexisting )
//  }//if( check if a unique name )
  
  WString name, description;
  if( name_edit )
    name = name_edit->valueText();
  if( desc_edit )
    description = desc_edit->valueText();
  
  finishSaveModelToDatabase( name, description );
  
  closeSaveModelToDatabaseWindow();
}//finishGuiSaveModelToDatabase(...)


bool ShieldingSourceDisplay::finishSaveModelToDatabase( const Wt::WString &name,
                                                       const Wt::WString &desc )
{
  ShieldingSourceModel *model = NULL;
  
  std::shared_ptr<DataBaseUtils::DbSession> sql = m_specViewer->sql();
  DataBaseUtils::DbTransaction transaction( *sql );

  try
  {
    if( !m_modelInDb )
    {
      model = new ShieldingSourceModel();
      model->user = m_specViewer->user();
      model->serializeTime = WDateTime::currentDateTime();
      m_modelInDb.reset( new ShieldingSourceModel() );
      m_modelInDb = sql->session()->add( model );
    }//if( m_modelInDb ) / else
    
    model = m_modelInDb.modify();
    model->serializeTime = WDateTime::currentDateTime();
    
    if( !name.empty() )
      model->name = name;
    if( !desc.empty() )
      model->description = desc;
    
    const string utfname = model->name.toUTF8();
    const string utfdesc = model->description.toUTF8();
    if( utfname.size() > 255 )
      model->name.fromUTF8( utfname.substr( 0, 255 ) );
    if( utfdesc.size() > 511 )
      model->description.fromUTF8( utfdesc.substr( 0, 511 ) );
    
    rapidxml::xml_document<char> doc;
    serialize( &doc );
    model->xmlData.clear();
    rapidxml::print(std::back_inserter(model->xmlData), doc, 0);

    Dbo::ptr<UserFileInDb> dbmeas;
    try
    {
      dbmeas = m_specViewer->measurementFromDb( SpecUtils::SpectrumType::Foreground, false );
    }catch( std::exception & )
    {
    }
    
    if( dbmeas )
      model->filesUsedWith.insert( dbmeas );
    
    transaction.commit();
    m_saveAsNewModelInDb->enable();
  }catch( std::exception & )
  {
    m_modelInDb.reset();
    m_saveAsNewModelInDb->disable();
    transaction.rollback();
    return false;
  }//try / catch
  
  return true;
}//void finishSaveModelToDatabase( AxuWindow *window, Wt::WLineEdit *edit )


void ShieldingSourceDisplay::saveCloneModelToDatabase()
{
  if( !m_modelInDb )
    return;
  
  std::shared_ptr<DataBaseUtils::DbSession> sql = m_specViewer->sql();
  DataBaseUtils::DbTransaction transaction( *sql );

  try
  {
    m_modelInDb.reread();
    ShieldingSourceModel *model = new ShieldingSourceModel();
    model->shallowEquals( *m_modelInDb );
    
    model->user = m_specViewer->user();
    model->serializeTime = WDateTime::currentDateTime();
    model->name = model->name + " Clone";
    
    const string utfname = model->name.toUTF8();
    if( utfname.size() > 255 )
      model->name.fromUTF8( utfname.substr(0,255) );
    
    m_modelInDb = sql->session()->add( model );
    
    Dbo::ptr<UserFileInDb> dbmeas;
    try
    {
      dbmeas = m_specViewer->measurementFromDb( SpecUtils::SpectrumType::Foreground, false );
    }catch( std::exception & )
    {
    }
    
    if( dbmeas )
      m_modelInDb.modify()->filesUsedWith.insert( dbmeas );
    transaction.commit();
  }catch( std::exception &e )
  {
    m_modelInDb.reset();
    m_saveAsNewModelInDb->disable();
    cerr << "\n\nException caught in ShieldingSourceDisplay::saveCloneModelToDatabase(): "
         << e.what() << endl;
    transaction.rollback();
    passMessage( WString::tr("ssd-err-saving-to-db"), WarningWidget::WarningMsgHigh );
    return;
  }//try / catch
  
  cerr << "\n\nFinishing in ShieldingSourceDisplay::saveCloneModelToDatabase()" << endl;
  startSaveModelToDatabase( true );
}//void saveCloneModelToDatabase()


void ShieldingSourceDisplay::saveModelIfAlreadyInDatabase()
{
  if( !m_modelInDb )
    return;
  
  std::shared_ptr<DataBaseUtils::DbSession> sql = m_specViewer->sql();
  DataBaseUtils::DbTransaction transaction( *sql );
  
  try
  {
//    m_modelInDb.reread();
    m_modelInDb.modify()->serializeTime = WDateTime::currentDateTime();
    rapidxml::xml_document<char> doc;
    serialize( &doc );
    m_modelInDb.modify()->xmlData.clear();
    rapidxml::print(std::back_inserter(m_modelInDb.modify()->xmlData), doc, 0);
    transaction.commit();
    cerr << "\n\nFinishing in ShieldingSourceDisplay::saveModelIfAlreadyInDatabase()" << endl;
  }catch( std::exception &e )
  {
    cerr << "\n\nException caught in ShieldingSourceDisplay::saveModelIfAlreadyInDatabase(): "
    << e.what() << endl;
    transaction.rollback();
  }//try / catch
}//void saveModelIfAlreadyInDatabase()
#endif //#if( USE_DB_TO_STORE_SPECTRA )


void ShieldingSourceDisplay::testSerialization()
{
  rapidxml::xml_document<char> doc;
  
  cerr << "Staring serialization" << endl;
  serialize( &doc );
  std::string s;
  rapidxml::print(std::back_inserter(s), doc, 0);
  cerr << "Serialized:\n" << doc << endl;
  cerr << "\n\nStarting de-serialization" << endl;
  deSerialize( &doc );
  cerr << "Done deserializing\n\n" << endl;
}//testSerialization()





void ShieldingSourceDisplay::deSerializePeaksToUse(
                                    const rapidxml::xml_node<char> *peaks_node )
{
  const rapidxml::xml_attribute<char> *attr;
  const rapidxml::xml_node<char> *symbol_node, *energy_node, *peak_node;
  
  for( peak_node = peaks_node->first_node( "Peak", 4 );
       peak_node; peak_node = peak_node->next_sibling( "Peak", 4 ) )
  {
    attr = peak_node->first_attribute( "Use", 3 );
    symbol_node = peak_node->first_node( "Nuclide", 7 );
    energy_node = peak_node->first_node( "Energy", 6 );
    
    bool use = true;
    double energy;
    if( attr && attr->value() && !(stringstream(attr->value())>>use) )
      throw runtime_error( "Invalid 'Use' attribute in Peak XML element" );
    if( !use )
      continue;
    if( !symbol_node || !energy_node
       || !symbol_node->value() || !energy_node->value()
       || !(stringstream(energy_node->value()) >> energy) )
      throw runtime_error( "Invalid or missing node for Peak XML element" );
    
    //    PeakModel::PeakShrdPtr nearestPeak = m_peakModel->nearestPeak( energy );
    
    double nearestE = DBL_MAX;
    WModelIndex nearest_index;
    PeakModel::PeakShrdPtr nearest_peak;
    for( int peakn = 0; peakn < m_peakModel->rowCount(); ++peakn )
    {
      WModelIndex index = m_peakModel->index( peakn, PeakModel::kUseForShieldingSourceFit );
      PeakModel::PeakShrdPtr peak = m_peakModel->peak( index );
      const SandiaDecay::Nuclide *nuclide = peak->parentNuclide();
      
      try
      {
        const float gamenergy = peak->gammaParticleEnergy();
        const double dE = fabs(gamenergy - energy);
        if( nuclide && (dE < nearestE) )
        {
          nearestE = dE;
          nearest_peak = peak;
          nearest_index = index;
        }//if( this is nearest candidate peak )
      }catch( std::exception & )
      {
        
      }//try / catch
    }//for( int peakn = 0; peakn < m_peakModel->rowCount(); ++peakn )
    
    if( nearest_peak && (nearestE < 0.1) )
      m_peakModel->setData( nearest_index, true );
  }//for( node = peaks_node->first_node(); node; node = node->next_sibling() )
}//void deSerializePeaksToUse( rapidxml::xml_node<char> *peaks_node )


void ShieldingSourceDisplay::deSerializeSourcesToFitFor( const rapidxml::xml_node<char> *sources )
{
  vector<ShieldingSourceFitCalc::IsoFitStruct> &model_isos = m_sourceModel->m_nuclides;
  vector<bool> model_row_modded( model_isos.size(), false );
  
  for( const rapidxml::xml_node<> *src_node = sources->first_node( "Nuclide", 7 );
       src_node; src_node = src_node->next_sibling( "Nuclide", 7 ) )
  {
    ShieldingSourceFitCalc::IsoFitStruct row;
    row.deSerialize( src_node );
    
    for( size_t i = 0; i < model_isos.size(); ++i )
    {
      ShieldingSourceFitCalc::IsoFitStruct &cand = model_isos[i];
      if( model_row_modded[i] || (cand.nuclide != row.nuclide) )
        continue;
      row.numProgenyPeaksSelected = cand.numProgenyPeaksSelected;
      cand = row;
      model_row_modded[i] = true;
    }//for( size_t i = 0; i < m_sourceModel->m_nuclides.size(); ++i )
  }//for( loop over source isotopes )
  
  
  //We should have modded all rows that are currently in m_sourceModel, but
  //  we're not garunteed all rows that where in the XML are also in m_sourceModel
  //Note 20200929: this check below is a little over-optimistic, so I commented it out; if you
  //  stumble on this code in like a year, and its still commentd out, just delete it, because:
  //  If m_sourceModel had "Tl201" because that is the peaks in our current spectrum (and that is
  //  the peak that is marked to be used in a fit), but the XML model we're loading had "I131" in
  //  it (because thats what we fit for in the previous record of the spectrum file), then
  //  model_row_modded for this model will still be false.
  //for( const bool modded : model_row_modded )
  //{
  //  if( !modded )
  //    throw runtime_error( "Inconsistent state of source model and serialized from XML" );
  //}//for( const bool modded : model_row_modded )
  
  if( m_sourceModel->rowCount() )
  {
    WModelIndex topLeft = m_sourceModel->index( 0, 0 );
    WModelIndex bottomRight = m_sourceModel->index( m_sourceModel->rowCount()-1,
                                              m_sourceModel->columnCount()- 1 );
    m_sourceModel->dataChanged().emit( topLeft, bottomRight );
  }//if( m_sourceModel->rowCount() )
}//void deSerializeSourcesToFitFor( rapidxml::xml_node<char> *sources );


void ShieldingSourceDisplay::deSerializeShieldings( const rapidxml::xml_node<char> *shiledings )
{
  const rapidxml::xml_node<> *shield_node;
  
  const shared_ptr<const DetectorPeakResponse> det = m_detectorDisplay->detector();
  
  // If our Detector Peak Efficiency is for fixed-geometry, we wont allow intrinsic
  //  or trace sources
  const bool is_fixed_geom = det && det->isFixedGeometry();
  
  for( shield_node = shiledings->first_node( "Shielding", 9 );
      shield_node; shield_node = shield_node->next_sibling( "Shielding", 9 ) )
  {
    ShieldingSelect *select = addShielding( nullptr, false );
    select->deSerialize( shield_node, is_fixed_geom );
    
#if( PERFORM_DEVELOPER_CHECKS )
    for( const SandiaDecay::Nuclide *nuc : select->traceSourceNuclides() )
    {
      const int nucIndex = m_sourceModel->nuclideIndex(nuc);
      const bool guiFit = select->fitTraceSourceActivity(nuc);
      const bool modelFit = m_sourceModel->fitActivity( nucIndex );
      assert( guiFit == modelFit );
      
      const double modelActivity = m_sourceModel->activity(nucIndex);
      const double guiActivity = select->traceSourceTotalActivity(nuc);
      assert( fabs(modelActivity - guiActivity) < 0.0001*std::max(modelActivity, guiActivity) );
    }//for( const SandiaDecay::Nuclide *nuc : select->traceSourceNuclides() )
#endif
  }//for( loop over shieldings )
  
}//void deSerializeShieldings( const rapidxml::xml_node<char> *shiledings )


void ShieldingSourceDisplay::reset()
{
  m_modifiedThisForeground = false;
  m_prevDistStr = "100 cm";
  m_distanceEdit->setValueText( m_prevDistStr );
  const vector<WWidget *> shieldings = m_shieldingSelects->children();
  for( WWidget *child : shieldings )
  {
    const ShieldingSelect *select = dynamic_cast<ShieldingSelect *>( child );
    if( select )
      delete select;
  }//for( WWebWidget *child : shieldings )
  
  for( int peakn = 0; peakn < m_peakModel->rowCount(); ++peakn )
  {
    WModelIndex index = m_peakModel->index( peakn,
                                         PeakModel::kUseForShieldingSourceFit );
    const PeakModel::PeakShrdPtr &peak = m_peakModel->peak( index );
    if( peak->useForShieldingSourceFit() )
      m_peakModel->setData( index, false );
  }//for( int peakn = 0; peakn < m_peakModel->rowCount(); ++peakn )
  
  //We shouldnt actually need the next line
//  m_sourceModel->repopulateIsotopes();
  handleDetectorChanged( m_detectorDisplay->detector() );
}//void reset()


void ShieldingSourceDisplay::newForegroundSet()
{
  m_modifiedThisForeground = false;
}//void newForegroundSet()


bool ShieldingSourceDisplay::userChangedDuringCurrentForeground() const
{
  return m_modifiedThisForeground;
}//bool userChangedDuringCurrentForeground() const;


void ShieldingSourceDisplay::deSerialize( const rapidxml::xml_node<char> *base_node )
{
  UndoRedoManager::BlockUndoRedoInserts undo_blocker;
  
  const rapidxml::xml_node<char> *geom_node, *muti_iso_node, *atten_air_node, *back_sub_node,
                                 *peaks_node, *isotope_nodes, *shieldings_node,
                                 *dist_node, *same_age_node, *decay_corr_node, *chart_disp_node;
  const rapidxml::xml_attribute<char> *attr;
  
  if( !base_node )
    throw runtime_error( "No ShieldingSourceFit node" );
  
  if( !rapidxml::internal::compare( base_node->name(), base_node->name_size(), "ShieldingSourceFit", 18, true) )
    throw runtime_error( "ShieldingSourceDisplay::deSerialize: invalid node name passed in: '"
                        + std::string(base_node->name(),base_node->name()+base_node->name_size()) + "'" );
  
  geom_node       = base_node->first_node( "Geometry", 8 );
  muti_iso_node   = base_node->first_node( "MultipleIsotopesPerPeak", 23 );
  atten_air_node  = base_node->first_node( "AttenuateForAir", 15 );
  back_sub_node   = base_node->first_node( "BackgroundPeakSubtraction", 25 );
  same_age_node   = base_node->first_node( "SameAgeIsotopes", 15 );
  decay_corr_node = base_node->first_node( "DecayCorrect", 12 );
  chart_disp_node = base_node->first_node( "ShowChiOnChart", 14 );
  peaks_node      = base_node->first_node( "Peaks", 5 );
  isotope_nodes   = base_node->first_node( "Nuclides", 8 );
  shieldings_node = base_node->first_node( "Shieldings", 10 );
  dist_node       = base_node->first_node( "Distance", 8 );
  
  if( !peaks_node || !isotope_nodes || !shieldings_node )
    throw runtime_error( "Missing necessary XML node" );
  
  int version;
  bool show_chi_on_chart = true;
  
  attr = base_node->first_attribute( "version", 7 );
  if( !attr || !attr->value() || !(stringstream(attr->value())>>version) )
    throw runtime_error( "Deserializing requires a version" );
  
  if( version != sm_xmlSerializationMajorVersion )
    throw runtime_error( "Invalid version of ShieldingSourceDisplay XML" );
  
  // Note that version is either "0" (implied minor version 0), or "0.1" or something; we could read
  //  in the minor version to sm_xmlSerializationMinorVersion and use it, but theres really no need.
  GeometryType geom_type = GeometryType::Spherical;
  if( geom_node && geom_node->value() )
  {
    bool found = false;
    const string val( geom_node->value(), geom_node->value() + geom_node->value_size() );
    
    for( GeometryType i = GeometryType(0);
        !found && (i != GeometryType::NumGeometryType);
        i = GeometryType(static_cast<int>(i) + 1) )
    {
      found = (val == GammaInteractionCalc::to_str(i));
      if( found )
        geom_type = i;
    }//for( loop over GeometryType )
    
    if( !found )
      throw runtime_error( "Invalid geometry specified in XML: " + val );
  }//if( geom_node )
  
  
  ShieldingSourceFitCalc::ShieldingSourceFitOptions options;
  options.deSerialize( base_node );
  
  options.background_peak_subtract = (options.background_peak_subtract
                                 && m_specViewer->measurment(SpecUtils::SpectrumType::Background));
  
  m_multithread_computation = options.multithread_self_atten;
  m_photopeak_cluster_sigma = options.photopeak_cluster_sigma;
  
  if( chart_disp_node && chart_disp_node->value() )
  {
    if( !(stringstream(chart_disp_node->value()) >> show_chi_on_chart) )
      throw runtime_error( "Invalid ShowChiOnChart node" );
  }
  
  if( !dist_node || !dist_node->value() )
    throw runtime_error( "Invalid or missing Distance node" );
  
  //clear out the GUI
  reset();
  
  
  m_prevGeometry = geom_type;
  m_geometrySelect->setCurrentIndex( static_cast<int>(geom_type) );
  
  m_multiIsoPerPeak->setChecked( options.multiple_nucs_contribute_to_peaks );
  m_attenForAir->setChecked( options.attenuate_for_air );
  m_backgroundPeakSub->setChecked( options.background_peak_subtract );
  m_sameIsotopesAge->setChecked( options.same_age_isotopes );
  m_decayCorrect->setChecked( options.account_for_decay_during_meas );
  m_showChiOnChart->setChecked( show_chi_on_chart );
  m_chi2Graphic->setShowChiOnChart( show_chi_on_chart );
  m_distanceEdit->setValueText( WString::fromUTF8(dist_node->value()) );
  m_prevDistStr = dist_node->value();
  
  deSerializePeaksToUse( peaks_node );
  m_sourceModel->repopulateIsotopes();
  deSerializeSourcesToFitFor( isotope_nodes );
  deSerializeShieldings( shieldings_node );
  
  m_modifiedThisForeground = true;

  // Make sure if DRF is fixed/not-fixed, that the GUI state will be consistent with this
  //  (it may not have been the same when serialized)
  handleDetectorChanged( m_detectorDisplay->detector() );
  
  updateChi2Chart();
}//void deSerialize( rapidxml::xml_document<char> &doc )


::rapidxml::xml_node<char> *ShieldingSourceDisplay::serialize( rapidxml::xml_node<char> *parent_node )
{
  rapidxml::xml_document<char> *doc = parent_node->document();
  
  const char *name, *value;
  rapidxml::xml_node<> *base_node, *node, *peaks_node, *isotope_nodes, *shieldings_node;
  rapidxml::xml_attribute<> *attr;
  
  name = "ShieldingSourceFit";
  base_node = doc->allocate_node( rapidxml::node_element, name );
  parent_node->append_node( base_node );
  
  //If you change the available options or formatting or whatever, increment the
  //  version field of the XML!
  const string versionstr = std::to_string(ShieldingSourceDisplay::sm_xmlSerializationMajorVersion)
                          + "." + std::to_string(ShieldingSourceDisplay::sm_xmlSerializationMinorVersion);
  value = doc->allocate_string( versionstr.c_str() );
  attr = doc->allocate_attribute( "version", value );
  base_node->append_attribute( attr );
  
  // TODO: maybe add detector names, and sample numbers being used, for both the foeground
  //       and background - this will make it easier to extract the model out of the N42 file.
  //       Or rather, could associate the shield/source model with foreground sample
  //       numbers/detector, like peaks (but then would still need background info).
  
  value = GammaInteractionCalc::to_str( geometry() );
  node = doc->allocate_node( rapidxml::node_element, "Geometry", value );
  base_node->append_node( node );
  
  const ShieldingSourceFitCalc::ShieldingSourceFitOptions options = fitOptions();
  options.serialize( base_node );
  
  name = "ShowChiOnChart";
  value = m_showChiOnChart->isChecked() ? "1" : "0";
  node = doc->allocate_node( rapidxml::node_element, name, value );
  base_node->append_node( node );
  
  name = "Distance";
  value = doc->allocate_string( m_distanceEdit->valueText().toUTF8().c_str() );
  node = doc->allocate_node( rapidxml::node_element, name, value );
  base_node->append_node( node );

  name = "Shieldings";
  shieldings_node = doc->allocate_node( rapidxml::node_element, name );
  base_node->append_node( shieldings_node );

  
  const vector<WWidget *> shieldings = m_shieldingSelects->children();
  for( WWidget *child : shieldings )
  {
    const ShieldingSelect *select = dynamic_cast<ShieldingSelect *>( child );
    if( select )
      select->serialize( shieldings_node );
  }//for( WWebWidget *child : shieldings )
  
  peaks_node = doc->allocate_node( rapidxml::node_element, "Peaks" );
  base_node->append_node( peaks_node );
  
  for( int peakn = 0; peakn < m_peakModel->rowCount(); ++peakn )
  {
    const PeakDef &peak = m_peakModel->peak( peakn );
    const SandiaDecay::Nuclide *nuclide = peak.parentNuclide();
    const SandiaDecay::RadParticle *particle = peak.decayParticle();
    const bool annhilation = peak.sourceGammaType()==PeakDef::AnnihilationGamma;
    
    if( peak.useForShieldingSourceFit() && nuclide && (particle || annhilation) )
    {
      rapidxml::xml_node<> *peak_node, *nuc_node, *energy_node;
      peak_node = doc->allocate_node( rapidxml::node_element, "Peak" );
      peaks_node->append_node( peak_node );
      
      //meh, lets be explicit about using this peak, although were only writing
      //  peaks were using for the fit
      attr = doc->allocate_attribute( "Use", "1" );
      peak_node->append_attribute( attr );
      
      value = doc->allocate_string( nuclide->symbol.c_str() );
      nuc_node = doc->allocate_node( rapidxml::node_element, "Nuclide", value );
      peak_node->append_node( nuc_node );
      
      const float energy = peak.gammaParticleEnergy();
      value = doc->allocate_string( std::to_string(energy).c_str() );
      energy_node = doc->allocate_node( rapidxml::node_element, "Energy", value );
      peak_node->append_node( energy_node );
    }//if( peak.useForShieldingSourceFit() )
  }//for( int peakn = 0; peakn < m_peakModel->rowCount(); ++peakn )
  
  isotope_nodes = doc->allocate_node( rapidxml::node_element, "Nuclides" );
  base_node->append_node( isotope_nodes );
  
  const vector<ShieldingSourceFitCalc::IsoFitStruct> &srcData = m_sourceModel->underlyingData();
  assert( srcData.size() == m_sourceModel->rowCount() );
  for( size_t nuc = 0; nuc < srcData.size(); ++nuc )
    srcData[nuc].serialize( isotope_nodes );
  
  
  try
  {
    auto fcnAndPars = shieldingFitnessFcn();
    
    std::shared_ptr<GammaInteractionCalc::ShieldingSourceChi2Fcn> &chi2Fcn = fcnAndPars.first;
    ROOT::Minuit2::MnUserParameters &inputPrams = fcnAndPars.second;
    
    const unsigned int ndof = inputPrams.VariableParameters();
    const vector<double> params = inputPrams.Params();
    const vector<double> errors = inputPrams.Errors();
    GammaInteractionCalc::ShieldingSourceChi2Fcn::NucMixtureCache mixcache;
    const vector<GammaInteractionCalc::PeakResultPlotInfo> chis
                  = chi2Fcn->energy_chi_contributions( params, errors, mixcache, nullptr, nullptr );
    
    if( chis.size() )
    {
      char buffer[64] = { 0 };
      
      //We will write this information - for the record, JIC, but we will not
      //  read it back in later, as we will re-calculate it from the actual
      //  data present when this model gets deserialized.
      rapidxml::xml_node<> *chi2_node = doc->allocate_node( rapidxml::node_element, "Chi2Elements" );
      base_node->append_node( chi2_node );
      
      double chi2 = 0.0;
      rapidxml::xml_node<> *node = nullptr;
      rapidxml::xml_node<> *eval_node = doc->allocate_node( rapidxml::node_element, "EvaluatedEnergies" );
      
      for( const GammaInteractionCalc::PeakResultPlotInfo &p : chis )
      {
        rapidxml::xml_node<> *point_node = doc->allocate_node( rapidxml::node_element, "EvalPoint" );
        eval_node->append_node( point_node );
        
        const double energy = p.energy;
        const double chi = p.numSigmaOff;
        const double scale = p.observedOverExpected;
        const WColor &color = p.peakColor;
        const double scale_uncert = p.observedOverExpectedUncert;
        
        if( !IsInf(chi) && !IsNan(chi) )
          chi2 += chi*chi;
        
        node = doc->allocate_node( rapidxml::node_element, "Energy" );
        snprintf( buffer, sizeof(buffer), "%f", energy );
        value = doc->allocate_string( buffer );
        node->value( value );
        point_node->append_node( node );
        
        node = doc->allocate_node( rapidxml::node_element, "Chi" );
        snprintf( buffer, sizeof(buffer), "%f", chi );
        value = doc->allocate_string( buffer );
        node->value( value );
        point_node->append_node( node );
        
        node = doc->allocate_node( rapidxml::node_element, "Scale" );
        snprintf( buffer, sizeof(buffer), "%f", scale );
        value = doc->allocate_string( buffer );
        node->value( value );
        point_node->append_node( node );
        
        node = doc->allocate_node( rapidxml::node_element, "Color" );
        snprintf( buffer, sizeof(buffer), "%s", (color.isDefault() ? "" : color.cssText().c_str()) );
        value = doc->allocate_string( buffer );
        node->value( value );
        point_node->append_node( node );
        
        node = doc->allocate_node( rapidxml::node_element, "ScaleUncert" );
        snprintf( buffer, sizeof(buffer), "%f", scale_uncert );
        value = doc->allocate_string( buffer );
        node->value( value );
        point_node->append_node( node );
      }//for( const auto &p : chis )
      
      node = doc->allocate_node( rapidxml::node_element, "Chi2" );
      snprintf( buffer, sizeof(buffer), "%f", chi2 );
      value = doc->allocate_string( buffer );
      node->value( value );
      chi2_node->append_node( node );
      
      node = doc->allocate_node( rapidxml::node_element, "NumParamFit" );
      snprintf( buffer, sizeof(buffer), "%u", ndof );
      value = doc->allocate_string( buffer );
      node->value( value );
      chi2_node->append_node( node );
      
      chi2_node->append_node( eval_node );
    }//if( chis.size() )
  }catch( std::exception &e )
  {
#if( PERFORM_DEVELOPER_CHECKS )
    log_developer_error( __func__, ("Failed to get chi2 info during serialization - caught exception: " + string(e.what())).c_str() );
#endif
  }
  
  return parent_node;
}//::rapidxml::xml_node<char> * serialize()



void ShieldingSourceDisplay::layoutSizeChanged( int width, int height )
{
    //If phone, we just force to show since we don't care about the screen size
    if (m_specViewer->isPhone())
      return;
    
  m_width = width;
  m_height = height;

  if( m_nResizeSinceHint > 3 )
  {
    if( m_height < 320 && !m_chi2Graphic->isHidden() )
    {
      m_chi2Graphic->hide();
//      m_layout->setRowStretch( 1, 0 );
      m_showChi2Text->show();
    }else if( m_chi2Graphic->isHidden() && m_height >= 320 )
    {
      m_chi2Graphic->show();
      m_showChi2Text->hide();
//      m_layout->setRowStretch( 1, 6 );
//      leftLayout->setRowResizable( 0, true );
//      leftLayout->setRowResizable( 1, true );
    }//if / else
  }//if( m_nResizeSinceHint > 3 )

  ++m_nResizeSinceHint;
}//void layoutSizeChanged( int width, int height )


void ShieldingSourceDisplay::initialSizeHint( int width, int height )
{
  m_nResizeSinceHint = 5;
  layoutSizeChanged( width, height );
  m_nResizeSinceHint = 0;
}//void initialSizeHint( int width, int height )


void ShieldingSourceDisplay::doAddShielding()
{
  addShielding( nullptr, true );
}

void ShieldingSourceDisplay::doAddShieldingBefore( ShieldingSelect *select )
{
  addShielding( select, true );
}


void ShieldingSourceDisplay::doAddShieldingAfter( ShieldingSelect *select )
{
  const vector<WWidget *> selects = m_shieldingSelects->children();
  
  int index = -1;
  for( size_t i = 0; i < selects.size(); ++i )
  {
    ShieldingSelect *s = dynamic_cast<ShieldingSelect *>( selects[i] );
      
    if( s == select )
      index = static_cast<int>( i );
    
    if( s && index>=0 && (i < (selects.size()-1)) )
    {
      ShieldingSelect *next = dynamic_cast<ShieldingSelect *>( selects[i+1] );
      addShielding( next, true );
      return;
    }
  }//for( size_t i = 0; i < selects.size(); ++i )
  
  if( index < 0 )
    cerr << "ShieldingSourceDisplay::doAddShieldingAfter(): Warning, failed to"
    << " find passed in select" << endl;
  
  //if index is >= 0, then user requested to add a shielding after the last
  //  shielding
  addShielding( nullptr, true );
}//void doAddShieldingAfter( ShieldingSelect *select )


size_t ShieldingSourceDisplay::numberShieldings() const
{
  // A simple count of children widgets should be good enough, but maybe to just be thorough,
  //  we'll do a dynamic cast to make sure each child is a ShieldingSelect
  //return m_shieldingSelects->children().size();
  
  size_t nwidgets = 0;
  for( WWidget *w : m_shieldingSelects->children() )
    nwidgets += (dynamic_cast<ShieldingSelect *>(w) != nullptr);
    
  assert( nwidgets == m_shieldingSelects->children().size() );
  
  return nwidgets;
}//size_t numberShieldings() const;


void ShieldingSourceDisplay::addGenericShielding()
{
  ShieldSourceChange state_undo_creator( this, "Add generic shielding" );
  
  ShieldingSelect *temp = addShielding( nullptr, false );
  if( !temp->isGenericMaterial() )
    temp->handleToggleGeneric();
}//void addGenericShielding()



ShieldingSelect *ShieldingSourceDisplay::addShielding( ShieldingSelect *before,
                                                       const bool addUndoRedo )
{
  // Handle undo/redo if the user clicked a button to add a shielding (all paths to here
  //  will have `addUndoRedo == true` in this case, and all paths to here
  //  not from a user explicitly clicking a button, will have this as false).
  unique_ptr<ShieldSourceChange> state_undo_creator;
  if( addUndoRedo )
    state_undo_creator = make_unique<ShieldSourceChange>( this, "Add Shielding" );
  
  m_modifiedThisForeground = true;
  
  ShieldingSelect *select = new ShieldingSelect( m_materialDB, m_sourceModel, m_materialSuggest, this );

  if( before && m_shieldingSelects->indexOf(before) >= 0 )
    m_shieldingSelects->insertBefore( select, before );
  else
    m_shieldingSelects->addWidget( select );
  
  select->setGeometry( geometry() );
  
  const auto det = m_detectorDisplay->detector();
  select->setFixedGeometry( det && det->isFixedGeometry() );
  
  
  select->addShieldingBefore().connect( boost::bind( &ShieldingSourceDisplay::doAddShieldingBefore,
                                                    this, boost::placeholders::_1 ) );
  select->addShieldingAfter().connect( boost::bind( &ShieldingSourceDisplay::doAddShieldingAfter,
                                                   this, boost::placeholders::_1 ) );
  
  //connect up signals of select and such
  select->m_arealDensityEdit->valueChanged().connect( this, &ShieldingSourceDisplay::updateChi2Chart );
  select->m_atomicNumberEdit->valueChanged().connect( this, &ShieldingSourceDisplay::updateChi2Chart );

  select->materialChanged().connect( this, &ShieldingSourceDisplay::handleShieldingChange );
  select->materialModified().connect( this, &ShieldingSourceDisplay::handleShieldingChange );
  
  select->remove().connect( this, &ShieldingSourceDisplay::removeShielding );
  select->materialModified().connect( this, &ShieldingSourceDisplay::materialModifiedCallback );
  select->materialChanged().connect( this, &ShieldingSourceDisplay::materialChangedCallback );

  select->addingIsotopeAsSource().connect( boost::bind(
      &ShieldingSourceDisplay::isotopeIsBecomingVolumetricSourceCallback, this,
      select, boost::placeholders::_1, boost::placeholders::_2 ) );
  select->removingIsotopeAsSource().connect( boost::bind(
      &ShieldingSourceDisplay::isotopeRemovedAsVolumetricSourceCallback, this,
      select, boost::placeholders::_1, boost::placeholders::_2 ) );
  select->activityFromVolumeNeedUpdating().connect( boost::bind(
      &ShieldingSourceDisplay::updateActivityOfShieldingIsotope, this,
      boost::placeholders::_1, boost::placeholders::_2 ) );

  
  Signal<ShieldingSelect *, shared_ptr<const string>, shared_ptr<const string>> &
      undoSignal = select->userChangedStateSignal();
  undoSignal.connect( boost::bind(
              &ShieldingSourceDisplay::handleShieldingUndoRedoPoint, this,
              boost::placeholders::_1, boost::placeholders::_2, boost::placeholders::_3 ) );
  
  
  handleShieldingChange();
  select->setTraceSourceBtnStatus();
  
  updateChi2Chart();
  
  return select;
}//void addShielding()



void ShieldingSourceDisplay::addSourceIsotopesToShieldings( Wt::WModelIndex, int firstRow, int lastRow )
{
//  m_modifiedThisForeground = true;
  
  firstRow = max( 0, firstRow );
  lastRow = min( lastRow, m_sourceModel->rowCount() );

  vector<const SandiaDecay::Nuclide *> isotopes;
  for( int row = firstRow; row <= lastRow; ++row )
  {
    const SandiaDecay::Nuclide *nuc = m_sourceModel->nuclide( row );
    if( nuc )
      isotopes.push_back( nuc );
  }//for( int row = firstRow; row <= lastRow; ++row )

  if( isotopes.empty() )
    return;

  for( WWidget *widget : m_shieldingSelects->children() )
  {
    ShieldingSelect *thisSelect = dynamic_cast<ShieldingSelect *>(widget);
    if( !thisSelect || thisSelect->isGenericMaterial() )
      continue;
    
    for( const SandiaDecay::Nuclide *iso : isotopes )
      thisSelect->modelNuclideAdded( iso );
  }//for( WWidget *widget : m_shieldingSelects->children() )
}//void addSourceIsotopesToShieldings( Wt::WModelIndex, int firstRow, int lastRow )


void ShieldingSourceDisplay::removeSourceIsotopesFromShieldings( Wt::WModelIndex, int firstRow, int lastRow )
{
//  m_modifiedThisForeground = true;
  
  const int nrow = m_sourceModel->rowCount();
  if( firstRow<0 || firstRow>lastRow || lastRow<0 || lastRow>=nrow )
  {
    stringstream msg;
    msg << "ShieldingSourceDisplay::removeSourceIsotopesFromShieldings(...)\n\tfunction called with invalid argument "
        << "- this is a major logic error I think";
    throw std::runtime_error( msg.str() );
  }//if( invalid row )

  vector<const SandiaDecay::Nuclide *> isotopes;
  for( int row = firstRow; row <= lastRow; ++row )
  {
    const SandiaDecay::Nuclide *nuc = m_sourceModel->nuclide( row );
    if( nuc )
      isotopes.push_back( nuc );
  }//for( int row = firstRow; row <= lastRow; ++row )


  for( WWidget *widget : m_shieldingSelects->children() )
  {
    ShieldingSelect *thisSelect = dynamic_cast<ShieldingSelect *>(widget);
    if( !thisSelect || thisSelect->isGenericMaterial() )
      continue;

    for( const SandiaDecay::Nuclide *iso : isotopes )
      thisSelect->sourceRemovedFromModel( iso );
  }//for( WWidget *widget : m_shieldingSelects->children() )
}//void removeSourceIsotopesFromShieldings( Wt::WModelIndex, int firstRow, int lastRow )


void ShieldingSourceDisplay::materialModifiedCallback( ShieldingSelect *select )
{
  if( !select )
  {
    cerr << "ShieldingSourceDisplay::materialModifiedCallback(...)\n\tShouldnt be here!" << endl;
    return;
  }//if( !select )

  
  m_modifiedThisForeground = true;
  
  //I meant to do some more work here, but dont recall what

  updateChi2Chart();
}//void materialModifiedCallback( ShieldingSelect *select )



void ShieldingSourceDisplay::materialChangedCallback( ShieldingSelect *select )
{
  if( !select )
  {
    cerr << "ShieldingSourceDisplay::materialChangedCallback(...)\n\tShouldnt be here!" << endl;
    return;
  }//if( !select )
  
  //The select has already removed any isotopes as sources which arent in the
  //  current material, however, we have to add in all other candidate isotopes

  m_modifiedThisForeground = true;
  
  const int nrow = m_sourceModel->rowCount();
  for( int row = 0; row < nrow; ++row )
  {
    const SandiaDecay::Nuclide *nuc = m_sourceModel->nuclide( row );
    if( nuc )
      select->modelNuclideAdded( nuc );
  }//for( int row = 0; row < nrow; ++row )

  updateChi2Chart();
}//void materialChangedCallback( ShieldingSelect *select )



void ShieldingSourceDisplay::updateActivityOfShieldingIsotope( ShieldingSelect *select,
                                       const SandiaDecay::Nuclide *nuc )
{
  // This function gets called when shielding changes for either self-attenuating or trace sources.
  if( !nuc ) //This can happen if fitting for "other" non-source nuclides fraction.
    return;
  
  shared_ptr<const Material> material = select ? select->material() : nullptr;
  
  if( !select || select->isGenericMaterial() || !material || !nuc )
  {
    assert(0);
    cerr << "updateActivityOfShieldingIsotope()\n\tShould not be here!" << endl;
    return;
  }//if( !select || select->isGenericMaterial() )

  const shared_ptr<const DetectorPeakResponse> det = m_detectorDisplay->detector();
  if( det && det->isFixedGeometry() )
  {
    // This happens during deSerialization, if we serialized with a non-fixed geometry DRF
    //  but then are deSerializing with a fixed geometry DRF
    return;
  }
  
  char buffer[64] = { '\0' };
  const int row = m_sourceModel->row( nuc );
  const WModelIndex index = m_sourceModel->index( row, SourceFitModel::kActivity );
  
  if( select->isTraceSourceForNuclide(nuc) )
  {
    // JIC there were any geometry changes, force the ShieldingSelect to update its total activity
    const double activity = select->updateTotalTraceSourceActivityForGeometryChange(nuc);
    
    // Setting the activity to the model will clear the uncertatnty
    //   If user is typing in activty to the widget, we probably want this.
    //   But if this path is some autoamted update, then this would be bad (and hopefully we're avoiding)
    snprintf( buffer, sizeof(buffer), "%1.8E ci", activity/PhysicalUnits::curie );
    m_sourceModel->setData( index, string(buffer) );
    
    return;
  }//if( select->isTraceSourceForNuclide(nuc) )
  
  const double density = material->density;
  const double volume = select->shieldingVolume();
  
  bool foundNucInMaterial = false;
  double weight = density * volume;
  
  const map<const SandiaDecay::Element *,vector<ShieldingSelect::NucMasFrac>> srcNucFracs
                                               = select->sourceNuclideMassFractions();
  for( const auto &el_nucs : srcNucFracs )
  {
    for( const ShieldingSelect::NucMasFrac &nuc_frac : el_nucs.second )
    {
      if( get<0>(nuc_frac) == nuc )
      {
        foundNucInMaterial = true;
        weight *= get<1>(nuc_frac);
        break;
      }
    }//for( const auto &nuc_frac : srcNucFracs )
  }//for( const auto &el_nucs : srcNucFracs )
  
  if( !foundNucInMaterial )
  {
    const string msg = "ShieldingSourceDisplay::updateActivityOfShieldingIsotope(...)\n"
                       "\tShould not be here! nuc=" + nuc->symbol
                       + " and material=" + material->name;
    throw std::runtime_error( msg );
  }//if( !nuclide )

  const double weight_in_grams = weight / PhysicalUnits::gram;
  const double activity_per_gram = nuc->activityPerGram();
  const double activity = activity_per_gram * weight_in_grams / PhysicalUnits::curie;

//  cerr << "updateActivityOfShieldingIsotope: weight_in_grams=" << weight_in_grams
//  << ", activity_per_gram=" << activity_per_gram
//  << ", activity=" << activity << " ci" << endl;
  
  if( row < 0 )
  {
    const char *msg = "ShieldingSourceDisplay::updateActivityOfShieldingIsotope(...)\n\tShould not be here!";
    throw std::runtime_error( msg );
  }//if( row < 0 )

  
  if( IsNan(activity) || IsInf(activity) )
  {
    string msg = "An invalid activity was calculated for " + nuc->symbol
                 + ", other results may be invalid";
    passMessage( msg, WarningWidget::WarningMsgHigh );
    return;
  }//if( IsNan(p.second) || IsInf(p.second) )
  
  
  snprintf( buffer, sizeof(buffer), "%1.8E ci", activity );
  m_sourceModel->setData( index, string(buffer) );
}//void updateActivityOfShieldingIsotope(..)


void ShieldingSourceDisplay::isotopeIsBecomingVolumetricSourceCallback(
                                                ShieldingSelect *caller,
                                                const SandiaDecay::Nuclide *nuc,
                                                const ShieldingSourceFitCalc::ModelSourceType type )
{
  assert( nuc );
  assert( caller );
  if( !caller )
    return;
  
  UndoRedoManager::BlockUndoRedoInserts undo_blocker;
  
  const vector<WWidget *> &children = m_shieldingSelects->children();
  
  if( !caller->material() )
  {
    
  }//if( !caller->material() )
  
  //Make sure no other selects have this isotope selected
  for( WWidget *widget : children )
  {
    ShieldingSelect *select = dynamic_cast<ShieldingSelect *>( widget );
    if( !select || (select==caller) )
      continue;

    select->uncheckSourceIsotopeCheckBox( nuc );
  }//for( WWidget *widget : children )

  //Set appropriate flags in the SourceFitModel so activity wont be editiable
  m_sourceModel->setSourceType( nuc, type );
  
  switch( type )
  {
    case ShieldingSourceFitCalc::ModelSourceType::Point:
      break;
      
    case ShieldingSourceFitCalc::ModelSourceType::Intrinsic:
      break;
      
    case ShieldingSourceFitCalc::ModelSourceType::Trace:
    {
      // Sync the model up so fitting activity is same as trace-source widget
      const bool fitAct = caller->fitTraceSourceActivity(nuc);
      WModelIndex fitActIndex = m_sourceModel->index( nuc, SourceFitModel::kFitActivity );
      m_sourceModel->setData( fitActIndex, fitAct, Wt::CheckStateRole );
      break;
    }
  }//switch( type )
  
  // Reset the age to something reasonable.
  //  TODO: do we really want to do this?  Maybe not.
  string agestr = "";
  if( nuc )  //nuc should always be non-NULL, but just incase
  {
    PeakDef::defaultDecayTime( nuc, &agestr );
    WModelIndex index = m_sourceModel->index( nuc, SourceFitModel::kAge );
    m_sourceModel->setData( index, agestr );
  }//if( nuc )

  WModelIndex fitAgeIndex = m_sourceModel->index( nuc, SourceFitModel::kFitAge );
  m_sourceModel->setData( fitAgeIndex, false );

  
  // Update if other shieldings can have add trace source menu item enabled
  for( WWidget *widget : children )
  {
    ShieldingSelect *select = dynamic_cast<ShieldingSelect *>( widget );
    if( select )
      select->setTraceSourceBtnStatus();
  }//for( WWidget *widget : children )
  
  
  //Update activity displayed
  updateActivityOfShieldingIsotope( caller, nuc );

  //Update the Chi2
  updateChi2Chart();
}//isotopeIsBecomingVolumetricSourceCallback(...)


void ShieldingSourceDisplay::isotopeRemovedAsVolumetricSourceCallback(
                                            ShieldingSelect *select,
                                            const SandiaDecay::Nuclide *nuc,
                                            const ShieldingSourceFitCalc::ModelSourceType type )
{
  //Set appropriate flags in the SourceFitModel so activity will be editiable
  
  assert( !nuc || (m_sourceModel->sourceType(m_sourceModel->nuclideIndex(nuc)) == type) );

  m_sourceModel->setSourceType( nuc, ShieldingSourceFitCalc::ModelSourceType::Point );
  
  const vector<WWidget *> &children = m_shieldingSelects->children();
  for( WWidget *widget : children )
  {
    ShieldingSelect *select = dynamic_cast<ShieldingSelect *>( widget );
    if( select )
      select->setTraceSourceBtnStatus();
  }//for( WWidget *widget : children )
  
  //Update the Chi2
  updateChi2Chart();
}//isotopeRemovedAsVolumetricSourceCallback(...)


void ShieldingSourceDisplay::handleShieldingUndoRedoPoint( const ShieldingSelect * const select,
                                  const shared_ptr<const string> &prev_state,
                                  const shared_ptr<const string> &current_state )
{
  if( !select )
    return;
  
  UndoRedoManager *undoRedo = UndoRedoManager::instance();
  if( !undoRedo || !undoRedo->canAddUndoRedoNow() )
    return;
  
  //Find index of the select
  const vector<WWidget *> &kids = m_shieldingSelects->children();
  size_t index = 0;
  for( ; index < kids.size(); ++index )
  {
    if( select == dynamic_cast<ShieldingSelect *>( kids[index] ) )
      break;
  }
  
  if( index >= kids.size() )
  {
    Wt::log("error") << "ShieldingSourceDisplay::handleShieldingUndoRedoPoint: couldnt find passed in ShieldingSelect.";
    return;
  }
  
  const shared_ptr<const DetectorPeakResponse> det = m_detectorDisplay->detector();
  const bool is_fixed_geom = det && det->isFixedGeometry();
  
  auto undo_redo = [prev_state, current_state, index, is_fixed_geom]( const bool is_undo ){
    
    // TODO: We arent totally getting things right for trace and self-attenuating sources.
    // TODO: I think we are getting multiple undo/redo steps for a single user action for some things related to trace and self-attenuating sources.
    
    try
    {
      const auto xml_state = is_undo ? prev_state : current_state;
      
      ShieldingSourceDisplay *display = InterSpec::instance()->shieldingSourceFit();
      if( !xml_state || xml_state->empty() || !display || !display->m_shieldingSelects )
      {
        Wt::log("error") << "ShieldingSourceDisplay undo/redo - invalid step???";
        return;
      }
      
      const vector<WWidget *> &kids = display->m_shieldingSelects->children();
      
      ShieldingSelect * const select = (index < kids.size())
      ? dynamic_cast<ShieldingSelect *>( kids[index] ) : nullptr;
      
      if( !select )
      {
        Wt::log("error") << "ShieldingSourceDisplay undo/redo - not enough shieldings???";
        return;
      }
      
      const vector<const SandiaDecay::Nuclide *> pre_trace_nucs = select->traceSourceNuclides();
      const vector<const SandiaDecay::Nuclide *> pre_self_att_nucs = select->selfAttenNuclides();
      
      string xml_state_cpy = *xml_state;
      
      rapidxml::xml_document<char> doc;
      const int flags = rapidxml::parse_normalize_whitespace | rapidxml::parse_trim_whitespace;
      doc.parse<flags>( &(xml_state_cpy[0]) );
      select->deSerialize( doc.first_node(), is_fixed_geom );
      
      const vector<const SandiaDecay::Nuclide *> post_trace_nucs = select->traceSourceNuclides();
      const vector<const SandiaDecay::Nuclide *> post_self_att_nucs = select->selfAttenNuclides();
      
      assert( !is_fixed_geom || post_trace_nucs.empty() );
      assert( !is_fixed_geom || post_self_att_nucs.empty() );
      
      for( auto *pre_nuc : pre_trace_nucs )
      {
        if( std::find(begin(post_trace_nucs), end(post_trace_nucs), pre_nuc) == end(post_trace_nucs) )
        {
          // Somehow maybe things have already been in display->m_sourceModel...
          const auto nuc_index = display->m_sourceModel->nuclideIndex(pre_nuc);
          const ShieldingSourceFitCalc::ModelSourceType type = display->m_sourceModel->sourceType( nuc_index );
          if( type != ShieldingSourceFitCalc::ModelSourceType::Point )
            display->isotopeRemovedAsVolumetricSourceCallback( select, pre_nuc, ShieldingSourceFitCalc::ModelSourceType::Trace );
        }
      }//for( auto *pre_nuc : pre_trace_nucs )
      
      for( auto *post_nuc : post_trace_nucs )
      {
        if( std::find(begin(pre_trace_nucs), end(pre_trace_nucs), post_nuc) == end(pre_trace_nucs) )
          display->isotopeIsBecomingVolumetricSourceCallback( select, post_nuc, ShieldingSourceFitCalc::ModelSourceType::Trace );
      }
      
      for( auto *pre_nuc : pre_self_att_nucs )
      {
        if( std::find(begin(post_self_att_nucs), end(post_self_att_nucs), pre_nuc) == end(post_self_att_nucs) )
        {
          // Somehow maybe things have already been in display->m_sourceModel...
          const auto nuc_index = display->m_sourceModel->nuclideIndex(pre_nuc);
          const ShieldingSourceFitCalc::ModelSourceType type = display->m_sourceModel->sourceType( nuc_index );
          if( type != ShieldingSourceFitCalc::ModelSourceType::Point )
            display->isotopeRemovedAsVolumetricSourceCallback( select, pre_nuc, ShieldingSourceFitCalc::ModelSourceType::Intrinsic );
        }
      }//for( auto *pre_nuc : pre_self_att_nucs )
      
      for( auto *post_nuc : post_self_att_nucs )
      {
        if( std::find(begin(pre_self_att_nucs), end(pre_self_att_nucs), post_nuc) == end(pre_self_att_nucs) )
          display->isotopeIsBecomingVolumetricSourceCallback( select, post_nuc, ShieldingSourceFitCalc::ModelSourceType::Intrinsic );
      }

      display->handleShieldingChange();
    }catch( std::exception &e )
    {
      Wt::log("error") << "Error executing ShieldingSelect undo/redo: " << e.what();
    }//try / catch
  };//auto undo_redo
  
  auto undo = [undo_redo](){ undo_redo(true); };
  auto redo = [undo_redo](){ undo_redo(false); };
  
  undoRedo->addUndoRedoStep( undo, redo, "Update shielding" );
}//void handleShieldingUndoRedoPoint(...)


void ShieldingSourceDisplay::removeShielding( ShieldingSelect *select )
{
  if( !select )
    return;

  ShieldSourceChange state_undo_creator( this, "Remove Shielding" );
  
  m_modifiedThisForeground = true;
  
  bool foundShielding = false;
  const vector<WWidget *> &children = m_shieldingSelects->children();
  for( WWidget *widget : children )
  {
    ShieldingSelect *shielding = dynamic_cast<ShieldingSelect *>( widget );
    if( shielding == select )
    {
      delete shielding;
      handleShieldingChange();
      foundShielding = true;
      break;
    }//if( shielding == select )
  }//for( WWidget *widget : children )

  // Now go through and update if we can add a trace source to the other shieldings
  for( WWidget *widget : children )
  {
    ShieldingSelect *shielding = dynamic_cast<ShieldingSelect *>( widget );
    if( shielding )
      shielding->setTraceSourceBtnStatus();
  }//for( WWidget *widget : children )
  
  assert( foundShielding );
  if( !foundShielding )
    cerr << "\n\nCouldnt finding select to delete" << endl;
}//void removeShielding( ShieldingSelect *select )








void ShieldingSourceDisplay::setWidgetStateForFitStarting()
{
  m_fitModelButton->hide();
  m_fitProgressTxt->show();
  m_fitProgressTxt->setText("");
  m_cancelfitModelButton->show();
  
  m_peakView->disable();
  m_sourceView->disable();
  m_optionsDiv->disable();
  m_addItemMenu->disable();
  m_distanceEdit->disable();
  m_detectorDisplay->disable();
  m_shieldingSelects->disable();
  m_addGenericShielding->disable();
  m_addMaterialShielding->disable();
#if( USE_DB_TO_STORE_SPECTRA )
  m_saveAsNewModelInDb->disable();
#endif
}//void setWidgetStateForFitStarting()


void ShieldingSourceDisplay::setWidgetStateForFitBeingDone()
{
  m_fitModelButton->show();
  m_fitProgressTxt->setText("");
  m_fitProgressTxt->hide();
  m_cancelfitModelButton->hide();
  
  m_peakView->enable();
  m_sourceView->enable();
  m_optionsDiv->enable();
  m_addItemMenu->enable();
  m_distanceEdit->enable();
  m_detectorDisplay->enable();
  m_shieldingSelects->enable();
  m_addGenericShielding->enable();
  m_addMaterialShielding->enable();
#if( USE_DB_TO_STORE_SPECTRA )
  m_saveAsNewModelInDb->enable();
#endif
}//void setWidgetStateForFitBeingDone();



void ShieldingSourceDisplay::cancelModelFit()
{
  std::lock_guard<std::mutex> lock( m_currentFitFcnMutex );
  if( m_currentFitFcn )
    m_currentFitFcn->cancelFit();
}//void cancelModelFit()


void ShieldingSourceDisplay::cancelModelFitWithNoUpdate()
{
  std::lock_guard<std::mutex> lock( m_currentFitFcnMutex );
  if( m_currentFitFcn )
  {
    m_currentFitFcn->cancelFit();
    m_currentFitFcn = nullptr;
    
    setWidgetStateForFitBeingDone();
  }//if( m_currentFitFcn )
}//void cancelModelFitWithNoUpdate()


void ShieldingSourceDisplay::updateGuiWithModelFitProgress( std::shared_ptr<ShieldingSourceFitCalc::ModelFitProgress> progress )
{
  ShieldingSourceFitCalc::ModelFitProgress status;
  
  {
    std::lock_guard<std::mutex> lock( progress->m_mutex );
    status.chi2 = progress->chi2;
    status.numFcnCalls = progress->numFcnCalls;
    status.elapsedTime = progress->elapsedTime;
    status.parameters = progress->parameters;
  }

  status.chi2 = floor(10.0*status.chi2 + 0.5) / 10.0;
  status.elapsedTime = floor(10.0*status.elapsedTime + 0.5) / 10.0;
  
  char buffer[128];
  snprintf( buffer, sizeof(buffer),
            "%s &chi;&sup2;: %.1f, %i fcn calls in %.1fs",
            WString::tr("ssd-Best").toUTF8().c_str(),
            status.chi2, static_cast<int>(status.numFcnCalls), status.elapsedTime );
  
  m_fitProgressTxt->setText( buffer );
  
  wApp->triggerUpdate();
}//void updateGuiWithModelFitProgress( std::shared_ptr<ModelFitProgress> progress )


void ShieldingSourceDisplay::updateGuiWithModelFitResults( std::shared_ptr<ShieldingSourceFitCalc::ModelFitResults> results )
{
  WApplication *app = wApp;
  WApplication::UpdateLock applock( app );
  
  if( !applock )
  {
    // Shouldnt ever get here
    cerr << "Failed to get application lock!" << endl;
    return;
  }
  
  // Make sure we trigger a app update
  BOOST_SCOPE_EXIT(app){
    if( app )
      app->triggerUpdate();
  } BOOST_SCOPE_EXIT_END
 
  ShieldSourceChange state_undo_creator( this, "Fit activity/shielding" );
  
  assert( results );
  
  setWidgetStateForFitBeingDone();
  
  std::lock( results->m_mutex, m_currentFitFcnMutex );
  std::lock_guard<std::mutex> result_lock( results->m_mutex, std::adopt_lock );
  std::lock_guard<std::mutex> lock( m_currentFitFcnMutex, std::adopt_lock );
  
  const ShieldingSourceFitCalc::ModelFitResults::FitStatus status = results->successful;
  const vector<ShieldingSourceFitCalc::ShieldingInfo> &initial_shieldings = results->initial_shieldings;
  const vector<ShieldingSourceFitCalc::FitShieldingInfo> &final_shieldings = results->final_shieldings;
  const vector<double> &paramValues = results->paramValues;
  const vector<double> &paramErrors = results->paramErrors;
  const vector<string> &errormsgs = results->errormsgs;
  
  assert( (status != ShieldingSourceFitCalc::ModelFitResults::FitStatus::Final)
         || (initial_shieldings.size() == final_shieldings.size()) );
  
  if( !m_currentFitFcn )
  {
    passMessage( "Programming Logic Error - received model fit results at an invalid time.", WarningWidget::WarningMsgHigh );
#if( PERFORM_DEVELOPER_CHECKS )
    log_developer_error( __func__, "Programming Logic Error - received model fit results at an invalid time." );
#endif
    return;
  }//if( !m_currentFitFcn )
  
  vector<ShieldingSelect *> gui_shieldings;
  for( WWidget *widget : m_shieldingSelects->children() )
  {
    ShieldingSelect *select = dynamic_cast<ShieldingSelect *>(widget);
    if( select )
      gui_shieldings.push_back( select );
  }//for( WWidget *widget : m_shieldingSelects->children() )
  
  
  if( initial_shieldings.size() != gui_shieldings.size() )
  {
    passMessage( "Programming Logic Error - number of shieldings have changed.", WarningWidget::WarningMsgHigh );
#if( PERFORM_DEVELOPER_CHECKS )
    log_developer_error( __func__, "Programming Logic Error - number of shieldings changed - fit results when model was no longer valid." );
#endif
    m_currentFitFcn.reset();
    return;
  }//if( initial_shieldings.size() != gui_shieldings.size() )
  
#if( PERFORM_DEVELOPER_CHECKS || BUILD_AS_UNIT_TEST_SUITE )
  for( size_t i = 0; i < initial_shieldings.size(); ++i )
  {
    const ShieldingSourceFitCalc::ShieldingInfo now_info = gui_shieldings[i]->toShieldingInfo();
    const ShieldingSourceFitCalc::ShieldingInfo orig_info = initial_shieldings[i];
    
    try
    {
      ShieldingSourceFitCalc::ShieldingInfo::equalEnough( now_info, orig_info );
    }catch( std::exception &e )
    {
      cerr << "shieldings changed: " << e.what() << endl;
#if( PERFORM_DEVELOPER_CHECKS )
      log_developer_error( __func__, "Programming Logic Error - shieldings changed - fit results when model was no longer valid." );
#endif
      assert( 0 );
    }//try / catch
  }//for( size_t i = 0; i < initial_shieldings.size(); ++i )
#endif
  
  
  switch( status )
  {
    case ShieldingSourceFitCalc::ModelFitResults::FitStatus::TimedOut:
      // TODO: check if best fit Chi2 is better than current, and if so, use new values, if available.
      //       Note that the chi2 on the chart is sqrt(results->chi2) / number_peaks
      
    case ShieldingSourceFitCalc::ModelFitResults::FitStatus::UserCancelled:
    case ShieldingSourceFitCalc::ModelFitResults::FitStatus::InvalidOther:
    {
      string msg = "<b>" + WString::tr("ssd-fit-failed").toUTF8() + "</b>.";
      for( auto &s : errormsgs )
        msg += "<div>&nbsp;&nbsp;" + s + "</div>";
      
      passMessage( msg, WarningWidget::WarningMsgHigh );
      
      m_currentFitFcn.reset();
      return;
    }//
     
    case ShieldingSourceFitCalc::ModelFitResults::FitStatus::InterMediate:
    {
      passMessage( "Intermediate Fit status not handled yet.", WarningWidget::WarningMsgHigh );
      return;
    }//case ModelFitResults::FitStatus::InterMediate:
      
    case ShieldingSourceFitCalc::ModelFitResults::FitStatus::Final:
      break;
  }//switch( status )
  
  
  for( auto &s : errormsgs )
    passMessage( s + "<br />" + WString::tr("ssd-using-fit-anyway").toUTF8(), WarningWidget::WarningMsgHigh );
  
  try
  {
    const size_t nshieldings = gui_shieldings.size();
    assert( gui_shieldings.size() == final_shieldings.size() );
    if( gui_shieldings.size() != final_shieldings.size() )
      throw logic_error( "Number of shieldings changed during fitting - should not happen." );
    
    // First we'll update mass-fractions of self-attenuating sources, if we were fitting any of them
    const vector<const Material *> massfracFitMaterials
                                           = m_currentFitFcn->materialsFittingMassFracsFor();
    
    for( size_t shielding_index = 0; shielding_index < nshieldings; ++shielding_index )
    {
      ShieldingSelect *select = gui_shieldings[shielding_index];
      assert( select );
      
      if( select->isGenericMaterial() )
        continue;
      
      shared_ptr<const Material> usrmaterial = select->material();
      assert( usrmaterial );
      if( !usrmaterial )
        continue;
      
      const bool calcFitMassFrac = std::count(begin(massfracFitMaterials), end(massfracFitMaterials), usrmaterial.get());
      if( calcFitMassFrac != select->fitForAnyMassFractions() )
      {
        throw logic_error( "GUI fit mass fraction for material '" + usrmaterial->name
                                 + "' doesn't match calculation fit mass fraction status." );
      }
      
      if( !calcFitMassFrac )
        continue;
      
      
      const map<const SandiaDecay::Element *,vector<const SandiaDecay::Nuclide *>> fit_el_to_nucs
                                    = m_currentFitFcn->nuclideFittingMassFracFor( shielding_index );
                                  
      const vector<const SandiaDecay::Element *> fitOtherEls
                                = m_currentFitFcn->elementsFittingOtherFracFor( shielding_index );
      
      vector<const SandiaDecay::Nuclide *> guiNucsFittingFrac;
      vector<const SandiaDecay::Element *> guiElFittingOtherFrac;
      
      const map<const SandiaDecay::Element *,vector<ShieldingSelect::NucMasFrac>> all_gui_self_atten
                                                             = select->sourceNuclideMassFractions();
      for( const auto &el_nucs : all_gui_self_atten )
      {
        const SandiaDecay::Element * const this_el = el_nucs.first;
        assert( this_el );
        if( !this_el )
          continue;
        
        for( const ShieldingSelect::NucMasFrac &nuc_mass_frac : el_nucs.second )
        {
          const SandiaDecay::Nuclide * const this_nuc = get<0>(nuc_mass_frac);
          const double this_frac = get<1>(nuc_mass_frac);
          const bool this_fit = get<2>(nuc_mass_frac);
          
          if( this_fit )
          {
            if( this_nuc )
              guiNucsFittingFrac.push_back( this_nuc );
            else
              guiElFittingOtherFrac.push_back( this_el );
          }//if( this_fit )
        }//for( const ShieldingSelect::NucMasFrac &nuc_mass_frac : all_gui_self_atten )
      }//for( const auto &el_nucs : all_gui_self_atten )
      
      vector<const SandiaDecay::Nuclide *> fitnucs; //Will not include "other" non-srce components
      // Since not all self-attenuating nuclides will have mass-fractions fit for, we will remove
      //  the ones we are fitting for from this next variable, to get down to what we want.
      vector<const SandiaDecay::Nuclide *> selfAttenNotFitNucs
                                      = m_currentFitFcn->selfAttenuatingNuclides( shielding_index );
      for( const auto &el_nucs : fit_el_to_nucs )
      {
        for( const SandiaDecay::Nuclide * nuc : el_nucs.second )
        {
          if( nuc )
            fitnucs.push_back( nuc );
          const auto new_end = std::remove(begin(selfAttenNotFitNucs), end(selfAttenNotFitNucs), nuc);
          selfAttenNotFitNucs.erase( new_end, end(selfAttenNotFitNucs) );
        }//for( const SandiaDecay::Nuclide * nuc : el_nucs.second )
      }//for( const auto &el_nucs : fitnucs )
      
      
      //We'll do some sanity checks to make sure the model we fit is consistent with the GUI - which
      //  it should always be
      if( fitnucs.size() != guiNucsFittingFrac.size() )  //never expect this to happen
        throw logic_error( "Number of calc self-atten nuclides does not equal num GUI self-atten nucs." );
        
      if( fitOtherEls.size() != guiElFittingOtherFrac.size() ) //never expect this to happen
        throw logic_error( "Number of non-source element being fit does not equal the GUI." );
      
      for( const SandiaDecay::Nuclide *nuc : fitnucs )
      {
        assert( nuc );
        if( !nuc )
          throw logic_error( "Null nuclide in fit result." );
        
        const auto pos = std::find( begin(guiNucsFittingFrac), end(guiNucsFittingFrac), nuc );
        if( pos == end(guiNucsFittingFrac) )
          throw logic_error( "The fit and GUI nuclides are not equal." ); //never expect this to happen
      }//for( const SandiaDecay::Nuclide *nuc : fitnucs )
      
      for( const SandiaDecay::Element *el : fitOtherEls )
      {
        assert( el );
        if( !el )
          throw logic_error( "Null element in fit result." );
        
        const auto pos = std::find( begin(guiElFittingOtherFrac), end(guiElFittingOtherFrac), el );
        if( pos == end(guiElFittingOtherFrac) )
          throw logic_error( "The fit and GUI other element components are not equal." ); //never expect this to happen
        
        //Make sure elements have at least one nuclide matching them.
        size_t num_nucs_of_el = 0;
        for( const SandiaDecay::Nuclide *nuc : fitnucs )
          num_nucs_of_el += (nuc->atomicNumber == el->atomicNumber);
        
        if( num_nucs_of_el < 1 )
          throw logic_error( "Element " + el->symbol + " fit non-source component, but didnt have"
                              " any source nuclides of this element." );
      }//for( const SandiaDecay::Element *el : fitOtherEls )

      
      map<short int,double> prefitsums, postfitsums; //atomic number to sum
      
      // The double is a fundamental type, so they would be initialized to 0.0 the first time
      //  they are accessed, but this makes me queasy, so we'll explicitly do it
      for( const SandiaDecay::Nuclide *nuc : fitnucs )
      {
        prefitsums[nuc->atomicNumber] = 0.0;
        postfitsums[nuc->atomicNumber] = 0.0;
      }

      const map<const SandiaDecay::Element *,vector<tuple<const SandiaDecay::Nuclide *,double,bool>>>
          guiMassFracs = select->sourceNuclideMassFractions();
      
      for( const auto &el_nucs : guiMassFracs )
      {
        const SandiaDecay::Element * const el = el_nucs.first;
        assert( el );
        if( !el )
          throw std::logic_error( "nullptr Element???" );
        
        for( const tuple<const SandiaDecay::Nuclide *,double,bool> &nuc_frac_fit : el_nucs.second )
        {
          if( get<2>(nuc_frac_fit) )
            prefitsums[el->atomicNumber] += get<1>(nuc_frac_fit);
        }//for( const auto &nuc_frac_fit : guiMassFracs )
      }//for( const auto &el_nucs : guiMassFracs )
      
      const SandiaDecay::SandiaDecayDataBase * const db = DecayDataBaseServer::database();
      map<const SandiaDecay::Element *,vector<ShieldingSelect::MassFracInfo>> fitMassFracs;
      
      for( const auto &el_nucs : fit_el_to_nucs )
      {
        const SandiaDecay::Element * const el = el_nucs.first;
        assert( el );
        
        for( const SandiaDecay::Nuclide * nuc : el_nucs.second )
        {
          double frac, uncert;
          m_currentFitFcn->massFractionOfElement( frac, uncert, shielding_index, nuc, el, paramValues, paramErrors );
          
          postfitsums[el->atomicNumber] += frac;
          const bool isFit = nuc ? m_currentFitFcn->isVariableMassFraction( shielding_index, nuc )
                                 : m_currentFitFcn->isVariableOtherMassFraction( shielding_index, el );
          
          ShieldingSelect::MassFracInfo info;
          info.m_nuclide = nuc;
          info.m_fraction = frac;
          info.m_frac_uncert = uncert;
          info.m_fit_mass_frac = isFit;
          info.m_use_as_source = true;
          
          fitMassFracs[el].push_back( info );
        }//for( const SandiaDecay::Nuclide * nuc : el_nucs.second )
      }//for( const auto &el_nucs : fit_el_to_nucs )
      
      for( const SandiaDecay::Element *el : fitOtherEls )
      {
        double frac, uncert;
        const SandiaDecay::Nuclide * const nuc = nullptr;
        
        m_currentFitFcn->massFractionOfElement( frac, uncert, shielding_index, nuc, el,
                                      paramValues, paramErrors );
      
        postfitsums[el->atomicNumber] += frac;
        
        ShieldingSelect::MassFracInfo info;
        info.m_nuclide = nuc;
        info.m_fraction = frac;
        info.m_frac_uncert = uncert;
        info.m_fit_mass_frac = true;
        info.m_use_as_source = true;
        
        fitMassFracs[el].push_back( info );
      }//for( const SandiaDecay::Element *el : fitOtherEls )
      
      for( const SandiaDecay::Nuclide *nuc : selfAttenNotFitNucs )
      {
        const SandiaDecay::Element * const el = db->element( nuc->atomicNumber );
        assert( el );
        
        const double frac = m_currentFitFcn->massFractionOfElement( shielding_index, nuc, paramValues );
        
        ShieldingSelect::MassFracInfo info;
        info.m_nuclide = nuc;
        info.m_fraction = frac;
        info.m_frac_uncert = 0.0;
        info.m_fit_mass_frac = false;
        info.m_use_as_source = true;
        
        fitMassFracs[el].push_back( info );
      }//for( const SandiaDecay::Nuclide *nuc : selfAttenNotFitNucs )
      
      
      select->setMassFractions( fitMassFracs );
      
      assert( postfitsums.size() == prefitsums.size() );
      
      for( const auto &el_sum : prefitsums )
      {
        short int atomic_number = el_sum.first;
        assert( postfitsums.count(atomic_number) );
        if( !postfitsums.count(atomic_number) )
          throw logic_error( "postfitsums is missing an entry prefitsum has." );
        
        const double prefitsum = el_sum.second;
        const double sumfracs = postfitsums[atomic_number];
        
        const double frac_diff = fabs(sumfracs - prefitsum);
        assert( fabs(frac_diff) < 1.0E-5*std::max(sumfracs,prefitsum) );
        
        if( (frac_diff > 1.0E-12) && ((frac_diff/std::max(sumfracs,prefitsum)) > 1.0E-5) ) //limits chosen arbitrarily
          throw logic_error( "Mass fraction for of self-atten src atomic number " + std::to_string(atomic_number)
                            + " should be " + to_string(prefitsum) + " but calculation yielded "
                            + to_string(sumfracs) );
      }//for( const auto &el_sum : prefitsums )
    }//for( int i = 0; i < nshieldings; ++i )
    
    
    // Next we'll update shielding thicknesses, as this could affect setting trace source values
    for( int i = 0; i < nshieldings; ++i )
    {
      ShieldingSelect *select = gui_shieldings[i];
      if( select->isGenericMaterial() )
      {
        const double adUnits = PhysicalUnits::gram / PhysicalUnits::cm2;
        const double an = m_currentFitFcn->atomicNumber( i, paramValues );
        const double ad = m_currentFitFcn->arealDensity( i, paramValues ) / adUnits;
        
        select->m_atomicNumberEdit->setValue( static_cast<float>(an) );
        select->m_arealDensityEdit->setValue( static_cast<float>(ad) );
      }else
      {
        
        assert( geometry() == m_currentFitFcn->geometry() );
        if( geometry() != m_currentFitFcn->geometry() )
          throw runtime_error( "Geometry somehow changed during fitting process" );
        
        auto setEditTxt = []( WLineEdit *edit, const double val, const double err ){
          WString txt;
          if( err > 0.0 )
            txt = PhysicalUnits::printToBestLengthUnits( val, err );
          else
            txt = PhysicalUnits::printToBestLengthUnits( val );
          
          edit->setText( txt );
        };//setEditTxt lambda
        
        
        switch( geometry() )
        {
          case GeometryType::Spherical:
          {
            const double thickness = final_shieldings[i].m_dimensions[0];
            const double thicknessErr = final_shieldings[i].m_dimensionUncerts[0];
            assert( thickness == m_currentFitFcn->sphericalThickness(i, paramValues) );
            assert( std::max(0.0,thicknessErr) == std::max(0.0,m_currentFitFcn->sphericalThickness(i,paramErrors)) );
            
            //const double thickness = m_currentFitFcn->sphericalThickness( i, paramValues );
            //const double thicknessErr = m_currentFitFcn->sphericalThickness( i, paramErrors );
            
            setEditTxt( select->m_thicknessEdit, thickness, thicknessErr );
            
            break;
          }//case GeometryType::Spherical:
            
          case GeometryType::CylinderEndOn:
          case GeometryType::CylinderSideOn:
          {
            const double dr = final_shieldings[i].m_dimensions[0];
            const double drErr = final_shieldings[i].m_dimensionUncerts[0];
            assert( dr == m_currentFitFcn->cylindricalRadiusThickness( i, paramValues ) );
            
            //const double dr = m_currentFitFcn->cylindricalRadiusThickness( i, paramValues );
            //const double drErr = m_currentFitFcn->cylindricalRadiusThickness( i, paramErrors );
            
            setEditTxt( select->m_cylRadiusEdit, dr, drErr );
            
            const double dz = final_shieldings[i].m_dimensions[1];
            const double dzErr = final_shieldings[i].m_dimensionUncerts[1];
            assert( dz == m_currentFitFcn->cylindricalLengthThickness( i, paramValues ) );
            
            //const double dz = m_currentFitFcn->cylindricalLengthThickness( i, paramValues );
            //const double dzErr = m_currentFitFcn->cylindricalLengthThickness( i, paramErrors );
            setEditTxt( select->m_cylLengthEdit, dz, dzErr );
            
            break;
          }//case GeometryType::CylinderEndOn or CylinderSideOn:
            
            
          case GeometryType::Rectangular:
          {
            const double dw = final_shieldings[i].m_dimensions[0];
            const double dwErr = final_shieldings[i].m_dimensionUncerts[0];
            assert( dw == m_currentFitFcn->rectangularWidthThickness( i, paramValues ) );
            
            //const double dw = m_currentFitFcn->rectangularWidthThickness( i, paramValues );
            //const double dwErr = m_currentFitFcn->rectangularWidthThickness( i, paramErrors );
            setEditTxt( select->m_rectWidthEdit, dw, dwErr );
            
            const double dh = final_shieldings[i].m_dimensions[1];
            const double dhErr = final_shieldings[i].m_dimensionUncerts[1];
            assert( dh == m_currentFitFcn->rectangularHeightThickness( i, paramValues ) );
            
            //const double dh = m_currentFitFcn->rectangularHeightThickness( i, paramValues );
            //const double dhErr = m_currentFitFcn->rectangularHeightThickness( i, paramErrors );
            setEditTxt( select->m_rectHeightEdit, dh, dhErr );
            
            const double dd = final_shieldings[i].m_dimensions[2];
            const double ddErr = final_shieldings[i].m_dimensionUncerts[2];
            assert( dd == m_currentFitFcn->rectangularDepthThickness( i, paramValues ) );
            
            //const double dd = m_currentFitFcn->rectangularDepthThickness( i, paramValues );
            //const double ddErr = m_currentFitFcn->rectangularDepthThickness( i, paramErrors );
            setEditTxt( select->m_rectDepthEdit, dd, ddErr );
            
            break;
          }//case GeometryType::Rectangular:
            
          case GeometryType::NumGeometryType:
            assert( 0 );
            break;
        }//switch( geometry() )
        
        
        //        const double volume = (PhysicalUnits::pi*4.0/3.0) * ( pow(radius + thickness,3) - pow(radius,3) );
        //        const double density = select->material()->density;
        //        cerr << "From Geometry, material " << select->material()->name << " has "
        //             << "mass " << (volume*density)/PhysicalUnits::gram << " g" << endl;
        //        radius += thickness;
      }//if( genericMaterial ) / else
    }//for( size_t i = 0; i < shieldings.size(); ++i )
    

    
    // Finally we'll set activities and ages
    assert( results->fit_src_info.size() == m_sourceModel->underlyingData().size() );
    m_sourceModel->setUnderlyingData( results->fit_src_info );
    
    const size_t nnucs = m_currentFitFcn->numNuclides();
    
    // Go through and update trace source activities displayed in the shieldings
    for( const ShieldingSourceFitCalc::IsoFitStruct &src : results->fit_src_info )
    {
      if( src.sourceType != ShieldingSourceFitCalc::ModelSourceType::Trace )
        continue;
      
      for( WWidget *widget : m_shieldingSelects->children() )
      {
        ShieldingSelect *select = dynamic_cast<ShieldingSelect *>(widget);
        if( select && select->isTraceSourceForNuclide(src.nuclide) )
        {
          select->setTraceSourceTotalActivity( src.nuclide, src.activity, src.activityUncertainty, false );
          break;
        }
      }//for( WWidget *widget : m_shieldingSelects->children() )
    }//for( const ShieldingSourceFitCalc::IsoFitStruct &src : results->fit_src_info )
    
    
    /*
    //Go through and set the ages and activities fit for
    for( int nucn = 0; nucn < static_cast<int>(nnucs); ++nucn )
    {
      // TODO: 20230712: do we need to set ShieldingSelect TraceSource activities? Its possible they got set in the setUnderlyingData(...) call
      //
      const SandiaDecay::Nuclide * const nuc = m_sourceModel->nuclide(nucn);
      const ShieldingSourceFitCalc::ModelSourceType sourceType = m_sourceModel->sourceType(nucn);
      
      //Even if we didnt explicitly fit for the activity parameter, we may still have effectively
      //  fit for the activity if we fit for any shielding dimensions, so rather than trying to
      //  detect when we may have effectively fit for activity, we'll just set for anything more
      //  then the most obvios "we didnt fit for it" sceneriou.
      bool effectivelyFitActivity = true;
      switch( sourceType )
      {
        case ShieldingSourceFitCalc::ModelSourceType::Point:
          effectivelyFitActivity = m_sourceModel->fitActivity(nucn);
          break;
          
        case ShieldingSourceFitCalc::ModelSourceType::Intrinsic:
          break;
          
        case ShieldingSourceFitCalc::ModelSourceType::Trace:
        {
          success = false;
          for( WWidget *widget : m_shieldingSelects->children() )
          {
            ShieldingSelect *select = dynamic_cast<ShieldingSelect *>(widget);
            
            if( select && select->isTraceSourceForNuclide(nuc) )
            {
              success = true;
              select->setTraceSourceTotalActivity( nuc, total_activity );
            }
          }//for( WWidget *widget : m_shieldingSelects->children() )
          
          break;
        }
      }//switch( sourceType )
          
      if( effectivelyFitActivity )
      {
        switch( sourceType )
        {
          case ShieldingSourceFitCalc::ModelSourceType::Point:
          case ShieldingSourceFitCalc::ModelSourceType::Intrinsic:
            break;
            
          case ShieldingSourceFitCalc::ModelSourceType::Trace:
          {
            
            break;
          }//case ShieldingSourceFitCalc::ModelSourceType::Trace:
        }//switch( m_sourceModel->sourceType(ison) )
        
        if( !success )
        {
          const string msg = "An invalid activity was calculated for " + nuc->symbol
          + ", other results may be invalid to";
          passMessage( msg, WarningWidget::WarningMsgHigh );
        }//if( we failed to set activity value. )
        
        
        try
        {
          const double activityUncert = m_currentFitFcn->totalActivityUncertainty( nuc, paramValues, paramErrors );
          
          if( activityUncert < FLT_EPSILON )
          {
            m_sourceModel->setData( actUncertIndex, boost::any() );
          }else
          {
            char actUncertStr[64] = { '\0' };
            snprintf( actUncertStr, sizeof(actUncertStr), "%f bq", (activityUncert/PhysicalUnits::becquerel) );
            
            success = m_sourceModel->setData( actUncertIndex, WString(actUncertStr) );
            if( !success )
            {
              const string msg = "Calculated activity uncertainty for " + nuc->symbol
              + " is invalid, other results may be invalid to.";
              passMessage( msg, WarningWidget::WarningMsgHigh );
            }//if( IsNan(p.second) || IsInf(p.second) )
          }//if( activity uncert < 0 ) / else
        }catch( std::exception &e )
        {
          const string msg = "Unexpected error calculating activity uncertainty for " + nuc->symbol
          + ": " + string(e.what());
          passMessage( msg, WarningWidget::WarningMsgHigh );
        }
      }else if( m_sourceModel->activityUncert(ison) >= 0.0 )
      {
        m_sourceModel->setData( actUncertIndex, boost::any() );
      }//if( effectivelyFitActivity )
    }//for( int ison = 0; ison < niso; ++ison )
    */
    
    
    updateChi2ChartActual( results );
    m_chi2ChartNeedsUpdating = false;
    updateCalcLogWithFitResults( m_currentFitFcn, results, m_calcLog );
  }catch( std::exception &e )
  {
    passMessage( "Programming issue - caught exception: " + string(e.what())
                 + "<br />Application state may be suspect!", WarningWidget::WarningMsgHigh );
#if( PERFORM_DEVELOPER_CHECKS )
    log_developer_error( __func__, ("Programming Issue - caught exception: " + string(e.what())).c_str() );
#endif
  }//try / catch
  
  m_currentFitFcn.reset();
}//void updateGuiWithModelFitResults( std::vector<double> paramValues, paramErrors )


std::shared_ptr<ShieldingSourceFitCalc::ModelFitResults> ShieldingSourceDisplay::doModelFit( const bool fitInBackground )
{
  try
  {
    checkAndWarnZeroMassFraction();
  }catch( std::exception &e )
  {
    passMessage( WString::tr("ssd-err-fit-not-performed").arg(e.what()), WarningWidget::WarningMsgHigh );
    return nullptr;
  }
    
  try
  {
    checkForMultipleGenericMaterials();
  }catch( exception &e )
  {
    passMessage( WString::tr("ssd-err-fit-not-performed").arg(e.what()), WarningWidget::WarningMsgHigh );
    return nullptr;
  }//try / catch
  
  m_modifiedThisForeground = true;
  
  try
  {
    checkDistanceAndThicknessConsistent();
  }catch( exception &e )
  {
    passMessage( WString::tr("ssd-err-before-fit").arg(e.what()), WarningWidget::WarningMsgHigh );
  }//try / catch
  
  shared_ptr<GammaInteractionCalc::ShieldingSourceChi2Fcn> chi2Fcn;
  vector<string> errormsgs;
  vector<ShieldingSelect *> shieldings;
  
  //make sure fitting for at least one nuclide:
  
  auto inputPrams = make_shared<ROOT::Minuit2::MnUserParameters>();
  std::vector<ShieldingSourceFitCalc::ShieldingInfo> initial_shieldings;
  
  try
  {
    for( WWidget *widget : m_shieldingSelects->children() )
    {
      ShieldingSelect *select = dynamic_cast<ShieldingSelect *>( widget );
      if( select )
        initial_shieldings.push_back( select->toShieldingInfo() );
    }//for( WWidget *widget : m_shieldingSelects->children() )
    
    auto fcnAndPars = shieldingFitnessFcn();
    
    chi2Fcn = fcnAndPars.first;
    *inputPrams = fcnAndPars.second;
  }catch( std::exception &e )
  {
    
    passMessage( WString::tr("ssd-err-couldnt-make-chi2-fcn").arg(e.what()),
                WarningWidget::WarningMsgHigh );
    return nullptr;
  }//try / catch
  
  setWidgetStateForFitStarting();

  //Need to disable "All Peaks", Detector, Distance, and "Material", and "Generic"
  
  {
    std::lock_guard<std::mutex> lock( m_currentFitFcnMutex );
    m_currentFitFcn = chi2Fcn;
  }
  
  auto results = make_shared<ShieldingSourceFitCalc::ModelFitResults>();
  results->successful = ShieldingSourceFitCalc::ModelFitResults::FitStatus::InvalidOther;
  
  auto progress = std::make_shared<ShieldingSourceFitCalc::ModelFitProgress>();
  boost::function<void()> progress_updater = wApp->bind( boost::bind( &ShieldingSourceDisplay::updateGuiWithModelFitProgress, this, progress ) );
  
  //Wrap the GUI update with WApplication::bind in case this
  //  ShieldingSourceDisplay widget gets deleted before the computation is over
  boost::function<void()> gui_updater = wApp->bind( boost::bind( &ShieldingSourceDisplay::updateGuiWithModelFitResults, this, results ) );
  
  const string sessionid = wApp->sessionId();
  if( fitInBackground )
  {
    Wt::WServer *server = Wt::WServer::instance();
    server->ioService().boost::asio::io_service::post( boost::bind( &ShieldingSourceFitCalc::fit_model,
                            sessionid, chi2Fcn, inputPrams, progress, progress_updater, results, gui_updater ) );
  }else
  {
    ShieldingSourceFitCalc::fit_model( sessionid, chi2Fcn, inputPrams, progress, progress_updater, results, gui_updater );
  }
  
  return results;
}//void doModelFit()





void ShieldingSourceDisplay::updateCalcLogWithFitResults(
                                  shared_ptr<GammaInteractionCalc::ShieldingSourceChi2Fcn> chi2Fcn,
                                    std::shared_ptr<ShieldingSourceFitCalc::ModelFitResults> results,
                                                         vector<string> &calcLog )
{
  // This function is not internationalized - the plan is to eventually totally overhaul this
  //  how results are logged, so it isnt worth internationalizing this function now (and also,
  //  probably only the primary developer uses this calc log).
  assert( chi2Fcn );
  assert( results );
  const std::vector<double> &params = results->paramValues;
  const std::vector<double> &errors = results->paramErrors;
  
  if( calcLog.size() && calcLog.back() == ns_no_uncert_info_txt )
    calcLog.erase( calcLog.end()-1, calcLog.end() );
  
  const shared_ptr<const DetectorPeakResponse> &det = chi2Fcn->detector();
  
  const DetectorPeakResponse::EffGeometryType detType = (det && det->isValid())
                                                  ? det->geometryType()
                                                  : DetectorPeakResponse::EffGeometryType::FarField;
  
  try
  {
    for( size_t shielding_index = 0; shielding_index < chi2Fcn->numMaterials(); ++shielding_index )
    {
      if( !chi2Fcn->hasVariableMassFraction(shielding_index) )
        continue;
      
      const Material *mat = chi2Fcn->material(shielding_index);
      assert( mat );
      if( !mat )
        continue;
      
      stringstream msg;
      msg << "Shielding material " << mat->name << " fit mass fractions for isotopes:";
      
      const map<const SandiaDecay::Element *,vector<const SandiaDecay::Nuclide *>> el_to_nucs
                                            = chi2Fcn->nuclideFittingMassFracFor( shielding_index );
      for( const auto &el_nuc : el_to_nucs )
      {
        const SandiaDecay::Element * const el = el_nuc.first;
        
        for( const SandiaDecay::Nuclide *n : el_nuc.second )
        {
          double frac, uncert;
          chi2Fcn->massFractionOfElement( frac, uncert, shielding_index, n, el, params, errors );
          
          msg << " " << n->symbol << "(massfrac=" << frac << "+-" << uncert << "),";
        }//for( size_t shielding_index = 0; shielding_index < chi2Fcn->numMaterials(); ++shielding_index )
      }
      
      calcLog.push_back( msg.str() );
    }//for( const Material *mat : chi2Fcn->materialsFittingMassFracsFor() )
    
  {//begin add chi2 line
    stringstream msg;
    msg << "It took " << results->num_fcn_calls
        << " solution trials to reach chi2=" << results->chi2
        << " with an estimated distance to minumum of " << results->edm;
    calcLog.push_back( msg.str() );
  }//end add chi2 line
    
  //Need to list fit parameters and uncertainties here
  const size_t nnuc = chi2Fcn->numNuclides();
  for( size_t nucn = 0; nucn < nnuc; ++nucn )
  {
    const SandiaDecay::Nuclide *nuc = chi2Fcn->nuclide( nucn );
    if( nuc )
    {
      const bool useCi = !UserPreferences::preferenceValue<bool>( "DisplayBecquerel", InterSpec::instance() );
      const double act = chi2Fcn->activity( nuc, params );
      const string actStr = PhysicalUnits::printToBestActivityUnits( act, 2, useCi );
      
      const double actUncert = chi2Fcn->activityUncertainty( nuc, params, errors );
      const string actUncertStr = PhysicalUnits::printToBestActivityUnits( actUncert, 2, useCi );
      
      const double mass = (act / nuc->activityPerGram()) * PhysicalUnits::gram;
      const std::string massStr = PhysicalUnits::printToBestMassUnits( mass, 2, PhysicalUnits::gram );
      
      const double age = chi2Fcn->age( nuc, params );
      const double ageUncert = chi2Fcn->age( nuc, errors );
      const string ageStr = PhysicalUnitsLocalized::printToBestTimeUnits( age, 2 );
      const string ageUncertStr = PhysicalUnitsLocalized::printToBestTimeUnits( ageUncert, 2 );
  
      string act_postfix = DetectorPeakResponse::det_eff_geom_type_postfix(detType), trace_total = "";
      if( chi2Fcn->isTraceSource(nuc) )
      {
        const double total_act = chi2Fcn->totalActivity(nuc,params);
        trace_total = "Total activity "
                      + PhysicalUnits::printToBestActivityUnits( total_act, 2, useCi )
                      + DetectorPeakResponse::det_eff_geom_type_postfix(detType) + ", ";
        
        switch( chi2Fcn->traceSourceActivityType(nuc) )
        {
          case TraceActivityType::TotalActivity:
            trace_total = "";
            break;
            
          case TraceActivityType::ActivityPerCm3:
            act_postfix = " per cm3";
            break;
          
          case TraceActivityType::ExponentialDistribution:
            act_postfix = " per m2, with relaxation length "
                          + PhysicalUnits::printToBestLengthUnits(chi2Fcn->relaxationLength(nuc) );
            break;
            
          case GammaInteractionCalc::TraceActivityType::ActivityPerGram:
            act_postfix = " per gram shielding";
            break;
            
          case GammaInteractionCalc::TraceActivityType::NumTraceActivityType:
            assert(0);
            break;
        }//switch( chi2Fcn->traceSourceActivityType(nuc) )
      }//if( chi2Fcn->isTraceSource(nuc) )
      
      stringstream msg;
      msg << nuc->symbol << " fit activity " << actStr << act_postfix
          << " (" << trace_total << nuc->symbol << " mass: " << massStr
          << act_postfix << ") with uncertainty " << actUncertStr << act_postfix
          << " (" << floor(0.5 + 10000*actUncert/act)/100.0 << "%)";
      
      if( ageUncert <= DBL_EPSILON )
        msg << " at assumed age " << ageStr;
      else
        msg << " with age " << ageStr << "+- " << ageUncertStr;
      
      if( chi2Fcn->isSelfAttenSource(nuc) )
        msg << ", a self attenuating source";
      else if( chi2Fcn->isTraceSource(nuc) )
        msg << ", a trace source";
  
      msg << ".";
      
      calcLog.push_back( msg.str() );
    }//if( nuc )
  }//for( size_t nucn = 0; nucn < nnuc; ++nucn )
  
    calcLog.push_back( "Geometry: " + string(GammaInteractionCalc::to_str(chi2Fcn->geometry())) );
    
  const int nmat = static_cast<int>( chi2Fcn->numMaterials() );
  for( int matn = 0; matn < nmat; ++matn )
  {
    stringstream msg;
    const Material *mat = chi2Fcn->material( matn );
    if( !mat )
    {
      const double adUnits = PhysicalUnits::gram / PhysicalUnits::cm2;
      const double ad = chi2Fcn->arealDensity( matn, params ) / adUnits;
      const double adUncert = chi2Fcn->arealDensity( matn, errors ) / adUnits;
      
      const double an = chi2Fcn->atomicNumber( matn, params );
      const double anUncert = chi2Fcn->atomicNumber( matn, errors );
      
      msg << std::setprecision(3) << "Shielding " << matn+1 << " has "
      << "AtomicNumber=" << an;
      if( anUncert > DBL_EPSILON )
        msg << " (+-" << anUncert << ")";
      msg << " and ArealDensity=" << ad;
      if( adUncert > DBL_EPSILON )
        msg << " (+-" << adUncert << ")";
      msg << " g/cm2";
      
    }else //if( !mat )
    {
      //assert( geometry() == chi2Fcn->geometry() );
      
      const double density = mat->density * PhysicalUnits::cm3 / PhysicalUnits::gram;
      msg << mat->name << " has density " << std::setprecision(3) << density << "g/cm3 ";
      
      switch( chi2Fcn->geometry() )
      {
        case GeometryType::Spherical:
        {
          const double thickness = chi2Fcn->sphericalThickness( matn, params );
          const double thicknessUncert = chi2Fcn->sphericalThickness( matn, errors );
          
          if( thicknessUncert > DBL_EPSILON )
          {
            msg << "and fit thickness "
                << PhysicalUnits::printToBestLengthUnits(thickness,thicknessUncert) << ".";
          }else
          {
            msg << "and has fixed thickness " << PhysicalUnits::printToBestLengthUnits(thickness)
                 << ".";
          }
          
          break;
        }//case GeometryType::Spherical:
          
        case GeometryType::CylinderEndOn:
        case GeometryType::CylinderSideOn:
        {
          msg << "and dimensions [";
          const double radThickness = chi2Fcn->cylindricalRadiusThickness( matn, params );
          const double radThicknessUncert = chi2Fcn->cylindricalRadiusThickness( matn, errors );
          const double lenThickness = chi2Fcn->cylindricalLengthThickness( matn, errors );
          const double halfLenUncert = chi2Fcn->cylindricalLengthThickness( matn, errors );
          
          const char *radLabel = matn ? "radial-thickness=" : "radius=";
          const char *lengthLabel = matn ? "length-thickness=" : "half-length=";
          
          if( radThicknessUncert > DBL_EPSILON )
            msg << radLabel << PhysicalUnits::printToBestLengthUnits(radThickness,radThicknessUncert);
          else
            msg << radLabel << PhysicalUnits::printToBestLengthUnits(radThickness) << " (fixed), ";
          
          if( lenThickness > DBL_EPSILON )
            msg << lengthLabel << PhysicalUnits::printToBestLengthUnits(radThickness,radThicknessUncert);
          else
            msg << lengthLabel << PhysicalUnits::printToBestLengthUnits(radThickness) << " (fixed)";
          
          msg << "]";
          
          break;
        }//case GeometryType::CylinderEndOn and CylinderSideOn:
                    
        case GeometryType::Rectangular:
        {
          const double widthThickness = chi2Fcn->rectangularWidthThickness( matn, params );
          const double widthThicknessUncert = chi2Fcn->rectangularWidthThickness( matn, errors );
          const double heightThickness = chi2Fcn->rectangularHeightThickness( matn, params );
          const double heightThicknessUncert = chi2Fcn->rectangularHeightThickness( matn, errors );
          const double depthThickness = chi2Fcn->rectangularDepthThickness( matn, params );
          const double depthThicknessUncert = chi2Fcn->rectangularDepthThickness( matn, errors );
          
          const char *widthLabel  = matn ? "width-thickness="  : "half-width=";
          const char *heightLabel = matn ? "height-thickness=" : "half-height=";
          const char *depthLabel  = matn ? "depth-thickness="  : "half-depth=";
          
          msg << widthLabel;
          if( widthThicknessUncert > DBL_EPSILON )
            msg << PhysicalUnits::printToBestLengthUnits(widthThickness,widthThicknessUncert) << ", ";
          else
            msg << PhysicalUnits::printToBestLengthUnits(widthThickness) << " (fixed), ";
          
          msg << heightLabel;
          if( heightThicknessUncert > DBL_EPSILON )
            msg << PhysicalUnits::printToBestLengthUnits(heightThickness,heightThicknessUncert) << ", ";
          else
            msg << PhysicalUnits::printToBestLengthUnits(heightThickness) << " (fixed), ";
          
          msg << depthLabel;
          if( depthThicknessUncert > DBL_EPSILON )
            msg << PhysicalUnits::printToBestLengthUnits(depthThickness,depthThicknessUncert);
          else
            msg << PhysicalUnits::printToBestLengthUnits(depthThickness) << " (fixed)";
          
          break;
        }//case GeometryType::Rectangular:
          
        case GammaInteractionCalc::GeometryType::NumGeometryType:
          assert( 0 );
          break;
      }//switch( geometry() )
    }//if( !mat ) / else
    
    calcLog.push_back( msg.str() );
  }//for( size_t matn = 0; matn < nmat; ++matn )
  }catch( std::exception & )
  {
    calcLog.push_back( "There was an error and log may not be complete." );
  }
}//updateCalcLogWithFitResults(...)








<|MERGE_RESOLUTION|>--- conflicted
+++ resolved
@@ -2131,13 +2131,8 @@
 
 
 bool SourceFitModel::compare( const ShieldingSourceFitCalc::IsoFitStruct &lhs_input,
-<<<<<<< HEAD
-                                const ShieldingSourceFitCalc::IsoFitStruct &rhs_input,
-                                Columns sortColumn, Wt::SortOrder order )
-=======
                              const ShieldingSourceFitCalc::IsoFitStruct &rhs_input,
                              Columns sortColumn, Wt::SortOrder order )
->>>>>>> 6303961b
 {
 #if( INCLUDE_ANALYSIS_TEST_SUITE )
   auto optionalLess = []( const boost::optional<double> &olhs, const boost::optional<double> &orhs) -> bool{
@@ -2163,11 +2158,7 @@
     case kAge:         return (lhs.age < rhs.age);
     case kFitAge:      return (lhs.fitAge < rhs.fitAge);
     case kIsotopeMass: return ((lhs.activity/lhs.nuclide->activityPerGram())
-<<<<<<< HEAD
-                                  < (rhs.activity/rhs.nuclide->activityPerGram()) );
-=======
                                < (rhs.activity/rhs.nuclide->activityPerGram()) );
->>>>>>> 6303961b
     case kActivityUncertainty: return (lhs.activityUncertainty < rhs.activityUncertainty);
     case kAgeUncertainty:      return (lhs.ageUncertainty < rhs.ageUncertainty);
       
@@ -2180,11 +2171,6 @@
       
     case kNumColumns:  return false;
   }//switch( sortColumn )
-<<<<<<< HEAD
-
-=======
-  
->>>>>>> 6303961b
   assert( 0 );
   return false;
 }//bool compare(...);
