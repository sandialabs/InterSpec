--- conflicted
+++ resolved
@@ -88,12 +88,6 @@
   // Need to redraw everything
   // ...
   // Make sure to update the C++ code of the changed plotting size.
-<<<<<<< HEAD
-  //this.WtEmit(this.chart.id, {name: 'timeresized'}, ... );
-=======
-    
-}
->>>>>>> f63a5e78
 
   console.log("Resized!");
   console.log(
@@ -154,7 +148,6 @@
   //See the c++ function D3TimeChart::setData()
   console.log(data);
 
-<<<<<<< HEAD
   var formattedData = this.formatData(data);
   console.log(formattedData);
 
@@ -239,14 +232,11 @@
   return { detectors: detectors, samples: samples };
 };
 
-D3TimeChart.prototype.setXAxisTitle = function (title) {
-=======
 D3TimeChart.prototype.setHighlightRegions = function( regions ){
   //See the c++ function D3TimeChart::setHighlightRegionsToClient() for format of data
 }
 
 D3TimeChart.prototype.setXAxisTitle = function( title ){
->>>>>>> f63a5e78
   this.options.xtitle = title;
   //redraw x-title
 };
