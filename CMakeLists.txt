--- conflicted
+++ resolved
@@ -346,12 +346,9 @@
     src/UserPreferences.cpp
     src/RefSpectraWidget.cpp
     src/RefSpectraModel.cpp
-<<<<<<< HEAD
-    src/AnalystChecks.cpp
-=======
     src/SimpleActivityCalc.cpp
     src/RefLineDynamic.cpp
->>>>>>> 4a02fea4
+    src/AnalystChecks.cpp
     js/SpectrumChart.js
     js/InterSpec.js
 )
@@ -463,12 +460,9 @@
     InterSpec/XmlUtils.hpp
     InterSpec/RefSpectraWidget.h
     InterSpec/RefSpectraModel.h
-<<<<<<< HEAD
-    InterSpec/AnalystChecks.h
-=======
     InterSpec/SimpleActivityCalc.h
     InterSpec/RefLineDynamic.h
->>>>>>> 4a02fea4
+    InterSpec/AnalystChecks.h
 )
 
 if(USE_DB_TO_STORE_SPECTRA)
