#ifndef SpectrumDataModel_h
#define SpectrumDataModel_h
/* InterSpec: an application to analyze spectral gamma radiation data.
 
 Copyright 2018 National Technology & Engineering Solutions of Sandia, LLC
 (NTESS). Under the terms of Contract DE-NA0003525 with NTESS, the U.S.
 Government retains certain rights in this software.
 For questions contact William Johnson via email at wcjohns@sandia.gov, or
 alternative emails of interspec@sandia.gov.
 
 This library is free software; you can redistribute it and/or
 modify it under the terms of the GNU Lesser General Public
 License as published by the Free Software Foundation; either
 version 2.1 of the License, or (at your option) any later version.
 
 This library is distributed in the hope that it will be useful,
 but WITHOUT ANY WARRANTY; without even the implied warranty of
 MERCHANTABILITY or FITNESS FOR A PARTICULAR PURPOSE.  See the GNU
 Lesser General Public License for more details.
 
 You should have received a copy of the GNU Lesser General Public
 License along with this library; if not, write to the Free Software
 Foundation, Inc., 51 Franklin Street, Fifth Floor, Boston, MA  02110-1301  USA
 */

#include "InterSpec_config.h"

#include <vector>
#include <memory>

#include <boost/any.hpp>

#include <Wt/WColor>
#include <Wt/WSignal>
#include <Wt/WModelIndex>
#include <Wt/Chart/WDataSeries>
#include <Wt/WAbstractItemModel>

class SpectrumChart;
namespace SpecUtils{ class Measurement; }


class SpectrumDataModel: public Wt::WAbstractItemModel
{
  /********\
  | This class is a holding area for data on the graph. It allows for
  | accessing, modifying, etc. the data points in order to shift data
  | and then draw it.
  |
  | When using any of the WAbstractItemModel or WModelIndex function calls,
  | this class has each column correspond to a piece of data:
  |   0th column: x-axis of the chart
  |   1st column: data histogram
  |   2nd column: second data histogram (optional)
  |   3rd column: background data
  |
  | The given x value for a bin is the center of the bin, not either edge.
  | Note that ROOT TH1s use the lower edge as the x value, and this is _not_
  | the case.
  |
  \********/

public:
  // Some convenient constants for addressing the columns.
  enum ColumnType
  {
    X_AXIS_COLUMN,
    DATA_COLUMN,
    SECOND_DATA_COLUMN,
    BACKGROUND_COLUMN
  };//enum ColumnType


public:
  SpectrumDataModel( Wt::WObject *parent = 0 );
  virtual ~SpectrumDataModel();

  // If one of the following functions that add or change a histogram would
  // encounter a binning inconsistency, it might throw an std::runtime_error
  
  //setDataHistogram(): also sets m_secondSF and m_backgroundSF to
  //  m_dataLiveTime/m_{Second|Background}LiveTime
<<<<<<< HEAD
  virtual void setDataHistogram( std::shared_ptr<const SpecUtils::Measurement> hist );
  
  //setSecondDataHistogram(): also sets m_secondSF to
  //  m_dataLiveTime/m_secondDataLiveTime
  virtual void setSecondDataHistogram( std::shared_ptr<const SpecUtils::Measurement> hist,
                                       bool ownAxis );
  
  //setBackgroundHistogram(): also sets m_backgroundSF to
  //  m_dataLiveTime/m_backgroundLiveTime
  virtual void setBackgroundHistogram( std::shared_ptr<const SpecUtils::Measurement> hist );
=======
  void setDataHistogram( std::shared_ptr<SpecUtils::Measurement> hist );
  
  //setSecondDataHistogram(): also sets m_secondSF to m_dataLiveTime/m_secondDataLiveTime
  void setSecondDataHistogram( std::shared_ptr<SpecUtils::Measurement> hist,
                                      const bool ownAxis );
  
  //setBackgroundHistogram(): also sets m_backgroundSF to
  //  m_dataLiveTime/m_backgroundLiveTime
  void setBackgroundHistogram( std::shared_ptr<SpecUtils::Measurement> hist );
>>>>>>> 08ebd06d
  
  // Flags for whether the background are getting subtracted.
  void setBackgroundSubtract( const bool subtract = true );

  // Returns the values for whether backgrounds are being subtracted.
  bool backgroundSubtract() const;

  // The following functions will return an empty std::shared_ptr<SpecUtils::Measurement> if the data histogram
  // was not previously set.
<<<<<<< HEAD
  //virtual std::shared_ptr<const SpecUtils::Measurement>      getData();
  //virtual std::shared_ptr<const SpecUtils::Measurement>      getSecondData();
  //virtual std::shared_ptr<const SpecUtils::Measurement>      getBackground();
=======
  std::shared_ptr<SpecUtils::Measurement>      getData();
  std::shared_ptr<SpecUtils::Measurement>      getSecondData();
  std::shared_ptr<SpecUtils::Measurement>      getBackground();
>>>>>>> 08ebd06d

  std::shared_ptr<const SpecUtils::Measurement> getData()       const;
  std::shared_ptr<const SpecUtils::Measurement> getSecondData() const;
  std::shared_ptr<const SpecUtils::Measurement> getBackground() const;

  float dataRealTime() const;
  float dataLiveTime() const;
  float dataNeutronCounts() const;

  float secondDataRealTime() const;
  float secondDataLiveTime() const;
  float secondDataNeutronCounts() const; //actual measurment, NOT scaled by secondDataScaledBy();

  float backgroundRealTime() const;
  float backgroundLiveTime() const;
  float backgroundNeutronCounts() const;  //actual measurment, NOT scaled by backgroundScaledBy();

  float secondDataScaledBy() const;  //returns m_secondSF
  float backgroundScaledBy() const;  //returns m_backgroundSF
  
  //Scale factors set in setSecondDataScaleFactor() and
  //  setBackgroundDataScaleFactor() multiply the live time scale factor.
  void setSecondDataScaleFactor( const float sf );
  void setBackgroundDataScaleFactor( const float sf );

  // Functions to grab column numbers. Returns -1 if there is nothing for that dataset.
  int dataColumn() const;
  int secondDataColumn() const;
  int backgroundColumn() const;

  // The following parcel of functions uses the column convention at the beginning
  // of the class. i.e., { x-axis, data, 2nd data, background }.
  virtual int rowCount(    const Wt::WModelIndex &parent = Wt::WModelIndex() ) const;
  virtual int columnCount( const Wt::WModelIndex &parent = Wt::WModelIndex() ) const;
  virtual Wt::WModelIndex parent( const Wt::WModelIndex &index ) const;
  virtual boost::any data( const Wt::WModelIndex &index, int role = Wt::DisplayRole ) const;
  virtual Wt::WModelIndex index( int row, int column,
                                 const Wt::WModelIndex &parent = Wt::WModelIndex() ) const;
  virtual boost::any headerData( int section, Wt::Orientation orientation = Wt::Horizontal,
                                 int role = Wt::DisplayRole ) const;
  virtual void reset();

  /** Changes the color of the series #suggestDataSeries() will return.
      You will need to set the new series into the chart for changes to take
      effect.
   */
  void setForegroundSpectrumColor( const Wt::WColor &color );
  void setBackgroundSpectrumColor( const Wt::WColor &color );
  void setSecondarySpectrumColor( const Wt::WColor &color );
  
  std::vector< Wt::Chart::WDataSeries > suggestDataSeries() const;
  bool secondDataOwnAxis() const;

  // Find which histogram is defining the x-axis by moving through priorities.
  std::shared_ptr<const SpecUtils::Measurement> histUsedForXAxis() const;

  // The functions that follow are convenience functions that take m_rebinFactor into
  // account and return quantities about the x-axis. These are similar in nature to
  // TH1::FindBin, TH1::GetBinCenter, TH1::GetBinWidth, and TH1::GetBinLowEdge, except
  // they use 0-based indices of 'row' rather than 1-based indices of 'bin.'
  double rowWidth(   int row ) const;
  double rowCenter(  int row ) const;
  double rowLowEdge( int row ) const;


  // This finds the row corresponding to a given x value.
  int findRow( const double x ) const;

  // Similarly, this finds the range of y values in a given x range.
  void yRangeInXRange( const double xMin, const double xMax,
                       double &yMin, double &yMax ) const;

  //Simplified convenience functions to grab data without futzing around with
  // either WModelIndex or boost::any
  virtual double data( int row, int column ) const;

  //displayBinValue(...): returns the data value for the display bin (e.g.
  //  taking m_rebinFactor into account) of the respective column.
  //  If the bin x-values of the respective std::shared_ptr<SpecUtils::Measurement> do not align with
  //  the edges of histUsedForXAxis(), then simple linear interpolation is used.
  //  Also, this function does not take into account background subracting.
  //  An empty boost::any() is returned if data is not avaliable
  virtual boost::any displayBinValue( int row, ColumnType column ) const;


  void addIntegralOfHistogramToLegend( const bool doIt = true );

  int  rebinFactor() const;
  void setRebinFactor( const int factor );
  
  // Checks for whether a given column is actually populated.
  bool columnHasData( int column ) const;

  
  //dataSet(): emitted when a foreground, backgorund, or secondary spectrum is
  //  changed.
  Wt::Signal<ColumnType> &dataSet();
  
protected:
  int        m_rebinFactor;
  std::shared_ptr<const SpecUtils::Measurement> m_data;
  std::shared_ptr<const SpecUtils::Measurement> m_secondData;
  std::shared_ptr<const SpecUtils::Measurement> m_background;
  
  float m_dataLiveTime, m_dataRealTime, m_dataNeutronCounts;
  float m_backgroundLiveTime, m_backgroundRealTime, m_backgroundNeutronCounts;
  float m_secondDataLiveTime, m_secondDataRealTime, m_secondDataNeutronCounts;

  //m_backgroundSF and m_secondSF are the scale factors to be applied to
  //  the background and second spectrums, on top of live time normaliztion
  float m_backgroundSF, m_secondSF;
  
  // This both controls whether the second data owns the axis and whether it should
  // background subtract.
  bool m_secondDataOwnAxis;

  // This does not affect the number of columns. When true, boost::any() is returned for
  // calls to data(...) requesting background or continuum.
  bool m_backgroundSubtract;

  bool m_addHistIntegralToLegend;
  
  Wt::Signal<ColumnType> m_dataSet;
  
  //Foreground==0, Background==1, Secondary==2
  Wt::WColor m_seriesColors[3];
};//class SpectrumDataModel

#endif


<|MERGE_RESOLUTION|>--- conflicted
+++ resolved
@@ -1,253 +1,234 @@
-#ifndef SpectrumDataModel_h
-#define SpectrumDataModel_h
-/* InterSpec: an application to analyze spectral gamma radiation data.
- 
- Copyright 2018 National Technology & Engineering Solutions of Sandia, LLC
- (NTESS). Under the terms of Contract DE-NA0003525 with NTESS, the U.S.
- Government retains certain rights in this software.
- For questions contact William Johnson via email at wcjohns@sandia.gov, or
- alternative emails of interspec@sandia.gov.
- 
- This library is free software; you can redistribute it and/or
- modify it under the terms of the GNU Lesser General Public
- License as published by the Free Software Foundation; either
- version 2.1 of the License, or (at your option) any later version.
- 
- This library is distributed in the hope that it will be useful,
- but WITHOUT ANY WARRANTY; without even the implied warranty of
- MERCHANTABILITY or FITNESS FOR A PARTICULAR PURPOSE.  See the GNU
- Lesser General Public License for more details.
- 
- You should have received a copy of the GNU Lesser General Public
- License along with this library; if not, write to the Free Software
- Foundation, Inc., 51 Franklin Street, Fifth Floor, Boston, MA  02110-1301  USA
- */
-
-#include "InterSpec_config.h"
-
-#include <vector>
-#include <memory>
-
-#include <boost/any.hpp>
-
-#include <Wt/WColor>
-#include <Wt/WSignal>
-#include <Wt/WModelIndex>
-#include <Wt/Chart/WDataSeries>
-#include <Wt/WAbstractItemModel>
-
-class SpectrumChart;
-namespace SpecUtils{ class Measurement; }
-
-
-class SpectrumDataModel: public Wt::WAbstractItemModel
-{
-  /********\
-  | This class is a holding area for data on the graph. It allows for
-  | accessing, modifying, etc. the data points in order to shift data
-  | and then draw it.
-  |
-  | When using any of the WAbstractItemModel or WModelIndex function calls,
-  | this class has each column correspond to a piece of data:
-  |   0th column: x-axis of the chart
-  |   1st column: data histogram
-  |   2nd column: second data histogram (optional)
-  |   3rd column: background data
-  |
-  | The given x value for a bin is the center of the bin, not either edge.
-  | Note that ROOT TH1s use the lower edge as the x value, and this is _not_
-  | the case.
-  |
-  \********/
-
-public:
-  // Some convenient constants for addressing the columns.
-  enum ColumnType
-  {
-    X_AXIS_COLUMN,
-    DATA_COLUMN,
-    SECOND_DATA_COLUMN,
-    BACKGROUND_COLUMN
-  };//enum ColumnType
-
-
-public:
-  SpectrumDataModel( Wt::WObject *parent = 0 );
-  virtual ~SpectrumDataModel();
-
-  // If one of the following functions that add or change a histogram would
-  // encounter a binning inconsistency, it might throw an std::runtime_error
-  
-  //setDataHistogram(): also sets m_secondSF and m_backgroundSF to
-  //  m_dataLiveTime/m_{Second|Background}LiveTime
-<<<<<<< HEAD
-  virtual void setDataHistogram( std::shared_ptr<const SpecUtils::Measurement> hist );
-  
-  //setSecondDataHistogram(): also sets m_secondSF to
-  //  m_dataLiveTime/m_secondDataLiveTime
-  virtual void setSecondDataHistogram( std::shared_ptr<const SpecUtils::Measurement> hist,
-                                       bool ownAxis );
-  
-  //setBackgroundHistogram(): also sets m_backgroundSF to
-  //  m_dataLiveTime/m_backgroundLiveTime
-  virtual void setBackgroundHistogram( std::shared_ptr<const SpecUtils::Measurement> hist );
-=======
-  void setDataHistogram( std::shared_ptr<SpecUtils::Measurement> hist );
-  
-  //setSecondDataHistogram(): also sets m_secondSF to m_dataLiveTime/m_secondDataLiveTime
-  void setSecondDataHistogram( std::shared_ptr<SpecUtils::Measurement> hist,
-                                      const bool ownAxis );
-  
-  //setBackgroundHistogram(): also sets m_backgroundSF to
-  //  m_dataLiveTime/m_backgroundLiveTime
-  void setBackgroundHistogram( std::shared_ptr<SpecUtils::Measurement> hist );
->>>>>>> 08ebd06d
-  
-  // Flags for whether the background are getting subtracted.
-  void setBackgroundSubtract( const bool subtract = true );
-
-  // Returns the values for whether backgrounds are being subtracted.
-  bool backgroundSubtract() const;
-
-  // The following functions will return an empty std::shared_ptr<SpecUtils::Measurement> if the data histogram
-  // was not previously set.
-<<<<<<< HEAD
-  //virtual std::shared_ptr<const SpecUtils::Measurement>      getData();
-  //virtual std::shared_ptr<const SpecUtils::Measurement>      getSecondData();
-  //virtual std::shared_ptr<const SpecUtils::Measurement>      getBackground();
-=======
-  std::shared_ptr<SpecUtils::Measurement>      getData();
-  std::shared_ptr<SpecUtils::Measurement>      getSecondData();
-  std::shared_ptr<SpecUtils::Measurement>      getBackground();
->>>>>>> 08ebd06d
-
-  std::shared_ptr<const SpecUtils::Measurement> getData()       const;
-  std::shared_ptr<const SpecUtils::Measurement> getSecondData() const;
-  std::shared_ptr<const SpecUtils::Measurement> getBackground() const;
-
-  float dataRealTime() const;
-  float dataLiveTime() const;
-  float dataNeutronCounts() const;
-
-  float secondDataRealTime() const;
-  float secondDataLiveTime() const;
-  float secondDataNeutronCounts() const; //actual measurment, NOT scaled by secondDataScaledBy();
-
-  float backgroundRealTime() const;
-  float backgroundLiveTime() const;
-  float backgroundNeutronCounts() const;  //actual measurment, NOT scaled by backgroundScaledBy();
-
-  float secondDataScaledBy() const;  //returns m_secondSF
-  float backgroundScaledBy() const;  //returns m_backgroundSF
-  
-  //Scale factors set in setSecondDataScaleFactor() and
-  //  setBackgroundDataScaleFactor() multiply the live time scale factor.
-  void setSecondDataScaleFactor( const float sf );
-  void setBackgroundDataScaleFactor( const float sf );
-
-  // Functions to grab column numbers. Returns -1 if there is nothing for that dataset.
-  int dataColumn() const;
-  int secondDataColumn() const;
-  int backgroundColumn() const;
-
-  // The following parcel of functions uses the column convention at the beginning
-  // of the class. i.e., { x-axis, data, 2nd data, background }.
-  virtual int rowCount(    const Wt::WModelIndex &parent = Wt::WModelIndex() ) const;
-  virtual int columnCount( const Wt::WModelIndex &parent = Wt::WModelIndex() ) const;
-  virtual Wt::WModelIndex parent( const Wt::WModelIndex &index ) const;
-  virtual boost::any data( const Wt::WModelIndex &index, int role = Wt::DisplayRole ) const;
-  virtual Wt::WModelIndex index( int row, int column,
-                                 const Wt::WModelIndex &parent = Wt::WModelIndex() ) const;
-  virtual boost::any headerData( int section, Wt::Orientation orientation = Wt::Horizontal,
-                                 int role = Wt::DisplayRole ) const;
-  virtual void reset();
-
-  /** Changes the color of the series #suggestDataSeries() will return.
-      You will need to set the new series into the chart for changes to take
-      effect.
-   */
-  void setForegroundSpectrumColor( const Wt::WColor &color );
-  void setBackgroundSpectrumColor( const Wt::WColor &color );
-  void setSecondarySpectrumColor( const Wt::WColor &color );
-  
-  std::vector< Wt::Chart::WDataSeries > suggestDataSeries() const;
-  bool secondDataOwnAxis() const;
-
-  // Find which histogram is defining the x-axis by moving through priorities.
-  std::shared_ptr<const SpecUtils::Measurement> histUsedForXAxis() const;
-
-  // The functions that follow are convenience functions that take m_rebinFactor into
-  // account and return quantities about the x-axis. These are similar in nature to
-  // TH1::FindBin, TH1::GetBinCenter, TH1::GetBinWidth, and TH1::GetBinLowEdge, except
-  // they use 0-based indices of 'row' rather than 1-based indices of 'bin.'
-  double rowWidth(   int row ) const;
-  double rowCenter(  int row ) const;
-  double rowLowEdge( int row ) const;
-
-
-  // This finds the row corresponding to a given x value.
-  int findRow( const double x ) const;
-
-  // Similarly, this finds the range of y values in a given x range.
-  void yRangeInXRange( const double xMin, const double xMax,
-                       double &yMin, double &yMax ) const;
-
-  //Simplified convenience functions to grab data without futzing around with
-  // either WModelIndex or boost::any
-  virtual double data( int row, int column ) const;
-
-  //displayBinValue(...): returns the data value for the display bin (e.g.
-  //  taking m_rebinFactor into account) of the respective column.
-  //  If the bin x-values of the respective std::shared_ptr<SpecUtils::Measurement> do not align with
-  //  the edges of histUsedForXAxis(), then simple linear interpolation is used.
-  //  Also, this function does not take into account background subracting.
-  //  An empty boost::any() is returned if data is not avaliable
-  virtual boost::any displayBinValue( int row, ColumnType column ) const;
-
-
-  void addIntegralOfHistogramToLegend( const bool doIt = true );
-
-  int  rebinFactor() const;
-  void setRebinFactor( const int factor );
-  
-  // Checks for whether a given column is actually populated.
-  bool columnHasData( int column ) const;
-
-  
-  //dataSet(): emitted when a foreground, backgorund, or secondary spectrum is
-  //  changed.
-  Wt::Signal<ColumnType> &dataSet();
-  
-protected:
-  int        m_rebinFactor;
-  std::shared_ptr<const SpecUtils::Measurement> m_data;
-  std::shared_ptr<const SpecUtils::Measurement> m_secondData;
-  std::shared_ptr<const SpecUtils::Measurement> m_background;
-  
-  float m_dataLiveTime, m_dataRealTime, m_dataNeutronCounts;
-  float m_backgroundLiveTime, m_backgroundRealTime, m_backgroundNeutronCounts;
-  float m_secondDataLiveTime, m_secondDataRealTime, m_secondDataNeutronCounts;
-
-  //m_backgroundSF and m_secondSF are the scale factors to be applied to
-  //  the background and second spectrums, on top of live time normaliztion
-  float m_backgroundSF, m_secondSF;
-  
-  // This both controls whether the second data owns the axis and whether it should
-  // background subtract.
-  bool m_secondDataOwnAxis;
-
-  // This does not affect the number of columns. When true, boost::any() is returned for
-  // calls to data(...) requesting background or continuum.
-  bool m_backgroundSubtract;
-
-  bool m_addHistIntegralToLegend;
-  
-  Wt::Signal<ColumnType> m_dataSet;
-  
-  //Foreground==0, Background==1, Secondary==2
-  Wt::WColor m_seriesColors[3];
-};//class SpectrumDataModel
-
-#endif
-
-
+#ifndef SpectrumDataModel_h
+#define SpectrumDataModel_h
+/* InterSpec: an application to analyze spectral gamma radiation data.
+ 
+ Copyright 2018 National Technology & Engineering Solutions of Sandia, LLC
+ (NTESS). Under the terms of Contract DE-NA0003525 with NTESS, the U.S.
+ Government retains certain rights in this software.
+ For questions contact William Johnson via email at wcjohns@sandia.gov, or
+ alternative emails of interspec@sandia.gov.
+ 
+ This library is free software; you can redistribute it and/or
+ modify it under the terms of the GNU Lesser General Public
+ License as published by the Free Software Foundation; either
+ version 2.1 of the License, or (at your option) any later version.
+ 
+ This library is distributed in the hope that it will be useful,
+ but WITHOUT ANY WARRANTY; without even the implied warranty of
+ MERCHANTABILITY or FITNESS FOR A PARTICULAR PURPOSE.  See the GNU
+ Lesser General Public License for more details.
+ 
+ You should have received a copy of the GNU Lesser General Public
+ License along with this library; if not, write to the Free Software
+ Foundation, Inc., 51 Franklin Street, Fifth Floor, Boston, MA  02110-1301  USA
+ */
+
+#include "InterSpec_config.h"
+
+#include <vector>
+#include <memory>
+
+#include <boost/any.hpp>
+
+#include <Wt/WColor>
+#include <Wt/WSignal>
+#include <Wt/WModelIndex>
+#include <Wt/Chart/WDataSeries>
+#include <Wt/WAbstractItemModel>
+
+class SpectrumChart;
+namespace SpecUtils{ class Measurement; }
+
+
+class SpectrumDataModel: public Wt::WAbstractItemModel
+{
+  /********\
+  | This class is a holding area for data on the graph. It allows for
+  | accessing, modifying, etc. the data points in order to shift data
+  | and then draw it.
+  |
+  | When using any of the WAbstractItemModel or WModelIndex function calls,
+  | this class has each column correspond to a piece of data:
+  |   0th column: x-axis of the chart
+  |   1st column: data histogram
+  |   2nd column: second data histogram (optional)
+  |   3rd column: background data
+  |
+  | The given x value for a bin is the center of the bin, not either edge.
+  | Note that ROOT TH1s use the lower edge as the x value, and this is _not_
+  | the case.
+  |
+  \********/
+
+public:
+  // Some convenient constants for addressing the columns.
+  enum ColumnType
+  {
+    X_AXIS_COLUMN,
+    DATA_COLUMN,
+    SECOND_DATA_COLUMN,
+    BACKGROUND_COLUMN
+  };//enum ColumnType
+
+
+public:
+  SpectrumDataModel( Wt::WObject *parent = 0 );
+  virtual ~SpectrumDataModel();
+
+  // If one of the following functions that add or change a histogram would
+  // encounter a binning inconsistency, it might throw an std::runtime_error
+  
+  //setDataHistogram(): also sets m_secondSF and m_backgroundSF to
+  //  m_dataLiveTime/m_{Second|Background}LiveTime
+  void setDataHistogram( std::shared_ptr<SpecUtils::Measurement> hist );
+  
+  //setSecondDataHistogram(): also sets m_secondSF to m_dataLiveTime/m_secondDataLiveTime
+  void setSecondDataHistogram( std::shared_ptr<SpecUtils::Measurement> hist,
+                                      const bool ownAxis );
+  
+  //setBackgroundHistogram(): also sets m_backgroundSF to
+  //  m_dataLiveTime/m_backgroundLiveTime
+  void setBackgroundHistogram( std::shared_ptr<SpecUtils::Measurement> hist );
+  
+  // Flags for whether the background are getting subtracted.
+  void setBackgroundSubtract( const bool subtract = true );
+
+  // Returns the values for whether backgrounds are being subtracted.
+  bool backgroundSubtract() const;
+
+  // The following functions will return an empty std::shared_ptr<SpecUtils::Measurement> if the data histogram
+  // was not previously set.
+  std::shared_ptr<SpecUtils::Measurement>      getData();
+  std::shared_ptr<SpecUtils::Measurement>      getSecondData();
+  std::shared_ptr<SpecUtils::Measurement>      getBackground();
+
+  std::shared_ptr<const SpecUtils::Measurement> getData()       const;
+  std::shared_ptr<const SpecUtils::Measurement> getSecondData() const;
+  std::shared_ptr<const SpecUtils::Measurement> getBackground() const;
+
+  float dataRealTime() const;
+  float dataLiveTime() const;
+  float dataNeutronCounts() const;
+
+  float secondDataRealTime() const;
+  float secondDataLiveTime() const;
+  float secondDataNeutronCounts() const; //actual measurment, NOT scaled by secondDataScaledBy();
+
+  float backgroundRealTime() const;
+  float backgroundLiveTime() const;
+  float backgroundNeutronCounts() const;  //actual measurment, NOT scaled by backgroundScaledBy();
+
+  float secondDataScaledBy() const;  //returns m_secondSF
+  float backgroundScaledBy() const;  //returns m_backgroundSF
+  
+  //Scale factors set in setSecondDataScaleFactor() and
+  //  setBackgroundDataScaleFactor() multiply the live time scale factor.
+  void setSecondDataScaleFactor( const float sf );
+  void setBackgroundDataScaleFactor( const float sf );
+
+  // Functions to grab column numbers. Returns -1 if there is nothing for that dataset.
+  int dataColumn() const;
+  int secondDataColumn() const;
+  int backgroundColumn() const;
+
+  // The following parcel of functions uses the column convention at the beginning
+  // of the class. i.e., { x-axis, data, 2nd data, background }.
+  virtual int rowCount(    const Wt::WModelIndex &parent = Wt::WModelIndex() ) const;
+  virtual int columnCount( const Wt::WModelIndex &parent = Wt::WModelIndex() ) const;
+  virtual Wt::WModelIndex parent( const Wt::WModelIndex &index ) const;
+  virtual boost::any data( const Wt::WModelIndex &index, int role = Wt::DisplayRole ) const;
+  virtual Wt::WModelIndex index( int row, int column,
+                                 const Wt::WModelIndex &parent = Wt::WModelIndex() ) const;
+  virtual boost::any headerData( int section, Wt::Orientation orientation = Wt::Horizontal,
+                                 int role = Wt::DisplayRole ) const;
+  virtual void reset();
+
+  /** Changes the color of the series #suggestDataSeries() will return.
+      You will need to set the new series into the chart for changes to take
+      effect.
+   */
+  void setForegroundSpectrumColor( const Wt::WColor &color );
+  void setBackgroundSpectrumColor( const Wt::WColor &color );
+  void setSecondarySpectrumColor( const Wt::WColor &color );
+  
+  std::vector< Wt::Chart::WDataSeries > suggestDataSeries() const;
+  bool secondDataOwnAxis() const;
+
+  // Find which histogram is defining the x-axis by moving through priorities.
+  std::shared_ptr<const SpecUtils::Measurement> histUsedForXAxis() const;
+
+  // The functions that follow are convenience functions that take m_rebinFactor into
+  // account and return quantities about the x-axis. These are similar in nature to
+  // TH1::FindBin, TH1::GetBinCenter, TH1::GetBinWidth, and TH1::GetBinLowEdge, except
+  // they use 0-based indices of 'row' rather than 1-based indices of 'bin.'
+  double rowWidth(   int row ) const;
+  double rowCenter(  int row ) const;
+  double rowLowEdge( int row ) const;
+
+
+  // This finds the row corresponding to a given x value.
+  int findRow( const double x ) const;
+
+  // Similarly, this finds the range of y values in a given x range.
+  void yRangeInXRange( const double xMin, const double xMax,
+                       double &yMin, double &yMax ) const;
+
+  //Simplified convenience functions to grab data without futzing around with
+  // either WModelIndex or boost::any
+  virtual double data( int row, int column ) const;
+
+  //displayBinValue(...): returns the data value for the display bin (e.g.
+  //  taking m_rebinFactor into account) of the respective column.
+  //  If the bin x-values of the respective std::shared_ptr<SpecUtils::Measurement> do not align with
+  //  the edges of histUsedForXAxis(), then simple linear interpolation is used.
+  //  Also, this function does not take into account background subracting.
+  //  An empty boost::any() is returned if data is not avaliable
+  virtual boost::any displayBinValue( int row, ColumnType column ) const;
+
+
+  void addIntegralOfHistogramToLegend( const bool doIt = true );
+
+  int  rebinFactor() const;
+  void setRebinFactor( const int factor );
+  
+  // Checks for whether a given column is actually populated.
+  bool columnHasData( int column ) const;
+
+  
+  //dataSet(): emitted when a foreground, backgorund, or secondary spectrum is
+  //  changed.
+  Wt::Signal<ColumnType> &dataSet();
+  
+protected:
+  int        m_rebinFactor;
+  std::shared_ptr<const SpecUtils::Measurement> m_data;
+  std::shared_ptr<const SpecUtils::Measurement> m_secondData;
+  std::shared_ptr<const SpecUtils::Measurement> m_background;
+  
+  float m_dataLiveTime, m_dataRealTime, m_dataNeutronCounts;
+  float m_backgroundLiveTime, m_backgroundRealTime, m_backgroundNeutronCounts;
+  float m_secondDataLiveTime, m_secondDataRealTime, m_secondDataNeutronCounts;
+
+  //m_backgroundSF and m_secondSF are the scale factors to be applied to
+  //  the background and second spectrums, on top of live time normaliztion
+  float m_backgroundSF, m_secondSF;
+  
+  // This both controls whether the second data owns the axis and whether it should
+  // background subtract.
+  bool m_secondDataOwnAxis;
+
+  // This does not affect the number of columns. When true, boost::any() is returned for
+  // calls to data(...) requesting background or continuum.
+  bool m_backgroundSubtract;
+
+  bool m_addHistIntegralToLegend;
+  
+  Wt::Signal<ColumnType> m_dataSet;
+  
+  //Foreground==0, Background==1, Secondary==2
+  Wt::WColor m_seriesColors[3];
+};//class SpectrumDataModel
+
+#endif
+
+