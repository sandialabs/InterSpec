#ifndef ReferencePhotopeakDisplay_h
#define ReferencePhotopeakDisplay_h
/* InterSpec: an application to analyze spectral gamma radiation data.
 
 Copyright 2018 National Technology & Engineering Solutions of Sandia, LLC
 (NTESS). Under the terms of Contract DE-NA0003525 with NTESS, the U.S.
 Government retains certain rights in this software.
 For questions contact William Johnson via email at wcjohns@sandia.gov, or
 alternative emails of interspec@sandia.gov.
 
 This library is free software; you can redistribute it and/or
 modify it under the terms of the GNU Lesser General Public
 License as published by the Free Software Foundation; either
 version 2.1 of the License, or (at your option) any later version.
 
 This library is distributed in the hope that it will be useful,
 but WITHOUT ANY WARRANTY; without even the implied warranty of
 MERCHANTABILITY or FITNESS FOR A PARTICULAR PURPOSE.  See the GNU
 Lesser General Public License for more details.
 
 You should have received a copy of the GNU Lesser General Public
 License along with this library; if not, write to the Free Software
 Foundation, Inc., 51 Franklin Street, Fifth Floor, Boston, MA  02110-1301  USA
 */

#include "InterSpec_config.h"

#include <deque>
#include <string>
#include <vector>

#include <Wt/WColor>
#include <Wt/WContainerWidget>
#include <Wt/WAbstractItemModel>

#include "InterSpec/ReactionGamma.h"
#include "SandiaDecay/SandiaDecay.h"
#include "InterSpec/ReferenceLineInfo.h"

class MaterialDB;
class SpectrumChart;
class ShieldingSelect;
class FeatureMarkerWidget;
class MoreNuclideInfoWindow;

namespace SandiaDecay
{
  struct Nuclide;
  struct Element;
}

namespace rapidxml
{
  template<class Ch> class xml_node;
  template<class Ch> class xml_document;
}//namespace rapidxml

namespace Wt
{
  class WText;
  class WCheckBox;
  class WLineEdit;
  class WTreeView;
  class WGridLayout;
  class WPushButton;
  class WDoubleSpinBox;
  class WSuggestionPopup;
}//namespace Wt

class InterSpec;
class ColorSelect;
class DetectorDisplay;
class D3SpectrumDisplayDiv;
class IsotopeNameFilterModel;


class DecayParticleModel : public  Wt::WAbstractItemModel
{
  //Model to display
  // TODO: unify info held by DecayParticleModel::RowData and ReferenceLineInfo, so they can share the same struct, and we can just set the data once

public:
  enum Column
  { kEnergy, kBranchingRatio, kResponsibleNuc,
    kDecayMode, kParticleType, kNumColumn
  };//enum Column

  struct RowData
  {
    static const int XRayDecayMode;
    static const int ReactionToGammaMode;
    static const int NormGammaDecayMode;
    static const int CascadeSumMode;

    float energy, branchRatio;
    int decayMode;
    SandiaDecay::ProductType particle;
    const SandiaDecay::Nuclide *responsibleNuc;
  };//struct RowData

  static bool less_than( const RowData &lhs, const RowData &rhs,
                         const Column r, const Wt::SortOrder order );

  DecayParticleModel( Wt::WObject *parent = 0 );
  virtual ~DecayParticleModel();

  virtual Wt::WFlags<Wt::ItemFlag> flags( const Wt::WModelIndex &index ) const;
  virtual boost::any data( const Wt::WModelIndex &index,
                                            int role = Wt::DisplayRole ) const;
  boost::any headerData( int section,
                         Wt::Orientation orientation = Wt::Horizontal,
                         int role = Wt::DisplayRole ) const;
  virtual int columnCount( const Wt::WModelIndex &parent
                                                    = Wt::WModelIndex() ) const;
  virtual int rowCount( const Wt::WModelIndex &parent = Wt::WModelIndex() ) const;
  virtual Wt::WModelIndex parent( const Wt::WModelIndex &index) const;
  virtual Wt::WModelIndex index( int row, int column,
                      const Wt::WModelIndex &parent = Wt::WModelIndex() ) const;
  virtual void sort( int column, Wt::SortOrder order = Wt::AscendingOrder );
  void clear();
  virtual void setRowData( const std::vector<RowData> &newData );

  const std::vector<RowData> &rowData() const;
  
protected:
  Column m_sortColumn;
  Wt::SortOrder m_sortOrder;
  std::vector<RowData> m_data;
};//class DecayParticleModel(...)



class ReferencePhotopeakDisplay : public Wt::WContainerWidget
{
public:
  ReferencePhotopeakDisplay(
                        D3SpectrumDisplayDiv *chart,
                        MaterialDB *materialDB,
                        Wt::WSuggestionPopup *materialSuggest,
                        InterSpec *specViewer,
                        Wt::WContainerWidget *parent = 0 );
  virtual ~ReferencePhotopeakDisplay();

  void setFocusToIsotopeEdit();

  //clearAllLines(): removes lines from both this widget (table and entry form),
  //  as well as on the chart.
  void clearAllLines();

  //fitPeaks(): attempts to fit and add the peaks fir the currently showing
  //  nuclide
  void fitPeaks();
  
  //setIsotope(...): sets the nuclde to specified nuc and age; if age is less
  //  than zero, then current age will not be modified
  void setIsotope( const SandiaDecay::Nuclide *nuc, double age = -1.0 );
  
  //setElement(...): sets to display xrays for the desired element
  void setElement( const SandiaDecay::Element *element );
    
  //setReaction(...): sets to display gammas for the desired reaction
  void setReaction( const ReactionGamma::Reaction *rctn );
  
  //setNuclideAndAge(...): sets the widgets nuclide text to passed in value.
  //  If length of age is non-zero, then will set the age string, otherwise
  //  will defer to auto age setting.
  //  'name' is assumed to be a valid source name, and is not checked.
  void setNuclideAndAge( const std::string &name, const std::string &age );
  
  //setShieldingMaterialAndThickness(...): sets the shielding material as well
  //  as thickness.  The name must be either in the material DB, or a chemical
  //  formula (which if so, will be added to the list of user suggestions for
  //  the current session).  The thickness must be accepted by
  //  PhysicalUnits::stringToDistance(...).  Throws exception if either field
  //  is invalid.
  void setShieldingMaterialAndThickness( const std::string &name,
                                         const std::string &thickness );
  
  /** Returns the current ShieldingSelect.  This is intended as an accessor, not for setting the
   shielding.
   */
  const ShieldingSelect *shieldingSelect();
  
  //currentlyShowingNuclide(): as its name implies; returns NULL if not showing
  //  a nuclide.
  const ReferenceLineInfo &currentlyShowingNuclide() const;

  //persistedNuclides(): nuclides the user as asked to be persisted, and are
  //  showing.  Does not include currentlyShowingNuclide(), however the user
  //  may have previously persisted the same nuclide as
  //  currentlyShowingNuclide() so a nuclide could be in both places.
  const std::vector<ReferenceLineInfo> &persistedNuclides() const;
  
  //Returns all nuclides currently showing
  std::vector<ReferenceLineInfo> showingNuclides() const;

  /** Simple accessor for the detectorDisplay widget; used for CSV download of displayed info.  */
  const DetectorDisplay *detectorDisplay() const;
  
  /** Accessor to the shielding select; used for CSV download of displayed info. */
  const ShieldingSelect *shieldingSelect() const;
  
  const DecayParticleModel *particleModel() const;
  
  //serialize(...): Serializes the current state of this widget to the XML
  //  document or string.  Currently, all persisted lines will be assumed to
  //  have the same shielding as the currently saved lines.
  void serialize( std::string &xml_data  ) const;
  void serialize( rapidxml::xml_node<char> *parent_node ) const;

  //deSerialize(...): de-serializes the widget from the XML string created by
  //  serialize(...).
  void deSerialize( std::string &xml_data  );
  
  /** returns a JSON array corresponding to currently showing reference lines.
   Will be in the format: "[{},{},...]", where even if there are no showing
  lines you will get back "[]"
   */
  //std::string jsonReferenceLinesArray();
  
  /** Provides a map from the reference line label (e.x., "Ba133") to the
   actual lines JSON (ex. {...}).
   "*/
  std::map<std::string,std::string> jsonReferenceLinesMap();
  
  //persistCurentLines(): persists current lines
  void persistCurentLines();
  
  /** Set #m_lineColors.  This will be used to find the first available color
  that should be used for the current ref lines.  The behaviour is influenced by
   #m_peaksGetAssignedRefLineColor, with #m_specificSourcelineColors and
   #m_previouslyPickedSourceColors being consulted to determine color to use
   for ref lines.
   */
  void setColors( const std::vector<Wt::WColor> &referenceLineColor );
  
  /** Sets the ref line colors to use for specific sources.  Will be overridden
   by #m_previouslyPickedSourceColors, if it has an entry for the specific
   sources.
   */
  void setColorsForSpecificSources( const std::map<std::string,Wt::WColor> &referenceLineColorForSources );
  
  /** Setting this determines if we will always use the first non-currently
   displayed reference line color in #m_lineColors (set by #setColors), or if
   we will look at the colors of all of the current peaks, as well as currently
   displayed ref lines to search through #m_lineColors for the first non-used
   color.
   */
  void setPeaksGetAssignedRefLineColor( const bool theydo );
  
  /** Sets the nuclide ID from an external service (a seperate exectuable or web-service); e.g.
   if user has it setup to automatically get nuclide ID on file load.
   
   @param algo_name The name to display as the header under "Suggestions" for these results.
          Should be short (less than ~12 characters); if empty will use "External RID".
   @param iso_descrips The pairs of nuclide names, and thier descriptions.  For each pair,
          if the name is a valid nuclide (or rather reference line that can be displayed), then
          the first element should be nuclide name, and second element its description
          (e.g., "Industrial", "SNM", etc).  If not a nuclide, then the second element should
          be empty, which will make it so user cant click on this result to show ref. lines.
          (I know, not a great system, but it will probably need re-vamped anyway once
          we get a little more use-cases and experience).
   
   \sa RemoteRid::startAutomatedOnLoadAnalysis
   */
  void setExternalRidResults( const std::string &algo_name,
                             const std::vector<std::pair<std::string,std::string>> &iso_descrips );
  
  /** Signal emmitted whenever the user selects a new nuclide to be shown. */
  Wt::Signal<> &displayingNuclide();
  
  /** Signal emmitted whenever user clicks "Clear All" button, or goes from a
   valid nuclide, to no cuclide (and there are none persisted).
   */
  Wt::Signal<> &nuclidesCleared();
  
  /** Return the material database this widget uses */
  const MaterialDB *materialDB() const;
  
  /** Returns a shared pointer to `m_undo_redo_sentry` - as long as there are any shared ptrs to
   the sentry alive, an undo/redo step wont be inserted.
   */
  std::shared_ptr<void> getDisableUndoRedoSentry();
  
  /** Will return the showing FeatureMarkerWidget, or null if not currently showing. */
  FeatureMarkerWidget *featureMarkerTool();
  
  /** Returns valid FeatureMarkerWidget ptr. Creates a FeatureMarkerWidget, if not currently showing. */
  FeatureMarkerWidget *showFeatureMarkerTool();
  
  /** Removes FeatureMarkerWidget, if currently showing. */
  void removeFeatureMarkerTool();
  
  /** Called when user checks or unchecks to show feature markers. */
  void featureMarkerCbToggled();
  
  /** Blinks the feature marker widget a bit. */
  void emphasizeFeatureMarker();
  
  void programmaticallyCloseMoreInfoWindow();
  
  MoreNuclideInfoWindow *moreInfoWindow();
  
#if( InterSpec_PHONE_ROTATE_FOR_TABS )
  /** Currently just hides or shows the table with gamma info. */
  void setNarrowPhoneLayout( const bool narrow );
#endif
  
<<<<<<< HEAD
  bool showingGammaLines() const;
  void setShowGammaLines( const bool show );
  
  bool showingXrayLines() const;
  void setShowXrayLines( const bool show );
  
  bool showingAlphaLines() const;
  void setShowAlphaLines( const bool show );
  
  bool showingBetaLines() const;
  void setShowBetaLines( const bool show );
=======
  /** Pass in a source string (U235, Fe(n,n), Pb, etc), and get back the color that has been previously used
   by the user.
   Checks `currentlyUsedPeakColors()`, then  `m_previouslyPickedSourceColors`, then
   `m_specificSourcelineColors`.  If no history of it can be found, returns default/empty color.
   
   Note that `src` passed in must exactly match nuclide/reaction/element.
   
   This function is intended to be called by other widgets.
   */
  Wt::WColor suggestColorForSource( const std::string &src ) const;
>>>>>>> b2c9d786
  
protected:
  virtual void render( Wt::WFlags<Wt::RenderFlag> flags );
  
  
  void addUndoRedoPoint( const ReferenceLineInfo &starting_showing,
                        const std::vector<ReferenceLineInfo> &starting_persisted,
                        const std::deque<RefLineInput> &starting_prev_nucs,
                        const bool starting_user_color,
                        const RefLineInput &current_user_input );
  
  void updateDisplayChange();
  void updateDisplayFromInput( RefLineInput user_input );
 
  RefLineInput userInput() const;

  static std::vector<DecayParticleModel::RowData> createTableRows( const ReferenceLineInfo &refLine );
  
  Wt::WColor colorForNewSource( const std::string &src );

  void handleIsotopeChange( const bool useCurrentAge );
  
  void handleDrfChange( std::shared_ptr<DetectorPeakResponse> det );

  //refreshLinesDisplayedToGui(): makes setting and re-sends to client the lines
  //  that should be displayed, based on m_currentlyShowingNuclide and
  //  m_persisted objects
  void refreshLinesDisplayedToGui();
  
  void userColorSelectCallback( const Wt::WColor &color );
  
  /** Returns a map from source name (ex "U235", "Be(n,n')", etc) to colors used
   for peaks with that as a source, as well as for persisted reference lines.
   */
  std::map<std::string,std::vector<Wt::WColor>> currentlyUsedPeakColors() const;
  
  void toggleShowOptions();

  void updateOtherNucsDisplay();
  void updateAssociatedNuclides();
  void showMoreInfoWindow();
  void handleMoreInfoWindowClose( MoreNuclideInfoWindow *window );

  /** Function that will be called whenever any displayed spectrum
  gets changed (different file, or sample numbers).

  If foreground spectrum _file_ changes, then the RIID analysis results
  of the siggested nuclides may need updating.  However, for simplicity, 
   we'll update suggested nuclides whenever the foreground gets updated
  */
  void handleSpectrumChange(SpecUtils::SpectrumType type);

  D3SpectrumDisplayDiv *m_chart;

  InterSpec *m_spectrumViewer;
  
  /** If we are setting the GUI state using a RefLineInput object, or serializing from XML,
   we dont want to react to signals from shielding widget, or DRF, or whatever that they
   have changed, otherwise we can get into an infinite recursive state.
   */
  bool m_currently_updating;
  
  /** if `m_undo_redo_sentry.lock()` yields a valid pointer, than an undo/redo step wont be inserted.
   \sa getDisableUndoRedoSentry();
   */
  std::weak_ptr<void> m_undo_redo_sentry;
  
  Wt::WLineEdit *m_nuclideEdit;
  Wt::WSuggestionPopup *m_nuclideSuggest;

  Wt::WLineEdit *m_ageEdit;
  Wt::WDoubleSpinBox *m_lowerBrCuttoff;

  Wt::WCheckBox *m_promptLinesOnly;

  Wt::WText *m_halflife;
  Wt::WPushButton *m_moreInfoBtn;
    
  Wt::WPushButton *m_persistLines;
  Wt::WPushButton *m_clearLines;
  //Wt::WPushButton *m_fitPeaks;

  Wt::WPushButton *m_options_icon;
  Wt::WContainerWidget *m_options;
  Wt::WContainerWidget *m_optionsContent;

  Wt::WCheckBox *m_showGammas;
  Wt::WCheckBox *m_showXrays;
  Wt::WCheckBox *m_showAlphas;
  Wt::WCheckBox *m_showBetas;
  Wt::WCheckBox *m_showCascadeSums;
  Wt::WText* m_cascadeWarn;
  Wt::WCheckBox *m_showEscapes;
  Wt::WCheckBox *m_showRiidNucs;
  Wt::WCheckBox *m_showPrevNucs;
  Wt::WCheckBox *m_showAssocNucs;
  Wt::WCheckBox *m_showFeatureMarkers;

  Wt::WContainerWidget *m_otherNucsColumn;
  Wt::WContainerWidget *m_otherNucs;

  const size_t m_max_prev_nucs = 8; //arbitrary
  
  std::deque<RefLineInput> m_prevNucs;
  
  /** Name of "external" RID algorithm used, as set by #setExternalRidResults. */
  std::string m_external_algo_name;
  /** "External" RID results, as set by #setExternalRidResults. */
  std::vector<std::pair<std::string,std::string>> m_external_ids;
  
  Wt::WContainerWidget *m_featureMarkerColumn;
  
  DetectorDisplay *m_detectorDisplay;
  MaterialDB *m_materialDB;                 //not owned by this object
  Wt::WSuggestionPopup *m_materialSuggest;  //not owned by this object
  ShieldingSelect *m_shieldingSelect;

  Wt::WTreeView *m_particleView;
  DecayParticleModel *m_particleModel;

  std::vector<ReferenceLineInfo> m_persisted;
  ReferenceLineInfo m_currentlyShowingNuclide;
  
  ColorSelect *m_colorSelect;
  Wt::WInteractWidget *m_csvDownload;
  
  /** Indicates if the user has picked a color for the current source.
   */
  bool m_userHasPickedColor;
  
  /** Only effects how colors are chosen for reference line, does not influence
      coloring of peaks.
   */
  bool m_peaksGetAssignedRefLineColor;
  
  /** A cache of the most recent color the user has chosen for a particular
      source.  This is consulted before #m_specificSourcelineColors.
   */
  std::map<std::string,Wt::WColor> m_previouslyPickedSourceColors;
  
  /** List of colors that will be used for reference lines.  */
  std::vector<Wt::WColor> m_lineColors;
  
  /** Colors of referfence lines to use for specific sources.
   Will be consulted after #m_previouslyPickedSourceColors.
   */
  std::map<std::string,Wt::WColor> m_specificSourcelineColors;
  
  Wt::Signal<> m_displayingNuclide;
  
  Wt::Signal<> m_nuclidesCleared;
  
  MoreNuclideInfoWindow *m_nucInfoWindow;
  
  FeatureMarkerWidget *m_featureMarkers;
  
  static const int sm_xmlSerializationVersion;
};//class ReferencePhotopeakDisplay


#endif  //ifndef ReferencePhotopeakDisplay_h<|MERGE_RESOLUTION|>--- conflicted
+++ resolved
@@ -306,7 +306,6 @@
   void setNarrowPhoneLayout( const bool narrow );
 #endif
   
-<<<<<<< HEAD
   bool showingGammaLines() const;
   void setShowGammaLines( const bool show );
   
@@ -318,7 +317,8 @@
   
   bool showingBetaLines() const;
   void setShowBetaLines( const bool show );
-=======
+
+  
   /** Pass in a source string (U235, Fe(n,n), Pb, etc), and get back the color that has been previously used
    by the user.
    Checks `currentlyUsedPeakColors()`, then  `m_previouslyPickedSourceColors`, then
@@ -329,7 +329,6 @@
    This function is intended to be called by other widgets.
    */
   Wt::WColor suggestColorForSource( const std::string &src ) const;
->>>>>>> b2c9d786
   
 protected:
   virtual void render( Wt::WFlags<Wt::RenderFlag> flags );
