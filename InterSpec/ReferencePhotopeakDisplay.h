#ifndef ReferencePhotopeakDisplay_h
#define ReferencePhotopeakDisplay_h
/* InterSpec: an application to analyze spectral gamma radiation data.
 
 Copyright 2018 National Technology & Engineering Solutions of Sandia, LLC
 (NTESS). Under the terms of Contract DE-NA0003525 with NTESS, the U.S.
 Government retains certain rights in this software.
 For questions contact William Johnson via email at wcjohns@sandia.gov, or
 alternative emails of interspec@sandia.gov.
 
 This library is free software; you can redistribute it and/or
 modify it under the terms of the GNU Lesser General Public
 License as published by the Free Software Foundation; either
 version 2.1 of the License, or (at your option) any later version.
 
 This library is distributed in the hope that it will be useful,
 but WITHOUT ANY WARRANTY; without even the implied warranty of
 MERCHANTABILITY or FITNESS FOR A PARTICULAR PURPOSE.  See the GNU
 Lesser General Public License for more details.
 
 You should have received a copy of the GNU Lesser General Public
 License along with this library; if not, write to the Free Software
 Foundation, Inc., 51 Franklin Street, Fifth Floor, Boston, MA  02110-1301  USA
 */

#include "InterSpec_config.h"

#include <deque>
#include <string>
#include <vector>

#include <Wt/WColor>
#include <Wt/WContainerWidget>
#include <Wt/WAbstractItemModel>

#include "InterSpec/ReactionGamma.h"
#include "SandiaDecay/SandiaDecay.h"
#include "InterSpec/ReferenceLineInfo.h"

class MaterialDB;
class SpectrumChart;
class ShieldingSelect;
class FeatureMarkerWidget;
class MoreNuclideInfoWindow;

namespace SandiaDecay
{
  struct Nuclide;
  struct Element;
}

namespace rapidxml
{
  template<class Ch> class xml_node;
  template<class Ch> class xml_document;
}//namespace rapidxml

namespace Wt
{
  class WText;
  class WCheckBox;
  class WLineEdit;
  class WTreeView;
  class WGridLayout;
  class WPushButton;
  class WDoubleSpinBox;
  class WSuggestionPopup;
}//namespace Wt

class InterSpec;
class ColorSelect;
class DetectorDisplay;
class D3SpectrumDisplayDiv;
class IsotopeNameFilterModel;


class DecayParticleModel : public  Wt::WAbstractItemModel
{
  //Model to display
  // TODO: unify info held by DecayParticleModel::RowData and ReferenceLineInfo, so they can share the same struct, and we can just set the data once

public:
  enum Column
  { kEnergy, kBranchingRatio, kResponsibleNuc,
    kDecayMode, kParticleType, kNumColumn
  };//enum Column

  struct RowData
  {
    static const int XRayDecayMode;
    static const int ReactionToGammaMode;
    static const int NormGammaDecayMode;
    static const int CascadeSumMode;

    float energy, branchRatio;
    int decayMode;
    SandiaDecay::ProductType particle;
    const SandiaDecay::Nuclide *responsibleNuc;
  };//struct RowData

  static bool less_than( const RowData &lhs, const RowData &rhs,
                         const Column r, const Wt::SortOrder order );

  DecayParticleModel( Wt::WObject *parent = 0 );
  virtual ~DecayParticleModel();

  virtual Wt::WFlags<Wt::ItemFlag> flags( const Wt::WModelIndex &index ) const;
  virtual boost::any data( const Wt::WModelIndex &index,
                                            int role = Wt::DisplayRole ) const;
  boost::any headerData( int section,
                         Wt::Orientation orientation = Wt::Horizontal,
                         int role = Wt::DisplayRole ) const;
  virtual int columnCount( const Wt::WModelIndex &parent
                                                    = Wt::WModelIndex() ) const;
  virtual int rowCount( const Wt::WModelIndex &parent = Wt::WModelIndex() ) const;
  virtual Wt::WModelIndex parent( const Wt::WModelIndex &index) const;
  virtual Wt::WModelIndex index( int row, int column,
                      const Wt::WModelIndex &parent = Wt::WModelIndex() ) const;
  virtual void sort( int column, Wt::SortOrder order = Wt::AscendingOrder );
  void clear();
  virtual void setRowData( const std::vector<RowData> &newData );

  const std::vector<RowData> &rowData() const;
  
protected:
  Column m_sortColumn;
  Wt::SortOrder m_sortOrder;
  std::vector<RowData> m_data;
};//class DecayParticleModel(...)



class ReferencePhotopeakDisplay : public Wt::WContainerWidget
{
public:
  ReferencePhotopeakDisplay(
                        D3SpectrumDisplayDiv *chart,
                        MaterialDB *materialDB,
                        Wt::WSuggestionPopup *materialSuggest,
                        InterSpec *specViewer,
                        Wt::WContainerWidget *parent = 0 );
  virtual ~ReferencePhotopeakDisplay();

  void setFocusToIsotopeEdit();

  //clearAllLines(): removes lines from both this widget (table and entry form),
  //  as well as on the chart.
  void clearAllLines();

  //fitPeaks(): attempts to fit and add the peaks fir the currently showing
  //  nuclide
  void fitPeaks();
  
  //setIsotope(...): sets the nuclde to specified nuc and age; if age is less
  //  than zero, then current age will not be modified
  void setIsotope( const SandiaDecay::Nuclide *nuc, double age = -1.0 );
  
  //setElement(...): sets to display xrays for the desired element
  void setElement( const SandiaDecay::Element *element );
    
  //setReaction(...): sets to display gammas for the desired reaction
  void setReaction( const ReactionGamma::Reaction *rctn );
  
  //setNuclideAndAge(...): sets the widgets nuclide text to passed in value.
  //  If length of age is non-zero, then will set the age string, otherwise
  //  will defer to auto age setting.
  //  'name' is assumed to be a valid source name, and is not checked.
  void setNuclideAndAge( const std::string &name, const std::string &age );
  
  //setShieldingMaterialAndThickness(...): sets the shielding material as well
  //  as thickness.  The name must be either in the material DB, or a chemical
  //  formula (which if so, will be added to the list of user suggestions for
  //  the current session).  The thickness must be accepted by
  //  PhysicalUnits::stringToDistance(...).  Throws exception if either field
  //  is invalid.
  void setShieldingMaterialAndThickness( const std::string &name,
                                         const std::string &thickness );
  
  /** Returns the current ShieldingSelect.  This is intended as an accessor, not for setting the
   shielding.
   */
  const ShieldingSelect *shieldingSelect();
  
  //currentlyShowingNuclide(): as its name implies; returns NULL if not showing
  //  a nuclide.
  const ReferenceLineInfo &currentlyShowingNuclide() const;

  //persistedNuclides(): nuclides the user as asked to be persisted, and are
  //  showing.  Does not include currentlyShowingNuclide(), however the user
  //  may have previously persisted the same nuclide as
  //  currentlyShowingNuclide() so a nuclide could be in both places.
  const std::vector<ReferenceLineInfo> &persistedNuclides() const;
  
  //Returns all nuclides currently showing
  std::vector<ReferenceLineInfo> showingNuclides() const;

  /** Simple accessor for the detectorDisplay widget; used for CSV download of displayed info.  */
  const DetectorDisplay *detectorDisplay() const;
  
  /** Accessor to the shielding select; used for CSV download of displayed info. */
  const ShieldingSelect *shieldingSelect() const;
  
  const DecayParticleModel *particleModel() const;
  
  //serialize(...): Serializes the current state of this widget to the XML
  //  document or string.  Currently, all persisted lines will be assumed to
  //  have the same shielding as the currently saved lines.
  void serialize( std::string &xml_data  ) const;
  void serialize( rapidxml::xml_node<char> *parent_node ) const;

  //deSerialize(...): de-serializes the widget from the XML string created by
  //  serialize(...).
  void deSerialize( std::string &xml_data  );
  
  /** returns a JSON array corresponding to currently showing reference lines.
   Will be in the format: "[{},{},...]", where even if there are no showing
  lines you will get back "[]"
   */
  //std::string jsonReferenceLinesArray();
  
  /** Provides a map from the reference line label (e.x., "Ba133") to the
   actual lines JSON (ex. {...}).
   "*/
  std::map<std::string,std::string> jsonReferenceLinesMap();
  
  //persistCurentLines(): persists current lines
  void persistCurentLines();
  
  /** Set #m_lineColors.  This will be used to find the first available color
  that should be used for the current ref lines.  The behaviour is influenced by
   #m_peaksGetAssignedRefLineColor, with #m_specificSourcelineColors and
   #m_previouslyPickedSourceColors being consulted to determine color to use
   for ref lines.
   */
  void setColors( const std::vector<Wt::WColor> &referenceLineColor );
  
  /** Sets the ref line colors to use for specific sources.  Will be overridden
   by #m_previouslyPickedSourceColors, if it has an entry for the specific
   sources.
   */
  void setColorsForSpecificSources( const std::map<std::string,Wt::WColor> &referenceLineColorForSources );
  
  /** Setting this determines if we will always use the first non-currently
   displayed reference line color in #m_lineColors (set by #setColors), or if
   we will look at the colors of all of the current peaks, as well as currently
   displayed ref lines to search through #m_lineColors for the first non-used
   color.
   */
  void setPeaksGetAssignedRefLineColor( const bool theydo );
  
  /** Sets the nuclide ID from an external service (a seperate exectuable or web-service); e.g.
   if user has it setup to automatically get nuclide ID on file load.
   
   @param algo_name The name to display as the header under "Suggestions" for these results.
          Should be short (less than ~12 characters); if empty will use "External RID".
   @param iso_descrips The pairs of nuclide names, and thier descriptions.  For each pair,
          if the name is a valid nuclide (or rather reference line that can be displayed), then
          the first element should be nuclide name, and second element its description
          (e.g., "Industrial", "SNM", etc).  If not a nuclide, then the second element should
          be empty, which will make it so user cant click on this result to show ref. lines.
          (I know, not a great system, but it will probably need re-vamped anyway once
          we get a little more use-cases and experience).
   
   \sa RemoteRid::startAutomatedOnLoadAnalysis
   */
  void setExternalRidResults( const std::string &algo_name,
                             const std::vector<std::pair<std::string,std::string>> &iso_descrips );
  
  /** Signal emmitted whenever the user selects a new nuclide to be shown. */
  Wt::Signal<> &displayingNuclide();
  
  /** Signal emmitted whenever user clicks "Clear All" button, or goes from a
   valid nuclide, to no cuclide (and there are none persisted).
   */
  Wt::Signal<> &nuclidesCleared();
  
  /** Return the material database this widget uses */
  const MaterialDB *materialDB() const;
  
  /** Returns a shared pointer to `m_undo_redo_sentry` - as long as there are any shared ptrs to
   the sentry alive, an undo/redo step wont be inserted.
   */
  std::shared_ptr<void> getDisableUndoRedoSentry();
  
  /** Will return the showing FeatureMarkerWidget, or null if not currently showing. */
  FeatureMarkerWidget *featureMarkerTool();
  
  /** Returns valid FeatureMarkerWidget ptr. Creates a FeatureMarkerWidget, if not currently showing. */
  FeatureMarkerWidget *showFeatureMarkerTool();
  
  /** Removes FeatureMarkerWidget, if currently showing. */
  void removeFeatureMarkerTool();
  
  /** Called when user checks or unchecks to show feature markers. */
  void featureMarkerCbToggled();
  
  /** Blinks the feature marker widget a bit. */
  void emphasizeFeatureMarker();
  
  void programmaticallyCloseMoreInfoWindow();
  
  MoreNuclideInfoWindow *moreInfoWindow();
  
#if( InterSpec_PHONE_ROTATE_FOR_TABS )
  /** Currently just hides or shows the table with gamma info. */
  void setNarrowPhoneLayout( const bool narrow );
#endif
  
<<<<<<< HEAD
  /** Pass in a source string (U235, Fe(n,n), Pb, etc), and get back the color that has been previously used
   by the user.
   Checks `currentlyUsedPeakColors()`, then  `m_previouslyPickedSourceColors`, then
   `m_specificSourcelineColors`.  If no history of it can be found, returns default/empty color.
   
   Note that `src` passed in must exactly match nuclide/reaction/element.
   
   This function is intended to be called by other widgets.
   */
  Wt::WColor suggestColorForSource( const std::string &src ) const;
  
  /** Updates `m_previouslyPickedSourceColors` for the specified source.
   
   If source string is empty, no action is taken.
   If color is default, then the source in the cache is removed.
   */
  void updateColorCacheForSource( const std::string &source, const Wt::WColor &color );
=======
  bool showingGammaLines() const;
  void setShowGammaLines( const bool show );
  
  bool showingXrayLines() const;
  void setShowXrayLines( const bool show );
  
  bool showingAlphaLines() const;
  void setShowAlphaLines( const bool show );
  
  bool showingBetaLines() const;
  void setShowBetaLines( const bool show );
>>>>>>> f253f9b1
  
protected:
  virtual void render( Wt::WFlags<Wt::RenderFlag> flags );
  
  
  void addUndoRedoPoint( const ReferenceLineInfo &starting_showing,
                        const std::vector<ReferenceLineInfo> &starting_persisted,
                        const std::deque<RefLineInput> &starting_prev_nucs,
                        const bool starting_user_color,
                        const RefLineInput &current_user_input );
  
  void updateDisplayChange();
  void updateDisplayFromInput( RefLineInput user_input );
 
  RefLineInput userInput() const;

  static std::vector<DecayParticleModel::RowData> createTableRows( const ReferenceLineInfo &refLine );
  
  Wt::WColor colorForNewSource( const std::string &src );

  void handleIsotopeChange( const bool useCurrentAge );
  
  void handleDrfChange( std::shared_ptr<DetectorPeakResponse> det );

  //refreshLinesDisplayedToGui(): makes setting and re-sends to client the lines
  //  that should be displayed, based on m_currentlyShowingNuclide and
  //  m_persisted objects
  void refreshLinesDisplayedToGui();
  
  void userColorSelectCallback( const Wt::WColor &color );
  
  /** Returns a map from source name (ex "U235", "Be(n,n')", etc) to colors used
   for peaks with that as a source, as well as for persisted reference lines.
   */
  std::map<std::string,std::vector<Wt::WColor>> currentlyUsedPeakColors() const;
  
  void toggleShowOptions();

  void updateOtherNucsDisplay();
  void updateAssociatedNuclides();
  void showMoreInfoWindow();
  void handleMoreInfoWindowClose( MoreNuclideInfoWindow *window );

  /** Function that will be called whenever any displayed spectrum
  gets changed (different file, or sample numbers).

  If foreground spectrum _file_ changes, then the RIID analysis results
  of the siggested nuclides may need updating.  However, for simplicity, 
   we'll update suggested nuclides whenever the foreground gets updated
  */
  void handleSpectrumChange(SpecUtils::SpectrumType type);

  D3SpectrumDisplayDiv *m_chart;

  InterSpec *m_spectrumViewer;
  
  /** If we are setting the GUI state using a RefLineInput object, or serializing from XML,
   we dont want to react to signals from shielding widget, or DRF, or whatever that they
   have changed, otherwise we can get into an infinite recursive state.
   */
  bool m_currently_updating;
  
  /** if `m_undo_redo_sentry.lock()` yields a valid pointer, than an undo/redo step wont be inserted.
   \sa getDisableUndoRedoSentry();
   */
  std::weak_ptr<void> m_undo_redo_sentry;
  
  Wt::WLineEdit *m_nuclideEdit;
  Wt::WSuggestionPopup *m_nuclideSuggest;

  Wt::WLineEdit *m_ageEdit;
  Wt::WDoubleSpinBox *m_lowerBrCuttoff;

  Wt::WCheckBox *m_promptLinesOnly;

  Wt::WText *m_halflife;
  Wt::WPushButton *m_moreInfoBtn;
    
  Wt::WPushButton *m_persistLines;
  Wt::WPushButton *m_clearLines;
  //Wt::WPushButton *m_fitPeaks;

  Wt::WPushButton *m_options_icon;
  Wt::WContainerWidget *m_options;
  Wt::WContainerWidget *m_optionsContent;

  Wt::WCheckBox *m_showGammas;
  Wt::WCheckBox *m_showXrays;
  Wt::WCheckBox *m_showAlphas;
  Wt::WCheckBox *m_showBetas;
  Wt::WCheckBox *m_showCascadeSums;
  Wt::WText* m_cascadeWarn;
  Wt::WCheckBox *m_showEscapes;
  Wt::WCheckBox *m_showRiidNucs;
  Wt::WCheckBox *m_showPrevNucs;
  Wt::WCheckBox *m_showAssocNucs;
  Wt::WCheckBox *m_showFeatureMarkers;

  Wt::WContainerWidget *m_otherNucsColumn;
  Wt::WContainerWidget *m_otherNucs;

  const size_t m_max_prev_nucs = 8; //arbitrary
  
  std::deque<RefLineInput> m_prevNucs;
  
  /** Name of "external" RID algorithm used, as set by #setExternalRidResults. */
  std::string m_external_algo_name;
  /** "External" RID results, as set by #setExternalRidResults. */
  std::vector<std::pair<std::string,std::string>> m_external_ids;
  
  Wt::WContainerWidget *m_featureMarkerColumn;
  
  DetectorDisplay *m_detectorDisplay;
  MaterialDB *m_materialDB;                 //not owned by this object
  Wt::WSuggestionPopup *m_materialSuggest;  //not owned by this object
  ShieldingSelect *m_shieldingSelect;

  Wt::WTreeView *m_particleView;
  DecayParticleModel *m_particleModel;

  std::vector<ReferenceLineInfo> m_persisted;
  ReferenceLineInfo m_currentlyShowingNuclide;
  
  ColorSelect *m_colorSelect;
  Wt::WInteractWidget *m_csvDownload;
  
  /** Indicates if the user has picked a color for the current source.
   */
  bool m_userHasPickedColor;
  
  /** Only effects how colors are chosen for reference line, does not influence
      coloring of peaks.
   */
  bool m_peaksGetAssignedRefLineColor;
  
  /** A cache of the most recent color the user has chosen for a particular
      source.  This is consulted before #m_specificSourcelineColors.
   */
  std::map<std::string,Wt::WColor> m_previouslyPickedSourceColors;
  
  /** List of colors that will be used for reference lines.  */
  std::vector<Wt::WColor> m_lineColors;
  
  /** Colors of referfence lines to use for specific sources.
   Will be consulted after #m_previouslyPickedSourceColors.
   */
  std::map<std::string,Wt::WColor> m_specificSourcelineColors;
  
  Wt::Signal<> m_displayingNuclide;
  
  Wt::Signal<> m_nuclidesCleared;
  
  MoreNuclideInfoWindow *m_nucInfoWindow;
  
  FeatureMarkerWidget *m_featureMarkers;
  
  static const int sm_xmlSerializationVersion;

  public:
    static const std::vector<Wt::WColor> sm_def_line_colors;
};//class ReferencePhotopeakDisplay


#endif  //ifndef ReferencePhotopeakDisplay_h<|MERGE_RESOLUTION|>--- conflicted
+++ resolved
@@ -306,7 +306,6 @@
   void setNarrowPhoneLayout( const bool narrow );
 #endif
   
-<<<<<<< HEAD
   /** Pass in a source string (U235, Fe(n,n), Pb, etc), and get back the color that has been previously used
    by the user.
    Checks `currentlyUsedPeakColors()`, then  `m_previouslyPickedSourceColors`, then
@@ -324,7 +323,8 @@
    If color is default, then the source in the cache is removed.
    */
   void updateColorCacheForSource( const std::string &source, const Wt::WColor &color );
-=======
+
+  
   bool showingGammaLines() const;
   void setShowGammaLines( const bool show );
   
@@ -336,7 +336,6 @@
   
   bool showingBetaLines() const;
   void setShowBetaLines( const bool show );
->>>>>>> f253f9b1
   
 protected:
   virtual void render( Wt::WFlags<Wt::RenderFlag> flags );
