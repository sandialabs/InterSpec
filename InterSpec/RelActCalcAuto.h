--- conflicted
+++ resolved
@@ -995,28 +995,23 @@
   /** The fit peaks, in the energy calibration of the spectrum (i.e., what you would display,
    if you are not updating the displayed spectrum for the adjusted energy cal).
    
-<<<<<<< HEAD
    You would use these peaks for `m_foreground`.
 
    Note: if background subtraction is used, and you want to display the peaks on 
      non-background-subtracted data, please use `m_peaks_without_back_sub`.
-=======
    You would use these peaks for `m_foreground - m_background` (i.e., if you do background subtraction, then the continuums would not be correct,
    unless you background subtract from `m_foreground`).
->>>>>>> 17bd2c49
    */
   std::vector<PeakDef> m_fit_peaks_in_spectrums_cal;
   
   /** Same as `m_fit_peaks_in_spectrums_cal`, but seperated by rel eff curve, and not including free-floating peaks. */
   std::vector<std::vector<PeakDef>> m_fit_peaks_in_spectrums_cal_for_each_curve;
-<<<<<<< HEAD
   
   /** The fit peaks, in the spectrums cal, but with the continuums adjusted to display the peaks in 
    non-background-subtracted data.  If background subtraction wasnt used to do the fit, then these
    peaks will be the same as `m_fit_peaks_in_spectrums_cal`.
   */
   std::vector<PeakDef> m_peaks_without_back_sub;
-=======
 
   /** Peaks whose amplitudes have been unconstrained from RE curve and allowed to float.
 
@@ -1068,7 +1063,6 @@
    */
   std::vector<std::vector<ObsEff>> m_obs_eff_for_each_curve;
 
->>>>>>> 17bd2c49
 
   /** When a ROI is #RoiRange::force_full_range is false, independent energy ranges will
    be assessed based on peak localities and expected counts; this variable holds the ROI
