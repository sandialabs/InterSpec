--- conflicted
+++ resolved
@@ -61,14 +61,11 @@
 class DoseCalcWindow;
 class FluxToolWindow;
 class PeakEditWindow;
-<<<<<<< HEAD
+class RefLineDynamic;
 
 #if( USE_LLM_INTERFACE )
 class LlmToolGui;
 #endif
-=======
-class RefLineDynamic;
->>>>>>> 4a02fea4
 class WarningMessage;
 class DrfSelectWindow;
 class PeakInfoDisplay;
