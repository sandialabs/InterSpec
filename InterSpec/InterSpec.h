--- conflicted
+++ resolved
@@ -61,14 +61,10 @@
 class DoseCalcWindow;
 class FluxToolWindow;
 class PeakEditWindow;
-<<<<<<< HEAD
-
 #if( USE_LLM_INTERFACE )
 class LlmToolGui;
 #endif
-=======
 class RefLineDynamic;
->>>>>>> 5dc2bd2f
 class WarningMessage;
 class DrfSelectWindow;
 class PeakInfoDisplay;
