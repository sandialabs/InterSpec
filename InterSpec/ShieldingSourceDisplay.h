#ifndef ShieldingSourceDisplay_h
#define ShieldingSourceDisplay_h
/* InterSpec: an application to analyze spectral gamma radiation data.
 
 Copyright 2018 National Technology & Engineering Solutions of Sandia, LLC
 (NTESS). Under the terms of Contract DE-NA0003525 with NTESS, the U.S.
 Government retains certain rights in this software.
 For questions contact William Johnson via email at wcjohns@sandia.gov, or
 alternative emails of interspec@sandia.gov.
 
 This library is free software; you can redistribute it and/or
 modify it under the terms of the GNU Lesser General Public
 License as published by the Free Software Foundation; either
 version 2.1 of the License, or (at your option) any later version.
 
 This library is distributed in the hope that it will be useful,
 but WITHOUT ANY WARRANTY; without even the implied warranty of
 MERCHANTABILITY or FITNESS FOR A PARTICULAR PURPOSE.  See the GNU
 Lesser General Public License for more details.
 
 You should have received a copy of the GNU Lesser General Public
 License along with this library; if not, write to the Free Software
 Foundation, Inc., 51 Franklin Street, Fifth Floor, Boston, MA  02110-1301  USA
 */

#include "InterSpec_config.h"

#include <map>
#include <tuple>
#include <mutex>
#include <utility>

#if( INCLUDE_ANALYSIS_TEST_SUITE )
#include <boost/optional.hpp>
#endif

#include <Wt/WRectF>
#include <Wt/WColor>
#include <Wt/WPainter>
#include <Wt/WModelIndex>
#include <Wt/WGridLayout>
#include <Wt/WContainerWidget>
#include <Wt/WAbstractItemModel>
#include <Wt/Chart/WCartesianChart>


//Forward declarations
class PeakDef;
struct Material;
class PeakModel;
class AuxWindow;
class MaterialDB;
class ColorTheme;
class PopupDivMenu;
class SwitchCheckbox;
class DetectorDisplay;
class PopupDivMenuItem;
class DetectorPeakResponse;
struct ShieldingSourceModel;
#if( INCLUDE_ANALYSIS_TEST_SUITE )
class SpectrumViewerTester;
#endif

namespace SandiaDecay
{
  struct Nuclide;
  struct Element;
}//namespace SandiaDecay

namespace ROOT
{
  namespace Minuit2
  {
    class MnUserParameters;
  }//namespace Minuit2
}//namespace ROOT

//A Forward declaration
namespace rapidxml
{
  template<class Ch> class xml_node;
  template<class Ch> class xml_document;
}//namespace rapidxml

namespace Wt
{
  class WText;
  class WLabel;
  class WAnchor;
  class WSvgImage;
  class WCheckBox;
  class WLineEdit;
  class WTreeView;
  class WComboBox;
  class WGridLayout;
  class WFileUpload;
  class WSelectionBox;
  class WSuggestionPopup;
  class WStandardItemModel;
//  namespace Chart
//  {
//    class WCartesianChart;
//  }//namespace Chart
}//namespace Wt


namespace GammaInteractionCalc
{
  enum class GeometryType : int;
  class ShieldingSourceChi2Fcn;
}//namespace GammaInteractionCalc

class InterSpec;
class SourceFitModel;
class ShieldingSelect;
class NativeFloatSpinBox;
class ShieldingSourceDisplay;


<<<<<<< HEAD
=======

class SourceCheckbox : public Wt::WContainerWidget
{
public:
  SourceCheckbox( const SandiaDecay::Nuclide *nuclide,
                  double massFrac, Wt::WContainerWidget *parent = 0 );
  virtual ~SourceCheckbox();

  double massFraction() const;
  void setMassFraction( double frac );
  const SandiaDecay::Nuclide *isotope() const;
  bool useAsSource() const;
  void setUseAsSource( bool use );

  Wt::EventSignal<> &checked();
  Wt::EventSignal<> &unChecked();
  Wt::Signal<float> &massFractionChanged();

protected:
  Wt::WCheckBox *m_useAsSourceCb;
  NativeFloatSpinBox *m_massFraction;
  const SandiaDecay::Nuclide *m_nuclide;
};//class SourceCheckbox


class ShieldingSelect : public Wt::WContainerWidget
{
public:
  //ShieldingSelect constructor: if forFitting==true, then the checkboxes
  //  that tell if a quantity should be fit for, are constructed.  if
  //  forFitting==false, then any calls; also if true then cursor focus will
  //  to the material edit
  //
  //  If materialSuggest does not have an object name, one will be assigned to
  //  it, to allow safe removing of the suggest from the edit in the destructor.
  ShieldingSelect( MaterialDB *materialDB,
                   SourceFitModel *sourceModel,
                   Wt::WSuggestionPopup *materialSuggest,
                   bool forFitting,
                   Wt::WContainerWidget *parent = 0 );
  virtual ~ShieldingSelect();

  //isGenericMaterial(): tells you if the material is defined by areal density
  //  and atomic number, or if a pre-defined material
  bool isGenericMaterial() const;

  //thickness(): returns dimension of [Length] in SandiaDecay/PhysicalUnits
  //  units
  //  throws std::runtime_error if a GenericMaterial
  double thickness() const;

  //atomicNumber(): returns values of 1.0 through 100.0
  //  throws std::runtime_error if not a GenericMaterial or unable to convert
  //  text into a number.  If text is blank returns 26.0.
  double atomicNumber() const;

  //arealDensity(): retuns dimension of [Mass/Length^2] in
  //  SandiaDecay/PhysicalUnits units
  //  throws std::runtime_error if not a GenericMaterial or unable to convert
  //  text into a number.  If text is blank, returns 0.
  double arealDensity() const;

  //fitThickness():
  //  throws std::runtime_error if a GenericMaterial, or if m_forFitting==false
  bool fitThickness() const;

  //fitAtomicNumber():
  //  throws std::runtime_error if not a GenericMaterial or unable to convert
  //  text into a number, or if m_forFitting==false
  bool fitAtomicNumber() const;

  //fitArealDensity():
  //  throws std::runtime_error if not a GenericMaterial or unable to convert
  //  text into a number, or if m_forFitting==false
  bool fitArealDensity() const;

  //material(): returns the currently selected Material.  Note that if the
  //  GenericMaterial is selected, will return NULL.
  //  If the material description has been changed, then a new Material will
  //  be created in memorry.  Otherwise, the previously existing Material in
  //  memmorry will be returned - unmodified.  Call handleMaterialChange() and
  //  handleIsotopicChange(...) to deal with modifying materials.
  std::shared_ptr<Material> material();

  //material( string ) returns the material for the text passed in.  Does not
  //  change the material represented by the widget, but will add the material
  //  passed in to the possible suggestions if it is a chemical formula.
  //  Returns a pointer to an object managed by m_materialDB.
  //  Returns null on error.
  const Material *material( const std::string &text );
  
  //remove() is the signal emmitted when the user clicks the close button
  Wt::Signal<ShieldingSelect *> &remove();

  //Signals emitted when the user requests to add another shielding. Can only be
  //  fired if this ShieldingSelect is for fitting.  Argument will be *this.
  Wt::Signal<ShieldingSelect *> &addShieldingBefore();
  Wt::Signal<ShieldingSelect *> &addShieldingAfter();
  
  //materialModified() is signal emmitted when the material is modified.
  Wt::Signal<ShieldingSelect *> &materialModified();

  //materialChanged() is signal emmitted when the material is changed.
  Wt::Signal<ShieldingSelect *> &materialChanged();

  //  The removingIsotopeAsSource() signal will be emitted for all
  //  checked source isotopes if a new material has been selected

  //activitiesFromThicknessNeedUpdating(): signal emitted when the activity
  //  of the isotope (with symbol given by second argument) needs updating
  //  to to a change in thickness or something
  Wt::Signal<ShieldingSelect *,const SandiaDecay::Nuclide *>
                                           &activityFromThicknessNeedUpdating();

  //addingIsotopeAsSource(): Signal emitted when isotope is checked
  Wt::Signal<const SandiaDecay::Nuclide *> &addingIsotopeAsSource();

  //removingIsotopeAsSource(): Signal emitted when isotope is unchecked
  Wt::Signal<const SandiaDecay::Nuclide *> &removingIsotopeAsSource();

  //Will check the checkbox for a source with label=="symbol",
  //  does nothing if there is no isotope cb with that symbol.
  //Note: does not emit the removingIsotopeAsSource() signal
  void uncheckSourceIsotopeCheckBox( const SandiaDecay::Nuclide *nuc );

  //removeSourceIsotopeCheckBox(...): removes the checkbox option for
  //  given isotope
  void removeSourceIsotopeCheckBox( const SandiaDecay::Nuclide *nuc );

  //updateMassFractionDisplays(): updates displayed mass fractions to that of
  //  the Material passed in.
  void updateMassFractionDisplays( std::shared_ptr<const Material> mat );

  //nuclidesToUseAsSources(): returns the isotopes currently checked for use as
  //  sources
  std::vector<const SandiaDecay::Nuclide *> nuclidesToUseAsSources();
  
  //sourceNuclideMassFractions(): returns both the nuclides and their respective
  //  mass fractions in the current material
  typedef std::pair<const SandiaDecay::Nuclide *,double> NucMasFrac;
  std::vector< NucMasFrac > sourceNuclideMassFractions();

  //setClosableAndAddable(...): by default widget will have close icon and emit
  //  the remove() signal, but setClosable() lets you change this
  void setClosableAndAddable( bool closeable , Wt::WGridLayout* layout);

  //fitForMassFractions(): returns if the user has asked to use this material
  //  as at least two sources, and checked that they want to fit for mass fracs
  bool fitForMassFractions() const;
  
  //setMassFraction(...): set the mass fraction for a given nuclide.  If nuclide
  //  is not currently being used as a source, or fraction is not between
  //  0 and 1.0, an exception will be thrown.
  //  This function does not check if all mass fractions add up to 1.0, or
  //  anything else like that, so be careful
  void setMassFraction( const SandiaDecay::Nuclide *nuc, double fraction );
  
  //setMaterialNameAndThickness(...): sets the current material name and
  //  thickness to the specified strings.  If necassary will make it so this is
  //  not a GenericMaterial.  Throws exception if the material cant be found
  //  in the database, or the thickness is an invalid thickness (gui wont be
  //  changed in that case).  Also calls handle material change.
  void setMaterialNameAndThickness( const std::string &name,
                                    const std::string &thickness );
  
  /** Toggles the widget to be a generic widget (if it wasnt already) and sets
     the atomic number and areal density.
     AN sould be between 1 and 100 (inclusive), and AD in PhysicalUnits g/cm2,
     and a positive value.  If ewrrors, exception will be thrown.
   */
  void setAtomicNumberAndArealDensity( const double an, const double ad );
  
  //Simple accessors
  Wt::WLineEdit *materialEdit();
  Wt::WLineEdit *thicknessEdit();
  
  const Wt::WLineEdit *materialEdit() const;
  const Wt::WLineEdit *thicknessEdit() const;
  
  Wt::WLineEdit *arealDensityEdit();
  Wt::WLineEdit *atomicNumberEdit();
  
  //serialize(...): saves state as a <Shielding />  node.
  void serialize( rapidxml::xml_node<char> *parent_node ) const;
  
  //deSerialize(...): returns to the state that serialize(...) saved.
  //  However, m_forFitting must be the same in the XML as object this function
  //  is being called on (or else an exception is thrown).
  //  Throws exception on invalid XML or m_forFitting mismatch
  void deSerialize( const rapidxml::xml_node<char> *shielding_node );
  
  
#if( INCLUDE_ANALYSIS_TEST_SUITE )
  boost::optional<double> truthThickness;
  boost::optional<double> truthThicknessTolerance;
  boost::optional<double> truthAD;
  boost::optional<double> truthADTolerance;
  boost::optional<double> truthAN;
  boost::optional<double> truthANTolerance;
#endif

  
protected:
  void init();

  //emitRemoveSignal():  not only emits the remove() signal, but first unchecks
  //  all checkboxes in m_asSourceCBs, and emits the removingIsotopeAsSource()
  //  signal
  void emitRemoveSignal();

  //emitAddBeforeSignal(): emits the m_addShieldingBefore signal.
  void emitAddBeforeSignal();
  
  //emitAddAfterSignal(): emits the m_emitAddAfterSignal signal
  void emitAddAfterSignal();
  
  
  //This simply toggles the generic, and calls handleMaterialChange()
  void handleToggleGeneric();
  
  //handleMaterialChange(): handles when the user changes or modifies the
  //  current material.  If the material is changed, then possible source
  //  isotopes whic are no longer valid will be reomoved.
  //  Emits either the materialChanged() or materialModified() signals depending
  //  on what has been done.
  void handleMaterialChange();

  //removeUncertFromThickness(): removes uncertainty number from thickness edit
  //  when the user changes the thickness value.
  void removeUncertFromThickness();
  
  //handleIsotopicChange(...): changes the mass fraction of 'nuc'. The fraction
  //  should be between 0.0 and 1.0, and is the mass-fraction of 'nuc' for its
  //  respective element.  This function tries to adjust the other isotope
  //  fractions in a way that is kinda intuitive to the user, while enforcing
  //  consitency.  The overal mass-fraction for the respective element stays
  //  the same.
  void handleIsotopicChange( float fraction, const SandiaDecay::Nuclide *nuc );

  //addSourceIsotopeCheckBox(...): adds a checkbox for Nuclide and connects
  //  appropriate signals
  void addSourceIsotopeCheckBox( const SandiaDecay::Nuclide *iso );

  //massFractionOfElement(...): returns the fraction, by mass, that the isotope
  //  takes up for the element it belongs to
  static double massFractionOfElement( const SandiaDecay::Nuclide *iso,
                                       std::shared_ptr<const Material> mat );

  //isotopeCheckedCallback(...): emits the addingIsotopeAsSource() signal
  void isotopeCheckedCallback( const SandiaDecay::Nuclide *iso );

  //isotopeUnCheckedCallback(...): emits the removingIsotopeAsSource() signal
  void isotopeUnCheckedCallback( const SandiaDecay::Nuclide *iso );

  //updateIfMassFractionCanFit(): makes sure there are at least two material
  //  isotopes being used as sources, and if so, updates m_fitMassFrac
  void updateIfMassFractionCanFit();

  
protected:
  Wt::WImage* m_toggleImage;
  const bool m_forFitting;
  MaterialDB *m_materialDB;
  SourceFitModel *m_sourceModel;

  //To help safely remove m_materialSuggest from m_materialEdit when this
  // ShieldingSelect is in a WDialog, and hence getting destroyed after the DOM,
  // and hence after m_materialSuggest has already been deleted.
  std::string m_materialSuggestName;
  Wt::WSuggestionPopup *m_materialSuggest;  //Not owned by this object
  
  Wt::WLineEdit *m_materialEdit;
  bool m_isGenericMaterial;
  Wt::WText *m_materialSummarry;
  Wt::WPushButton *m_closeIcon;
  Wt::WPushButton *m_addIcon;

  Wt::WLineEdit *m_thicknessEdit;

  Wt::WCheckBox *m_fitThicknessCB;
  Wt::WContainerWidget *m_thicknessDiv;

  Wt::WLineEdit *m_arealDensityEdit;
  Wt::WCheckBox *m_fitArealDensityCB;

  Wt::WLineEdit *m_atomicNumberEdit;
  Wt::WCheckBox *m_fitAtomicNumberCB;
  
  Wt::WCheckBox *m_fitMassFrac;  //is NULL if !m_forFitting

  Wt::WContainerWidget *m_genericMaterialDiv;

  Wt::WContainerWidget *m_asSourceCBs;
  typedef std::map<const SandiaDecay::Element *,Wt::WContainerWidget *> \
                                                            ElementToNuclideMap;
  ElementToNuclideMap m_sourceIsotopes;

  std::string m_currentMaterialDescrip;
  std::shared_ptr<Material> m_currentMaterial;

  Wt::Signal<ShieldingSelect *> m_removeSignal;
  Wt::Signal<ShieldingSelect *> m_addShieldingBefore;
  Wt::Signal<ShieldingSelect *> m_addShieldingAfter;
  Wt::Signal<ShieldingSelect *> m_materialModifiedSignal;
  Wt::Signal<ShieldingSelect *> m_materialChangedSignal;
  Wt::Signal<const SandiaDecay::Nuclide *> m_addingIsotopeAsSource;
  Wt::Signal<const SandiaDecay::Nuclide *> m_removingIsotopeAsSource;
  Wt::Signal<ShieldingSelect *,const SandiaDecay::Nuclide *>
                                            m_activityFromThicknessNeedUpdating;
  
  static const int sm_xmlSerializationVersion;

  friend class ShieldingSourceDisplay;
};//struct ShieldingSelect


>>>>>>> 8a5a2d52
/*
class ShieldingSourceConstraint : public Wt::WContainerWidget
{
public:
  enum Type
  {
    Undefined,
    ActivityToActivity,
    MassToMass,
    ShieldingThickness
  };//enum typedef


protected:
};//class ShieldingSourceConstraint : public Wt::WContainerWidget
*/


enum class ModelSourceType : int
{
  /** A point source at the center of the shielding. */
  Point,
  
  /** A nuclide in the material itself is the source; e.g., a self-attenuating source like U, Pu, Th, etc. */
  Intrinsic,
  
  /** A trace source in a shielding.  Does not effect transport of gammas through the material, but is just a source term. */
  Trace
};//enum class ModelSourceType





class SourceFitModel: public Wt::WAbstractItemModel
{
protected:
  struct IsoFitStruct
  {
    const SandiaDecay::Nuclide *nuclide;
    
    //numProdigenyPeaksSelected: The number of different progeny selected to be included in the fit
    //  through all the peaks with the parent nuclide as assigned.
    size_t numProgenyPeaksSelected;
    
    //activity: in units of ShieldingSourceChi2Fcn::sm_activityUnits
    double activity;
    bool fitActivity;
    
    //age: in units of PhysicalUnits::second
    double age;
    bool fitAge;
   
    
    //ageIsNotFittable: update this whenever you set the nuclide.  Intended to
    //  indicate nuclides where the spectrum doesnt change with time (ex Cs137,
    //  W187, etc).  Not rock solid yet (not set true as often as could be), but
    //  getting there.  See also PeakDef::ageFitNotAllowed(...).
    bool ageIsFittable;
    
    //ageDefiningNuc: specifies if the age of nuclide should be tied to the age
    //  a different nuclide instead.  Will be NULL if this is not the case.
    const SandiaDecay::Nuclide *ageDefiningNuc;
    ModelSourceType sourceType;
    double activityUncertainty;
    double ageUncertainty;

#if( INCLUDE_ANALYSIS_TEST_SUITE )
    boost::optional<double> truthActivity, truthActivityTolerance;
    boost::optional<double> truthAge, truthAgeTolerance;
#endif
    
    IsoFitStruct()
      : nuclide(NULL), numProgenyPeaksSelected(0), activity(0.0), fitActivity(false),
        age(0.0), fitAge(false), ageIsFittable(true), ageDefiningNuc(NULL),
        sourceType(ModelSourceType::Point),
        activityUncertainty(-1.0), ageUncertainty(-1.0)
    #if( INCLUDE_ANALYSIS_TEST_SUITE )
        , truthActivity(), truthActivityTolerance(),
        truthAge(), truthAgeTolerance()
    #endif
    {
    }
  };//struct IsoFitStruct


public:
  enum Columns
  {
    kIsotope, kFitActivity, kFitAge, kActivity, kAge, kIsotopeMass,
    kActivityUncertainty, kAgeUncertainty,
#if( INCLUDE_ANALYSIS_TEST_SUITE )
    kTruthActivity, kTruthActivityTolerance, kTruthAge, kTruthAgeTolerance,
#endif
    kNumColumns
  };//enum Columns


  //SourceFitModel constructor: the peakModel pointer must be valid.
  //  'sameAgeIsotopes' specifies whether isotopes of the same element should be
  //  forced to have the same age.
  SourceFitModel( PeakModel *peakModel,
                  const bool sameAgeIsotopes,
                  Wt::WObject *parent = 0 );
  virtual ~SourceFitModel();

  //numNuclides(): returns same as rowCount()
  int numNuclides() const;

  //row(...): get the row cooresponfding to the nuclide passed in.  Returns -1
  //  if the nuclide is not in this model, or is invalid
  int row( const SandiaDecay::Nuclide *nuclide ) const;

  //Accessor functions all taking row number according to currently sorted order
  //  All of the below will throw std::runtime_error if invald index.
  const SandiaDecay::Nuclide *nuclide( int nuc ) const;
  double activity( int nuc ) const;
  double activityUncert( int nuc ) const;
  
  /** Returns m_nuclides[nuc].fitActivity for point and trace sources, and always false for self-atten sources; note that
   this is different than data( {row,kFitActivity} ) which only returns a non-empty value for point sources.
   */
  bool fitActivity( int nuc ) const;
  
  //age(): returns IsoFitStruct::age, which is marked age for this nuclide,
  //  which if there is a defining age nuclide set for this nuclide, you should
  //  get the age for that nuclide. See ageDefiningNuclide(...) for this case.
  double age( int nuc ) const;
  double ageUncert( int nuc ) const;

#if( INCLUDE_ANALYSIS_TEST_SUITE )
  boost::optional<double> truthActivity( int nuc ) const;
  boost::optional<double> truthActivityTolerance( int nuc ) const;
  boost::optional<double> truthAge( int nuc ) const;
  boost::optional<double> truthAgeTolerance( int nuc ) const;
#endif
  
  //fitAge(): returns IsoFitStruct::fitAge, which is if it is marked to fit age
  //  for this nuclide, not if you should fit for the age of this nuclide since
  //  it may have another defining age nuclide that controlls the age, see
  //  ageDefiningNuclide(...) for this case
  bool fitAge( int nuc ) const;
  
  
  ModelSourceType sourceType( int nuc ) const;
  
  /** Returns true if a shielding determined source, or a trace source. */
  bool isVolumetricSource( int nuc ) const;
  
  int nuclideIndex( const SandiaDecay::Nuclide *nuc ) const;
 
  //setSharredAgeNuclide(): in order to make it so all isotopes of an element
  //  can be made to have the same age, we'll have it so one of the isotopes
  //  controls the age (and if it can be fit) for all of them in a nuclide.
  //The dependantNucs' age will be controlled by definingNuc.  Setting the definingNuc
  //  to NULL (or to same value as dependantNuc) will disable having another nuclide
  //  control this age.
  //If dependantNuc->atomicNumber != definingNuc->atomicNumber, an exception will
  //  be thrown
  void setSharredAgeNuclide( const SandiaDecay::Nuclide *dependantNuc,
                             const SandiaDecay::Nuclide *definingNuc );
  
  //ageDefiningNuclide(...): returns the nuclide that controlls the age for the
  //  passed in nuclide.  If the passed in nuclide does not have another nuclide
  //  that controls its age, it returns the same nuclide that was passed in.
  const SandiaDecay::Nuclide *ageDefiningNuclide( const SandiaDecay::Nuclide *dependantNuc ) const;
  
  
  /** Sets the source type for a nuclide.
   Sources default to ModelSourceType::Point, which lets the user edit the activity and whether or not to fit the activity in the table.
   
   For ModelSourceType::Intrinsic or ModelSourceType::Trace the activity field in the table will become non-editable, and the option to
   fit this quantity will become non-visible, as the ShieldingSelect controls this option via fitting for thickness and/or trace activity.
   */
  void setSourceType( const SandiaDecay::Nuclide *nuc, ModelSourceType type );
  
  void makeActivityNonEditable( const SandiaDecay::Nuclide *nuc );

  void peakModelRowsInsertedCallback( Wt::WModelIndex index,
                                      int firstRow, int lastRow );
  void peakModelRowsRemovedCallback( Wt::WModelIndex index,
                                     int firstRow, int lastRow );

  //peakModelDataChangedCallback(...): will throw std::runtime_error if
  //  firstRow != lastRow
  void peakModelDataChangedCallback( Wt::WModelIndex topLeft,
                                     Wt::WModelIndex bottomRight );
  void peakModelResetCallback();

  //insertPeak(...): Will not insert peak if isotope is already accounted for
  void insertPeak( const std::shared_ptr<const PeakDef> peak );

  //repopulateIsotopes(): go through and and sync this models isotopes with
  // its parent m_peakModel
  void repopulateIsotopes();

  //setUseSameAgeForIsotopes(...): sets whether isotopes of an element should
  //  all share the same age
  void setUseSameAgeForIsotopes( bool useSame );
  
  //index(...): a shorthand method of getting an index for a specfici nuclide.
  //  Returns invalid index if nuclide passed in is not in this model
  Wt::WModelIndex index( const SandiaDecay::Nuclide *n, Columns column ) const;

  //index(...): a shorthand method of getting an index for a specfici nuclide.
  //  Returns invalid index if nuclide passed in is not in this model
  Wt::WModelIndex index( const std::string &nuclide, Columns column ) const;

  //Functions defined Wt::WAbstractItemModel that this class customizes
  virtual int columnCount( const Wt::WModelIndex &p = Wt::WModelIndex() ) const;
  virtual int rowCount( const Wt::WModelIndex &p = Wt::WModelIndex() ) const;
  virtual Wt::WFlags<Wt::ItemFlag> flags( const Wt::WModelIndex &index ) const;
  virtual Wt::WModelIndex parent( const Wt::WModelIndex &index ) const;
  virtual boost::any data( const Wt::WModelIndex &index,
                           int role = Wt::DisplayRole ) const;
  boost::any headerData( int section,
                         Wt::Orientation orientation, int role ) const;
  virtual Wt::WModelIndex index( int row, int column,
                      const Wt::WModelIndex &parent = Wt::WModelIndex() ) const;

  //setData(...) note that if activity or age is set, then the associated
  //  uncertainty for that quantity will be reset as well.
  virtual bool setData( const Wt::WModelIndex &index,
                        const boost::any &value, int role = Wt::EditRole );
  virtual void sort( int column, Wt::SortOrder order = Wt::AscendingOrder );


  //compare(...): function to compare IsoFitStruct according to relevant Column;
  //  functions similar to operator<
  static bool compare( const IsoFitStruct &lhs, const IsoFitStruct &rhs,
                       Columns sortColumn, Wt::SortOrder order );

  void displayUnitsChanged( bool displayBq );
  
protected:
  Wt::SortOrder m_sortOrder;
  Columns m_sortColumn;
  bool m_displayCurries;
  PeakModel *m_peakModel;
  std::vector<IsoFitStruct> m_nuclides;
  bool m_sameAgeForIsotopes;
  
  //m_previousResults: when a isotope gets removed from this model, we'll cache
  //  its current value, since it will often times get added again and be
  //  intended to be the same value
  std::map<const SandiaDecay::Nuclide *, IsoFitStruct> m_previousResults;
  
  friend class ShieldingSourceDisplay;
};//class SourceFitModel


class ShieldingSourceDisplay : public Wt::WContainerWidget
{
public:
  typedef std::shared_ptr<GammaInteractionCalc::ShieldingSourceChi2Fcn> Chi2FcnShrdPtr;

  /** The maximum time (in milliseconds) a model fit can take before the fit is
      aborted.  This generally will only ever be applicable to fits with
      self-attenuators, where there is a ton of peaks, or things go really
      haywire.
   
      Initialized to 120 seconds (e.g., 120*1000)
   */
  const static size_t sm_max_model_fit_time_ms;
  
  /** How often (in milliseconds) to update the GUI during a model fit.
      This generally will only ever be applicable to fits with self-attenuators.
      
      Initialized to 2000 (e.g., every two seconds)
   */
  const static size_t sm_model_update_frequency_ms;
  
public:
  ShieldingSourceDisplay( PeakModel *peakModel,
                          InterSpec *specViewer,
                          Wt::WSuggestionPopup *materialSuggest,
                          MaterialDB *materialDB,
                          Wt::WContainerWidget *parent = 0 );
  
  /** Creates a AuxWindow with a ShieldingSourceDisplay in it.
   
   @returns the created ShieldingSourceDisplay and AuxWindow. If for some reason there was an issue
   making the widgets, the returned pair will be nullptr's (and also an error message will be
   displayed to the user).
   */
  static std::pair<ShieldingSourceDisplay *,AuxWindow *> createWindow( InterSpec *viewer  );
  
  virtual ~ShieldingSourceDisplay() noexcept(true);

#if( INCLUDE_ANALYSIS_TEST_SUITE )
  /** Creates a window that lets you enter truth-values and tolerances for all the quantities
   currently marked to be fit for.
   */
  void showInputTruthValuesWindow();
  
  /** Sets activitities to like 1mCi, and thicknesses to 1 cm, so this was test fits wont be
   starting at an already correct value.
   */
  void setFitQuantitiesToDefaultValues();
  
  /** Returns <num values specified, num fit values, is valid> */
  std::tuple<int,int,bool> numTruthValuesForFitValues();
  
  /** Renders the Chi2Chart to a SVG image */
  void renderChi2Chart( Wt::WSvgImage &image );

  /** Tests the current values, for all quantities being fit for, against truth-level values.
   
   @returns <IfTestSuccesful,NumCorrect,NumTested,TextInfoLines>
   */
  std::tuple<bool,int,int,std::vector<std::string>> testCurrentFitAgainstTruth();
#endif
  
  //add generic shielding
  void addGenericShielding();
  
  //addShielding(): creates a new shielding, and hooks up all the necessary
  //  signals.  It will be added before the specified current ShieldingSelect,
  //  or if NULL is specified, will be added after last ShieldingSelect.
  ShieldingSelect *addShielding( ShieldingSelect *before, const bool updateChiChart );
  
  //doAddShielding(), doAddShieldingBefore(), doAddShieldingAfter:
  //  convience functions that calls addShielding(...) appropriately.
  void doAddShielding();
  void doAddShieldingBefore( ShieldingSelect *select );
  void doAddShieldingAfter( ShieldingSelect *select );
  size_t numberShieldings() const;
  
  void removeShielding( ShieldingSelect *select );
  void materialModifiedCallback( ShieldingSelect *select );
  void materialChangedCallback( ShieldingSelect *select );
  void updateActivityOfShieldingIsotope( ShieldingSelect *select,
                                         const SandiaDecay::Nuclide *nuc );
  void isotopeIsBecomingVolumetricSourceCallback( ShieldingSelect *select,
                                           const SandiaDecay::Nuclide *nuc,
                                           const ModelSourceType type );
  void isotopeRemovedAsVolumetricSourceCallback( ShieldingSelect *select,
                                             const SandiaDecay::Nuclide *nuc,
                                             const ModelSourceType type );
  
  
  
  struct ModelFitProgress
  {
    std::mutex m;
    double chi2;
    double elapsedTime;
    size_t numFcnCalls;
    std::vector<double> parameters;
  };//struct ModelFitProgress
  
  struct ModelFitResults
  {
    std::mutex m_mutex;
    
    enum class FitStatus{ UserCancelled, TimedOut, InvalidOther, InterMediate, Final };
    FitStatus succesful;
    std::vector<ShieldingSelect *> shieldings;  //I dont think we strickly need, but more as a sanity check
    
    double edm;  //estimated distance to minumum.
    double chi2;
    int num_fcn_calls;
    std::vector<double> paramValues;
    std::vector<double> paramErrors;
    std::vector<std::string> errormsgs;
  };//struct ModelFitResults
  
  /** Performs the actual fit of shielding, activities, and ages;
   called when user clicks "Perform Model Fit" button.
   
   @param fitInBackground If true, the fit is performed in the background, and function will return
          immediately (i.e., before fit is performed).  If false, function will not return until
          fit is finished (i.e., blocking).
   @returns A pointer to the fitting results; will be nullptr if fit was not started.  Note that
            if fitting is being performed in the background, the returned object will be updated as
            fitting is being performed (use m_mutex to ensure safe access).
   */
  std::shared_ptr<ModelFitResults> doModelFit( const bool fitInBackground );
    
  
  /** Function that does the actual model fitting, not on the main GUI thread.
      \param wtsession The Wt session id of the current WApplication
      \param inputPrams The fit input paramters as filled out by #shieldingFitnessFcn
      \param progress Pointer to location to put the intermediate status of the
             fit (if desired)
      \param progress_fcn The function to post to the WServer (using
             wtsession) so the GUI can be updatedin the main thread to show the
             progress. Should be wrapped by WApplication::bind() in case this
             widget gets deleted (and hence why the pointer to ModelFitProgress
             must be passed seperately, so you can have that in the WApplication
             bind call which must be done before calling this function).
             (the wrapped call is #updateGuiWithModelFitProgress)
      \param Pointer to location to put the results.  Should have
             #ModelFitResults::shieldings shieldings already filled out
      \param gui_updater Function to call to post to the WServer so the GUI can
             be updated in the main thread; should be wrapped by
             WApplication::bind() in case this widget gets deleted
             (the wrapped call is #updateGuiWithModelFitResults)
   */
  void doModelFittingWork( const std::string wtsession,
                           std::shared_ptr<ROOT::Minuit2::MnUserParameters> inputPrams,
                           std::shared_ptr<ModelFitProgress> progress,
                           boost::function<void()> progress_fcn,
                           std::shared_ptr<ModelFitResults> results,
                           boost::function<void()> gui_updater );
  
  /** Cancels the current model fit happening */
  void cancelModelFit();
  
  /** Function that must be called from within the main Wt event loop thread,
   that updates the GUI with the fit progress.
   */
  void updateGuiWithModelFitProgress( std::shared_ptr<ModelFitProgress> progress );
  
  /** Function that must be called from within the main Wt event loop thread,
      that updates the GUI with the fit results.
   */
  void updateGuiWithModelFitResults( std::shared_ptr<ModelFitResults> results );
  
  
  //updateCalcLogWithFitResults(): adds in fit for values and their
  //  uncertainties in the calculation log.
  void updateCalcLogWithFitResults( Chi2FcnShrdPtr chi2,
                                    std::shared_ptr<ModelFitResults> results );
  
  //initialSizeHint(...) gives the initial hint about the size so which widgets
  //  should be shown can be decided on.  Furthermore, calling this function
  //  resets m_nResizeSinceHint, so that the next 4 calls to
  //  layoutSizeChanged(...) will be ignored, since this is how many times this
  //  function typically gets called when creating an AuxWindow with a
  //  ShieldingSourceDisplay as its main widget.
  void initialSizeHint( int width, int height );
  
  void handleUserDistanceChange();
  
  GammaInteractionCalc::GeometryType geometry() const;
  void handleGeometryTypeChange();
  
  //checkAndWarnZeroMassFraction(): makes sure the user hasnt asked to use
  //  a shielding as a source, but specified a zero mass fraction.  Throws
  //  std::exception on error, with a message approprtiate for output to user.
  void checkAndWarnZeroMassFraction();
  
  //checkDistanceAndThicknessConsistent(): called when the m_distanceEdit is
  //  changed; makes sure radius of outer shielding is less than this distnace,
  //  and updates chi2 chart
  void checkDistanceAndThicknessConsistent();

  /** Checks to see if fitting for more than one atomic number of generic shielding.
   TODO: Could probably tighten things up a bit to avoid degeneracies
   */
  void checkForMultipleGenericMaterials();
  
  void handleShieldingChange();
  
  void updateChi2Chart();
  
  void showCalcLog();
  
  /** Returns the inner ShieldingSelect of the one passed in; e.g., returns the ShieldingSelect that is contained by the one passed in.
   
   Returns nullptr if the inner-most shielding.
   
   Will throw exception if the ShieldingSelect is not a valid pointer owned by this ShieldingSourceDisplay.
   */
  const ShieldingSelect *innerShielding( const ShieldingSelect * const select ) const;
  
  
  //testSerialization(): simply tries to round-trip this ShieldingSourceDisplay
  //  to and then back from XML.  Does not actually check it was correctly done
  //  but does print the XML to cerr, and will trigger exceptions being thrown
  //  if XML isnt as expected; intended to be used for development.
  void testSerialization();
  
  //serialize(): creates (and returns) a node "ShieldingSourceFit" under
  //  'parent' which contains the XML for this object.
  ::rapidxml::xml_node<char> *serialize( ::rapidxml::xml_node<char> *parent );
  
  //deSerialize(): takes in a "ShieldingSourceFit" node and sets the state of
  //  this object to match the XML.
  //Throws when it runs into an unexpected situation, or invalid parent_node
  void deSerialize( const ::rapidxml::xml_node<char> *parent_node );
  
  //some helper functions for deserialization:
  void deSerializePeaksToUse( const ::rapidxml::xml_node<char> *peaks );
  void deSerializeSourcesToFitFor( const ::rapidxml::xml_node<char> *sources );
  void deSerializeShieldings( const ::rapidxml::xml_node<char> *shiledings );
  
  void startModelUpload();
  void modelUploadError( const ::int64_t size_tried, AuxWindow *window );
  void finishModelUpload( AuxWindow *window, Wt::WFileUpload *upload );
  
#if( USE_DB_TO_STORE_SPECTRA )
  void startSaveModelToDatabase( bool promptNewTitleOnExistingEntry );
  
  //finishSaveModelToDatabase(...): Wont throw exception, and instead returns
  //  the success status.
  //  Will set m_modelInDb to the result; if saving fails m_modelInDb will be
  //  set to NULL.
  bool finishSaveModelToDatabase( const Wt::WString &name,
                                  const Wt::WString &desc );
  void finishSaveModelToDatabase( AuxWindow *window,
                                  Wt::WLineEdit *name_edit,
                                  Wt::WLineEdit *desc_edit );
  void saveCloneModelToDatabase();
  
  //saveModelIfAlreadyInDatabase(...): wont throw, but may silently fail
  void saveModelIfAlreadyInDatabase();
#endif //#if( USE_DB_TO_STORE_SPECTRA )
  
  std::string defaultModelName() const;
  std::string defaultModelDescription() const;
  
#if( USE_DB_TO_STORE_SPECTRA )
  void startBrowseDatabaseModels();
  void finishLoadModelFromDatabase( AuxWindow *window,
                                    Wt::WSelectionBox *selected,
                                    Wt::WSelectionBox *other_select );
  
  //loadModelFromDb(...):  deserializes the model passed in.
  //  Will not throw, but may fail to load the passed in entry, in which
  //  case it will attempt to not make any changes (although not strictly
  //  garunteed) to current model, and inform user of the error and return
  //  the state of loading the passed in entry.
  bool loadModelFromDb( Wt::Dbo::ptr<ShieldingSourceModel> entry );
  
  void removeModelFromDb( Wt::WSelectionBox *selec1,
                          Wt::WSelectionBox *selec2 );
  
  //modelInDb(): will resave m_modelInDb (if valid) and return it.  Otherwise
  //  if m_modelInDb is not valid, and it appears the current model is
  //  non-empty, the current model will be saved (with default name/description)
  //  and returned.
  //  Shouldnt throw.
  Wt::Dbo::ptr<ShieldingSourceModel> modelInDb();
#endif //#if( USE_DB_TO_STORE_SPECTRA )
  
  //reset(): removes all shielding and sources; removes all peaks from fit
  void reset();

  //newForegroundSet(): call this function to reset the 'm_modifiedThisForeground'
  //  variable, so we can kinda track if the current state of this model should
  //  be associated with the current foregorund.
  void newForegroundSet();
  
  //userChangedDuringCurrentForeground(): lets you know if the user has changed
  //  this foreground at all by adding or removing shielding, fitting for
  //  shielding, uploading a model, or if they modified a shielding since the
  //  last time newForegroundSet() has been called.
  bool userChangedDuringCurrentForeground() const;
  
  //addSourceIsotopesToShieldings(): called _after_ an isotope is added to
  //  m_sourceModel
  void addSourceIsotopesToShieldings( Wt::WModelIndex,
                                      int firstRow, int lastRow );

  //removeSourceIsotopesFromShieldings(): called _before_ the isotopes is
  //  removed from m_sourceModel
  void removeSourceIsotopesFromShieldings( Wt::WModelIndex,
                                           int firstRow, int lastRow );

  void multiNucsPerPeakChanged();
  void attenuateForAirChanged();
  void backgroundPeakSubChanged();
  void sameIsotopesAgeChanged();
  void showGraphicTypeChanged();
  

  
  Chi2FcnShrdPtr shieldingFitnessFcn( std::vector<ShieldingSelect *> &shieldngs,
                                  ROOT::Minuit2::MnUserParameters &inputPrams );

  //toggle checkbox/chart
  void toggleUseAll(Wt::WCheckBox* button);
  void updateAllPeaksCheckBox(  Wt::WCheckBox *but);
    
  virtual void render( Wt::WFlags<Wt::RenderFlag> flags ) override;

protected:
  void updateChi2ChartActual();
  virtual void layoutSizeChanged( int width, int height ) override;
  
protected:
  class Chi2Graphic;  //forward declaration

  bool m_chi2ChartNeedsUpdating;
  
  int m_width, m_height, m_nResizeSinceHint;

  //m_modifiedThisForeground: tracks if the user has modified this
  //  ShieldingSourceDisplay for the current foreground.
  //As of 20140706 it hasnt been tested that this state is actually properly
  //  tracked.
  bool m_modifiedThisForeground;

  PeakModel *m_peakModel;       //belongs to m_specViewer, not *this
  InterSpec *m_specViewer;
  SourceFitModel *m_sourceModel;

  Wt::WTreeView *m_peakView;
  Wt::WTreeView *m_sourceView;

  DetectorDisplay *m_detectorDisplay;
  
  /** Is set after validating a user entered distrance string.  If user enetered 
   *  string is invalid, then this value is used to go back to.
   */
  std::string m_prevDistStr;
  Wt::WLineEdit *m_distanceEdit;

  Wt::WPushButton *m_addMaterialShielding;
  Wt::WPushButton *m_addGenericShielding;
  
  Wt::WGridLayout *m_layout;
  PopupDivMenu *m_addItemMenu;
  
#if( USE_DB_TO_STORE_SPECTRA )
  PopupDivMenuItem *m_saveAsNewModelInDb;
#endif
  
  Wt::Dbo::ptr<ShieldingSourceModel> m_modelInDb;
  
  Wt::WSuggestionPopup *m_materialSuggest;

  //m_shieldingSelects: contains objects of class ShieldingSelect
  Wt::WContainerWidget *m_shieldingSelects;

  Wt::WComboBox *m_geometrySelect;

  Wt::WText *m_showChi2Text;
  Wt::WStandardItemModel *m_chi2Model;
  Chi2Graphic *m_chi2Graphic;
  

  Wt::WCheckBox *m_multiIsoPerPeak;
  Wt::WCheckBox *m_attenForAir;
  Wt::WCheckBox *m_backgroundPeakSub;
  Wt::WCheckBox *m_sameIsotopesAge;
  SwitchCheckbox *m_showChiOnChart;
  Wt::WContainerWidget *m_optionsDiv;
  
  PopupDivMenuItem *m_showLog;
  
  AuxWindow *m_logDiv;
  std::vector<std::string> m_calcLog;
  
  //m_materialDB: not owned by this object, but passed in at construction.
  MaterialDB *m_materialDB;


  Wt::WPushButton *m_fitModelButton;
  Wt::WText *m_fitProgressTxt;
  Wt::WPushButton *m_cancelfitModelButton;
  
  std::mutex m_currentFitFcnMutex;  //protects the shared_ptr only, not the object it points to
  std::shared_ptr<GammaInteractionCalc::ShieldingSourceChi2Fcn> m_currentFitFcn;
  
  //A class to draw the chi2 distribution of the fit to activity/shielding.
  //  We have to overide the Paint(...) method to draw some text on chart
  //  indicating the chi2
  class Chi2Graphic : public Wt::Chart::WCartesianChart
  {
  public:
    Chi2Graphic( Wt::WContainerWidget *parent = 0 );
    virtual ~Chi2Graphic();
    virtual void paint( Wt::WPainter &painter,
                        const Wt::WRectF &rectangle = Wt::WRectF() ) const;
    virtual void paintEvent( Wt::WPaintDevice *paintDevice );
    void setNumFitForParams( unsigned int npar );
    
    void setShowChiOnChart( const bool show_chi );
    void setTextPenColor( const Wt::WColor &color );
    void setColorsFromTheme( std::shared_ptr<const ColorTheme> theme );
  protected:
    void calcAndSetAxisRanges();
    void calcAndSetAxisPadding( double yHeightPx );
    
    int m_nFitForPar;
    bool m_showChi;
    Wt::WColor m_textPenColor;
  };//class WCartesianChart

  static const int sm_xmlSerializationMajorVersion;
  static const int sm_xmlSerializationMinorVersion;
  
#if( INCLUDE_ANALYSIS_TEST_SUITE )
  // So the tester can call updateChi2ChartActual
  friend class SpectrumViewerTester;
#endif
};//class ShieldingSourceDisplay



#endif //ifndef ShieldingSourceDisplay_h<|MERGE_RESOLUTION|>--- conflicted
+++ resolved
@@ -117,9 +117,6 @@
 class ShieldingSourceDisplay;
 
 
-<<<<<<< HEAD
-=======
-
 class SourceCheckbox : public Wt::WContainerWidget
 {
 public:
@@ -435,7 +432,6 @@
 };//struct ShieldingSelect
 
 
->>>>>>> 8a5a2d52
 /*
 class ShieldingSourceConstraint : public Wt::WContainerWidget
 {
