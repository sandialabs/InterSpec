--- conflicted
+++ resolved
@@ -429,13 +429,10 @@
   
   bool isSelfAttenSource = false;//Not used - can be removed
   
-<<<<<<< HEAD
   /** This is counts from the source - before transport, shielding, detector efficiency. */
-  double counts = 0.0;
+  double countsAtSource = 0.0;
   //double countsUncert = 0.0;
-=======
-  double countsAtSource = 0.0;
->>>>>>> c0dea391
+
   double ageUncert = 0.0;//Not used - can be removed
   //bool ageIsFit = false;
   //bool canFitAge = false;
@@ -537,16 +534,11 @@
   expectedCounts( 0.0 ), observedCounts( 0.0 ), observedUncert( 0.0 ),
   numSigmaOff( 0.0 ), observedOverExpected( 0.0 ),
   //modelInto4Pi( 0.0f ), modelInto4PiCps( 0.0f ),
-<<<<<<< HEAD
-  detSolidAngle( 0.0 ), detIntrinsicEff( 0.0 ), detEff( 0.0 ), airAtten( -1.0 ),
-  backgroundCounts( 0.0f ), backgroundCountsUncert( 0.0f )
-=======
   detSolidAngle( 0.0 ), detIntrinsicEff( 0.0 ), detEff( 0.0 ),
   backgroundCounts( 0.0f ), backgroundCountsUncert( 0.0f ),
   assignedNuclide{}, m_sources{}, m_attenuations{},
   m_totalShieldAttenFactor( 1.0 ), m_airAttenFactor( 1.0 ),
   m_totalAttenFactor( 1.0 )
->>>>>>> c0dea391
   {
   }
 };//struct PeakDetail
