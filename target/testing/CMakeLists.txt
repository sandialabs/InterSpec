--- conflicted
+++ resolved
@@ -53,19 +53,12 @@
 add_subdirectory( ${CMAKE_CURRENT_SOURCE_DIR}/../.. ${CMAKE_CURRENT_BINARY_DIR}/LibInterSpec )
 
 # Set the common arguments that are interpreted by boost unit_test
-<<<<<<< HEAD
 #  Note: not using quotes in next line; if we do, then all arguments will be passed as a quoted
 #        single argument, which isnt what we want.
 set( BOOST_TEST_CL_ARGS --log_level=test_suite --catch_system_error=yes --report_level=detailed )
 
 # The arguments passed to our code, so the code can know where static nuclear data is, as well spectra and such
 set( DATA_DIR_ARGS --datadir=${CMAKE_CURRENT_SOURCE_DIR}/../../data --testfiledir=${CMAKE_CURRENT_SOURCE_DIR}/test_data )
-=======
-set( BOOST_TEST_CL_ARGS "--log_level=test_suite;--catch_system_error=yes;--report_level=detailed" )
-
-# The arguments passed to our code, so the code can know where static nuclear data is, as well spectra and such
-set( DATA_DIR_ARGS "--datadir=${CMAKE_CURRENT_SOURCE_DIR}/../../data;--testfiledir=${CMAKE_CURRENT_SOURCE_DIR}/test_data" )
->>>>>>> f3a6c2da
 
 add_executable( test_PhysicalUnits test_PhysicalUnits.cpp )
 target_link_libraries( test_PhysicalUnits PRIVATE InterSpecLib )
