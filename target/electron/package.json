{
  "name": "InterSpecAddOn",
  "version": "1.0.10",
  "description": "Application for interactive gamma spectroscopy",
  "homepage": "https://github.com/sandialabs/InterSpec",
  "main": "main.js",
  "repository": {
    "url": "https://github.com/sandialabs/InterSpec",
    "type": "git"
  },
  "scripts": {
    "install": "cmake-js compile",
    "start": "electron ./build_osx/app/",
    "package-mac": "electron-packager ./build_macos/app --overwrite --platform=darwin --arch=x64 --icon=macOS/InterSpec.icns --prune=true --out=release-builds --binaries=InterSpec.exe --extendInfo=macOS/Info.plist --entitlements=macOS/entitlements.mac.plist --ignore=copy_resources.* --ignore=LICENSE.md --ignore=README.md",
    "package-win": "electron-packager ./build_win/app InterSpec --overwrite --platform=win32 --arch=x64 --icon=windows/icon.ico --prune=true --out=release-builds --version-string.CompanyName=\"Sandia National Laboratories\" --version-string.FileDescription=\"nuclear spectroscopy analysis program\" --version-string.ProductName=\"InterSpec\" --ignore=LICENSE.md --ignore=README.md",
    "package-linux": "electron-packager ./build_linux/app InterSpec --overwrite --platform=linux --arch=x64 --icon=linux/InterSpec_desktop_icon_256x256.png --prune=true --out=release-builds --ignore=copy_resources.* --ignore=LICENSE.md --ignore=README.md"
  },
  "author": {
    "name": "William Johnson",
    "email": "wcjohns@sandia.gov"
  },
  "license": "LGPL-2.1-only",
  "dependencies": {
    "cmake-js": "^6.1.0"
  },
  "devDependencies": {
<<<<<<< HEAD
    "electron": "^17.4.0",
    "electron-packager": "^15.4.0",
=======
    "electron": "^17.4.1",
    "electron-packager": "^15.5.1",
>>>>>>> 8371dbba
    "node-addon-api": "^3.2.1"
  }
}<|MERGE_RESOLUTION|>--- conflicted
+++ resolved
@@ -24,13 +24,8 @@
     "cmake-js": "^6.1.0"
   },
   "devDependencies": {
-<<<<<<< HEAD
-    "electron": "^17.4.0",
-    "electron-packager": "^15.4.0",
-=======
     "electron": "^17.4.1",
     "electron-packager": "^15.5.1",
->>>>>>> 8371dbba
     "node-addon-api": "^3.2.1"
   }
 }